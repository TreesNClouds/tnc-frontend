--- conflicted
+++ resolved
@@ -1,15 +1,16 @@
 # [Ω Olympus Frontend](https://app.olympusdao.finance/)
-This is the front-end repo for Olympus that allows users be part of the future of Greece. 
 
-**_ Note We're currently in the process of switching to TypeScript. Please read  this  guide on how to use TypeScript for this repository. https://github.com/OlympusDAO/olympus-frontend/wiki/TypeScript-Refactor-General-Guidelines _**
+This is the front-end repo for Olympus that allows users be part of the future of Greece.
 
-##  🔧 Setting up Local Development
+**_ Note We're currently in the process of switching to TypeScript. Please read this guide on how to use TypeScript for this repository. https://github.com/OlympusDAO/olympus-frontend/wiki/TypeScript-Refactor-General-Guidelines _**
 
-Required: 
-- [Node v14](https://nodejs.org/download/release/latest-v14.x/)  
-- [Yarn](https://classic.yarnpkg.com/en/docs/install/) 
+## 🔧 Setting up Local Development
+
+Required:
+
+- [Node v14](https://nodejs.org/download/release/latest-v14.x/)
+- [Yarn](https://classic.yarnpkg.com/en/docs/install/)
 - [Git](https://git-scm.com/downloads)
-
 
 ```bash
 $ git clone https://github.com/OlympusDAO/olympusdao.git
@@ -34,39 +35,41 @@
 
 Note: The faucet is limited to one transfer per wallet every 6500 blocks (~1 day)
 
-<<<<<<< HEAD
 ## End to end test
+
 To run end to end tests you have to:
+
 - set up synpress to use the adequate network and wallet. For instance if you want to run tests on rinkeby network you could export
+
 ```
 SECRET_WORDS=<your secret words>
-NETWORK_NAME=rinkeby 
+NETWORK_NAME=rinkeby
 ```
+
 More options are available, please check: https://github.com/Synthetixio/synpress#-important
 
 - Make sure we have sufficent balance to run the tests
 
 - Actually run the tests
-`yarn synpress:run`
+  `yarn synpress:run`
 
-=======
 **Rinkeby faucets for LUSD, FRAX & DAI can be taken from rinkeby etherscan:**
 
 1. Go to `src/helpers/AllBonds.ts`
-2. then copy the rinkeby `reserveAddress` for the applicable bond & navigate to that contract on rinkeby etherscan. 
+2. then copy the rinkeby `reserveAddress` for the applicable bond & navigate to that contract on rinkeby etherscan.
 3. On Rinkeby etherscan use the `mint` function. You can use the number helper for 10^18 & then add four more zeros for 10,000 units of whichever reserve you are minting.
->>>>>>> 42fe9f62
 
 ### Architecture/Layout
-The app is written in [React](https://reactjs.org/) using [Redux](https://redux.js.org/) as the state container. 
 
-The files/folder structure are a  **WIP** and may contain some unused files. The project is rapidly evolving so please update this section if you see it is inaccurate!
+The app is written in [React](https://reactjs.org/) using [Redux](https://redux.js.org/) as the state container.
+
+The files/folder structure are a **WIP** and may contain some unused files. The project is rapidly evolving so please update this section if you see it is inaccurate!
 
 ```
 ./src/
 ├── App.jsx       // Main app page
 ├── abi/          // Contract ABIs from etherscan.io
-├── actions/      // Redux actions 
+├── actions/      // Redux actions
 ├── assets/       // Static assets (SVGs)
 ├── components/   // Reusable individual components
 ├── constants.js/ // Mainnet Addresses & common ABI
@@ -77,14 +80,14 @@
 └── views/        // Individual Views
 ```
 
+## 🚀 Deployment
 
-## 🚀 Deployment
-Auto deployed on [Fleek.co](http://fleek.co/) fronted by [Cloudflare](https://www.cloudflare.com/). Since it is hosted via IPFS there is no running "server" component and we don't have server sided business logic. Users are served an `index.html` and javascript to run our applications. 
+Auto deployed on [Fleek.co](http://fleek.co/) fronted by [Cloudflare](https://www.cloudflare.com/). Since it is hosted via IPFS there is no running "server" component and we don't have server sided business logic. Users are served an `index.html` and javascript to run our applications.
 
 _**TODO**: TheGraph implementation/how/why we use it._
 
+### Continuous deployment
 
-### Continuous deployment
 Commits to the follow branches are automatically deployed to their respective URLs.
 | Branch | URL |
 | --- | --- |
@@ -92,30 +95,27 @@
 | deploy | https://staging.olympusdao.finance |
 
 **Pull Requests**:
-Each PR into master will get its own custom URL that is visible on the PR page. QA & validate changes on that URL before merging into the deploy branch. 
+Each PR into master will get its own custom URL that is visible on the PR page. QA & validate changes on that URL before merging into the deploy branch.
 
+## 👏🏽 Contributing Guidelines
 
-## 👏🏽 Contributing Guidelines 
-
-We keep an updated list of bugs/feature requests in [Github Issues](https://github.com/OlympusDAO/olympusdao/issues). 
-
+We keep an updated list of bugs/feature requests in [Github Issues](https://github.com/OlympusDAO/olympusdao/issues).
 
 ![GitHub issues](https://img.shields.io/github/issues/olympusdao/olympusdao?style=flat-square)
 
 Filter by ["good first issue"](https://github.com/OlympusDAO/olympusdao/issues?q=is%3Aopen+is%3Aissue+label%3A%22good+first+issue%22) to get your feet wet!
-Once you submit a PR, our CI will generate a temporary testing URL where you can validate your changes. Tag any of the gatekeepers on the review to merge them into master. 
+Once you submit a PR, our CI will generate a temporary testing URL where you can validate your changes. Tag any of the gatekeepers on the review to merge them into master.
 
-*__NOTE__*: For big changes associated with feature releases/milestones, they will be merged onto the `develop` branch for more thorough QA before a final merge to `master`
+_**NOTE**_: For big changes associated with feature releases/milestones, they will be merged onto the `develop` branch for more thorough QA before a final merge to `master`
 
+**Defenders of the code**:
 
-**Defenders of the code**: 
+Only the following people have merge access for the master branch.
 
-Only the following people have merge access for the master branch. 
-* [@Girth Brooks](https://github.com/dwjanus)
-* [@Unbanksy](https://github.com/unbanksy)
-* [@ZayenX](https://github.com/lolchocotaco)
-
+- [@Girth Brooks](https://github.com/dwjanus)
+- [@Unbanksy](https://github.com/unbanksy)
+- [@ZayenX](https://github.com/lolchocotaco)
 
 ## 🗣 Community
 
-* [Join our Discord](https://discord.gg/gGZUMVDuhQ) and ask how you can get involved with the DAO!
+- [Join our Discord](https://discord.gg/gGZUMVDuhQ) and ask how you can get involved with the DAO!