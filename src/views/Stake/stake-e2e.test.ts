import "@testing-library/jest-dom";
import {
  dapp,
  clickElement,
  connectWallet,
  selectorExists,
  waitSelectorExists,
  getSelectorTextContent,
  typeValue,
} from "../../helpers/testHelpers";

// TODO deploy contracts on temporary network
// TODO add eth to wallet
// TODO close Chromium after test case

var STAKE_AMOUNT = 0.1;

<<<<<<< HEAD
xdescribe("staking", () => {
  let browser: Browser;
  let metamask: Dappeteer;
  let page: Page;

  beforeEach(async () => {
    browser = await launch(puppeteer, { metamaskVersion: "v10.1.1" });

    metamask = await setupMetamask(browser);

    page = await browser.newPage();
    await page.goto("http://localhost:3000/#/stake");
    await page.bringToFront();
  });

  afterEach(async () => {
    await browser.close();
  });

=======
describe("staking", () => {
>>>>>>> edb6d71d
  test("cannot stake without connected wallet", async () => {
    const { page } = dapp;

    // Connect button should be available
    expect(await selectorExists(page, "#stake-connect-wallet")).toBeTruthy();

    // Stake button not visible
    expect(await selectorExists(page, "#stake-button")).toBeFalsy();
  });

  test("connects wallet", async () => {
    const { page, metamask } = dapp;

    // Connect button should be available
    expect(await selectorExists(page, "#stake-connect-wallet")).toBeTruthy();

    await connectWallet(page, metamask);

    // Connect button should be replaced by "Approve"
    await page.bringToFront();
    expect(await waitSelectorExists(page, "#approve-stake-button")).toBeTruthy();
    expect(await selectorExists(page, "#stake-connect-wallet")).toBeFalsy();
  });

  test("approves staking", async () => {
    const { page, metamask } = dapp;

    await connectWallet(page, metamask);

    // NOTE: we may want to re-enable this when moving onto a single-use testnet, as the approval status won't persist
    // *** Approve the staking function
    // await page.bringToFront();
    // Stake button (named "Approve")
    // await clickElement(page, "#approve-stake-button");
    // Bring Metamask front with the transaction modal
    // await metamask.confirmTransaction();
    // Approve the transaction
    // await metamask.approve();

    // Button should be replaced by "Stake"
    expect(await waitSelectorExists(page, "#stake-button")).toBeTruthy();
    expect(await selectorExists(page, "#approve-stake-button")).toBeFalsy();
  });

  test("staking", async () => {
    const { page, metamask } = dapp;

    await connectWallet(page, metamask);

    // Perform staking
    await typeValue(page, "#amount-input", STAKE_AMOUNT.toString());
    await clickElement(page, "#stake-button");
    await metamask.confirmTransaction();

    // Staked balance should be written as 0.1 sOHM
    expect(await getSelectorTextContent(page, "#user-staked-balance")).toEqual("0.1 sOHM");
    expect(await waitSelectorExists(page, "#unstake-button")).toBeTruthy();
    expect(await selectorExists(page, "#stake-button")).toBeFalsy();
  });

  test("unstaking", async () => {
    const { page, metamask } = dapp;

    await connectWallet(page, metamask);

    // Perform staking
    await typeValue(page, "#amount-input", STAKE_AMOUNT.toString());
    await clickElement(page, "#stake-button");
    await metamask.confirmTransaction();

    // Perform unstaking
    await typeValue(page, "#amount-input", STAKE_AMOUNT.toString());
    await clickElement(page, "#unstake-button");
    await metamask.confirmTransaction();

    // Staked balance should be written as 0.0 sOHM
    expect(await getSelectorTextContent(page, "#user-staked-balance")).toEqual("0 sOHM");
  });
});<|MERGE_RESOLUTION|>--- conflicted
+++ resolved
@@ -15,29 +15,7 @@
 
 var STAKE_AMOUNT = 0.1;
 
-<<<<<<< HEAD
-xdescribe("staking", () => {
-  let browser: Browser;
-  let metamask: Dappeteer;
-  let page: Page;
-
-  beforeEach(async () => {
-    browser = await launch(puppeteer, { metamaskVersion: "v10.1.1" });
-
-    metamask = await setupMetamask(browser);
-
-    page = await browser.newPage();
-    await page.goto("http://localhost:3000/#/stake");
-    await page.bringToFront();
-  });
-
-  afterEach(async () => {
-    await browser.close();
-  });
-
-=======
 describe("staking", () => {
->>>>>>> edb6d71d
   test("cannot stake without connected wallet", async () => {
     const { page } = dapp;
 
