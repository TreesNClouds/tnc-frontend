import { BigNumber } from "ethers";
import * as ApproveToken from "src/components/TokenAllowanceGuard/hooks/useApproveToken";
import { DecimalBigNumber } from "src/helpers/DecimalBigNumber/DecimalBigNumber";
import { useContractAllowance } from "src/hooks/useContractAllowance";
import * as Index from "src/hooks/useCurrentIndex";
import * as Prices from "src/hooks/usePrices";
import { connectWallet } from "src/testHelpers";
import { act, fireEvent, render, screen } from "src/testUtils";
import * as ZapFactory from "src/typechain/factories/Zap__factory";
import { StakeInputArea } from "src/views/Stake/components/StakeArea/components/StakeInputArea/StakeInputArea";
import { StakeArea } from "src/views/Stake/components/StakeArea/StakeArea";
import { zapAPIResponse } from "src/views/Zap/__mocks__/mockZapBalances";

jest.mock("src/hooks/useContractAllowance");
let data;
afterEach(() => {
  jest.clearAllMocks();
  jest.restoreAllMocks();
});

describe("<StakeArea/> Disconnected", () => {
  beforeEach(async () => {
    render(<StakeArea />);
  });
  it("should ask user to connect wallet", () => {
    expect(screen.getByText("Connect Wallet")).toBeInTheDocument();
  });
});

describe("<StakeArea/> Connected no Approval", () => {
  jest.mock("src/components/TokenAllowanceGuard/hooks/useApproveToken");
  let approval;
  beforeEach(async () => {
    connectWallet();
    approval = jest.spyOn(ApproveToken, "useApproveToken");
    useContractAllowance.mockReturnValue({ data: BigNumber.from(0) });
    render(<StakeArea />);
  });
  it("should render the stake input Area when connected", async () => {
    expect(screen.getByText("Unstaked Balance")).toBeInTheDocument();
  });
  it("should display unstake approval message when clicking unstake", async () => {
    fireEvent.click(screen.getByText("Unstake"));
    expect(await screen.findByText("Approve Unstaking")).toBeInTheDocument();
  });
  it("should successfully complete the contract approval", async () => {
<<<<<<< HEAD
    expect(screen.getByText("Approve Staking")).toBeInTheDocument();
    fireEvent.click(screen.getByText("Approve Staking"));
    useContractAllowance.mockReturnValue({ data: BigNumber.from(100) });
    await act(async () => render(<StakeArea />));
    expect(screen.getAllByText("Stake")[1]).toBeInTheDocument();
=======
    approval.mockReturnValue({ data: { confirmations: 100 } });
    expect(screen.getByText("Approve")).toBeInTheDocument();
    fireEvent.click(screen.getByText("Approve"));
    useContractAllowance.mockReturnValue({ data: BigNumber.from("100000000000000000000") });
    act(async () => render(<StakeArea />));
    expect(screen.getByText("Stake to sOHM")).toBeInTheDocument();
>>>>>>> 3350034c
  });
});

describe("<StakeArea/> Connected with Approval", () => {
  beforeEach(async () => {
    connectWallet();
<<<<<<< HEAD
    ZapFactory.Zap__factory.connect = jest.fn().mockReturnValue({
      ZapStake: jest.fn().mockReturnValue({
        wait: jest.fn().mockReturnValue(true),
      }),
    });
    useContractAllowance.mockReturnValue({ data: BigNumber.from(1000) });
=======
    useContractAllowance.mockReturnValue({ data: BigNumber.from("100000000000000000000") });
>>>>>>> 3350034c
    Index.useCurrentIndex = jest.fn().mockReturnValue({ data: new DecimalBigNumber("10", 9) });
    global.fetch = jest.fn().mockResolvedValue({ ok: true, json: jest.fn().mockReturnValue(zapAPIResponse) });
    //@ts-expect-error
    //@ts-expect-error
    Prices.useGohmPrice = jest.fn().mockReturnValue({ data: "120.56786330999999" });
    //@ts-expect-error
    Prices.useOhmPrice = jest.fn().mockReturnValue({ data: "12.056786331" });

    render(
      <>
        <StakeInputArea />
      </>,
    );
  });
  it("gOHM conversion should appear correctly when Staking to gOHM", async () => {
    fireEvent.input(await screen.findByTestId("ohm-input"), { target: { value: "2" } });
    expect(await screen.findByTestId("staked-input")).toHaveValue(0.2);
  });

  it("gOHM conversion should appear correctly when Staking ETH to gOHM", async () => {
    fireEvent.click(screen.getAllByText("OHM")[0]);
    expect(screen.getByText("Select a token"));
    fireEvent.click(await screen.findByText("ETH"));
    fireEvent.input(await screen.findByTestId("ohm-input"), { target: { value: "0.8" } });
    expect(await screen.findByTestId("staked-input")).toHaveValue(22.5447803865539);
    expect(await screen.findByText("Zap-Stake")).toBeInTheDocument();
    fireEvent.click(await screen.findByText("Zap-Stake"));
    expect(await screen.findByText("Successful Zap!"));
  });
});<|MERGE_RESOLUTION|>--- conflicted
+++ resolved
@@ -44,36 +44,23 @@
     expect(await screen.findByText("Approve Unstaking")).toBeInTheDocument();
   });
   it("should successfully complete the contract approval", async () => {
-<<<<<<< HEAD
     expect(screen.getByText("Approve Staking")).toBeInTheDocument();
     fireEvent.click(screen.getByText("Approve Staking"));
-    useContractAllowance.mockReturnValue({ data: BigNumber.from(100) });
+    useContractAllowance.mockReturnValue({ data: BigNumber.from("100000000000000000000") });
     await act(async () => render(<StakeArea />));
     expect(screen.getAllByText("Stake")[1]).toBeInTheDocument();
-=======
-    approval.mockReturnValue({ data: { confirmations: 100 } });
-    expect(screen.getByText("Approve")).toBeInTheDocument();
-    fireEvent.click(screen.getByText("Approve"));
-    useContractAllowance.mockReturnValue({ data: BigNumber.from("100000000000000000000") });
-    act(async () => render(<StakeArea />));
-    expect(screen.getByText("Stake to sOHM")).toBeInTheDocument();
->>>>>>> 3350034c
   });
 });
 
 describe("<StakeArea/> Connected with Approval", () => {
   beforeEach(async () => {
     connectWallet();
-<<<<<<< HEAD
     ZapFactory.Zap__factory.connect = jest.fn().mockReturnValue({
       ZapStake: jest.fn().mockReturnValue({
         wait: jest.fn().mockReturnValue(true),
       }),
     });
-    useContractAllowance.mockReturnValue({ data: BigNumber.from(1000) });
-=======
     useContractAllowance.mockReturnValue({ data: BigNumber.from("100000000000000000000") });
->>>>>>> 3350034c
     Index.useCurrentIndex = jest.fn().mockReturnValue({ data: new DecimalBigNumber("10", 9) });
     global.fetch = jest.fn().mockResolvedValue({ ok: true, json: jest.fn().mockReturnValue(zapAPIResponse) });
     //@ts-expect-error
