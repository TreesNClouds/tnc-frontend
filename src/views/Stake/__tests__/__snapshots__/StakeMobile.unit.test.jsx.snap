--- conflicted
+++ resolved
@@ -12,11 +12,7 @@
       id="stake-view"
     >
       <div
-<<<<<<< HEAD
         class="MuiPaper-root MuiPaper-elevation MuiPaper-rounded MuiPaper-elevation0 Paper-root  css-1px9s0k-MuiPaper-root"
-=======
-        class="MuiPaper-root MuiPaper-elevation MuiPaper-rounded MuiPaper-elevation0 Paper-root  css-1e6ddpp-MuiPaper-root"
->>>>>>> 4d1600be
         style="transform: none; webkit-transition: transform 225ms cubic-bezier(0.4, 0, 0.2, 1) 0ms; transition: transform 225ms cubic-bezier(0.4, 0, 0.2, 1) 0ms;"
       >
         <div
@@ -229,11 +225,7 @@
         </div>
       </div>
       <div
-<<<<<<< HEAD
         class="MuiPaper-root MuiPaper-elevation MuiPaper-rounded MuiPaper-elevation0 Paper-root  css-1px9s0k-MuiPaper-root"
-=======
-        class="MuiPaper-root MuiPaper-elevation MuiPaper-rounded MuiPaper-elevation0 Paper-root  css-e20x9a-MuiPaper-root"
->>>>>>> 4d1600be
         style="transform: none; webkit-transition: transform 225ms cubic-bezier(0.4, 0, 0.2, 1) 0ms; transition: transform 225ms cubic-bezier(0.4, 0, 0.2, 1) 0ms;"
       >
         <div
@@ -738,11 +730,7 @@
         </div>
       </div>
       <div
-<<<<<<< HEAD
         class="MuiPaper-root MuiPaper-elevation MuiPaper-rounded MuiPaper-elevation0 Paper-root  css-1px9s0k-MuiPaper-root"
-=======
-        class="MuiPaper-root MuiPaper-elevation MuiPaper-rounded MuiPaper-elevation0 Paper-root  css-e20x9a-MuiPaper-root"
->>>>>>> 4d1600be
         style="transform: none; webkit-transition: transform 225ms cubic-bezier(0.4, 0, 0.2, 1) 0ms; transition: transform 225ms cubic-bezier(0.4, 0, 0.2, 1) 0ms;"
       >
         <div
@@ -951,11 +939,7 @@
         </div>
       </div>
       <div
-<<<<<<< HEAD
         class="MuiPaper-root MuiPaper-elevation MuiPaper-rounded MuiPaper-elevation0 Paper-root  css-1px9s0k-MuiPaper-root"
-=======
-        class="MuiPaper-root MuiPaper-elevation MuiPaper-rounded MuiPaper-elevation0 Paper-root  css-e20x9a-MuiPaper-root"
->>>>>>> 4d1600be
         style="transform: none; webkit-transition: transform 225ms cubic-bezier(0.4, 0, 0.2, 1) 0ms; transition: transform 225ms cubic-bezier(0.4, 0, 0.2, 1) 0ms;"
       >
         <div
@@ -1138,11 +1122,7 @@
         </div>
       </div>
       <div
-<<<<<<< HEAD
         class="MuiPaper-root MuiPaper-elevation MuiPaper-rounded MuiPaper-elevation0 Paper-root  css-1px9s0k-MuiPaper-root"
-=======
-        class="MuiPaper-root MuiPaper-elevation MuiPaper-rounded MuiPaper-elevation0 Paper-root  css-e20x9a-MuiPaper-root"
->>>>>>> 4d1600be
         style="transform: none; webkit-transition: transform 225ms cubic-bezier(0.4, 0, 0.2, 1) 0ms; transition: transform 225ms cubic-bezier(0.4, 0, 0.2, 1) 0ms;"
       >
         <div
@@ -1389,11 +1369,7 @@
         </div>
       </div>
       <div
-<<<<<<< HEAD
         class="MuiPaper-root MuiPaper-elevation MuiPaper-rounded MuiPaper-elevation0 Paper-root  css-1px9s0k-MuiPaper-root"
-=======
-        class="MuiPaper-root MuiPaper-elevation MuiPaper-rounded MuiPaper-elevation0 Paper-root  css-e20x9a-MuiPaper-root"
->>>>>>> 4d1600be
         style="transform: none; webkit-transition: transform 225ms cubic-bezier(0.4, 0, 0.2, 1) 0ms; transition: transform 225ms cubic-bezier(0.4, 0, 0.2, 1) 0ms;"
       >
         <div
@@ -1640,230 +1616,7 @@
         </div>
       </div>
       <div
-<<<<<<< HEAD
         class="MuiPaper-root MuiPaper-elevation MuiPaper-rounded MuiPaper-elevation0 Paper-root  css-1px9s0k-MuiPaper-root"
-        style="transform: none; webkit-transition: transform 225ms cubic-bezier(0.4, 0, 0.2, 1) 0ms; transition: transform 225ms cubic-bezier(0.4, 0, 0.2, 1) 0ms;"
-      >
-        <div
-          class="MuiGrid-root MuiGrid-container MuiGrid-spacing-xs-2 MuiGrid-direction-xs-column css-1rl1og4-MuiGrid-root"
-        >
-          <div
-            class="MuiGrid-root MuiGrid-item css-13i4rnv-MuiGrid-root"
-          >
-            <div
-              class="ExternalStakePools-poolPair css-kpu4tk"
-            >
-              <div
-                class="MuiBox-root css-1xhj18k"
-              >
-                <svg
-                  aria-hidden="true"
-                  class="MuiSvgIcon-root MuiSvgIcon-fontSizeLarge css-1djwm8g-MuiSvgIcon-root"
-                  focusable="false"
-                  style="z-index: 1; font-size: 24px;"
-                  viewBox="0 0 32 32"
-                >
-                  <defs>
-                    <lineargradient
-                      gradientTransform="matrix(0.177778, 0, 0, 0.177778, 1.777779, 1.777779)"
-                      gradientUnits="userSpaceOnUse"
-                      id="paint0_linear_359"
-                      x1="80"
-                      x2="80"
-                      y1="-84"
-                      y2="256"
-                    >
-                      <stop
-                        offset="0.1949"
-                        stop-color="#708B96"
-                      />
-                      <stop
-                        offset="1"
-                        stop-color="#F7FBE7"
-                      />
-                    </lineargradient>
-                  </defs>
-                  <path
-                    d="M 1.778 16 C 1.778 8.145 8.145 1.778 16 1.778 C 23.855 1.778 30.222 8.145 30.222 16 C 30.222 23.855 23.855 30.222 16 30.222 C 8.145 30.222 1.778 23.855 1.778 16 Z"
-                    fill="#fff"
-                  />
-                  <rect
-                    fill="#fff"
-                    height="12.516"
-                    width="12.516"
-                    x="9.742"
-                    y="9.771"
-                  />
-                  <path
-                    clip-rule="evenodd"
-                    d="M 14.635 22.286 L 14.635 19.916 C 12.852 19.355 11.563 17.725 11.563 15.801 C 11.563 13.413 13.549 11.477 16 11.477 C 18.451 11.477 20.437 13.413 20.437 15.801 C 20.437 17.725 19.148 19.355 17.365 19.916 L 17.365 21.658 L 17.365 22.258 L 17.365 22.286 L 22.258 22.286 L 22.258 20.523 L 19.842 20.523 C 21.295 19.421 22.229 17.709 22.229 15.787 C 22.229 12.464 19.44 9.771 16 9.771 C 12.56 9.771 9.771 12.464 9.771 15.787 C 9.771 17.709 10.705 19.421 12.158 20.523 L 9.742 20.523 L 9.742 22.286 Z"
-                    fill="#708b96"
-                    fill-rule="evenodd"
-                  />
-                  <path
-                    d="M 16 28.444 C 9.127 28.444 3.556 22.873 3.556 16 L 0 16 C 0 24.837 7.163 32 16 32 Z M 28.444 16 C 28.444 22.873 22.873 28.444 16 28.444 L 16 32 C 24.837 32 32 24.837 32 16 Z M 16 3.556 C 22.873 3.556 28.444 9.127 28.444 16 L 32 16 C 32 7.163 24.837 0 16 0 Z M 16 0 C 7.163 0 0 7.163 0 16 L 3.556 16 C 3.556 9.127 9.127 3.556 16 3.556 Z"
-                    fill="url(#paint0_linear_359)"
-                  />
-                </svg>
-                <svg
-                  aria-hidden="true"
-                  class="MuiSvgIcon-root MuiSvgIcon-fontSizeLarge css-1djwm8g-MuiSvgIcon-root"
-                  focusable="false"
-                  style="margin-left: -6px; z-index: 1; font-size: 24px;"
-                  viewBox="0 0 32 32"
-                >
-                  <circle
-                    cx="16"
-                    cy="16"
-                    fill="#fff"
-                    r="15"
-                    stroke="url(#wETH_svg__a)"
-                    stroke-width="2"
-                  />
-                  <path
-                    clip-rule="evenodd"
-                    d="M16.25 20.976 10 17.349 16.25 26V26l6.253-8.65-6.253 3.626Z"
-                    fill="#708B96"
-                    fill-rule="evenodd"
-                  />
-                  <path
-                    clip-rule="evenodd"
-                    d="m16.25 6 6.248 10.186-6.248-2.793L10 16.186 16.25 6Zm0 7.395L10 16.185l6.25 3.629 6.248-3.628-6.248-2.791Z"
-                    fill="#424242"
-                    fill-rule="evenodd"
-                  />
-                  <defs>
-                    <lineargradient
-                      gradientUnits="userSpaceOnUse"
-                      id="wETH_svg__a"
-                      x1="16"
-                      x2="16"
-                      y1="0"
-                      y2="32"
-                    >
-                      <stop
-                        stop-color="#444243"
-                      />
-                      <stop
-                        offset="1"
-                        stop-color="#708B96"
-                      />
-                    </lineargradient>
-                  </defs>
-                </svg>
-              </div>
-              <div
-                class="ExternalStakePools-poolName"
-              >
-                <p
-                  class="MuiTypography-root MuiTypography-body1 css-haqq9q-MuiTypography-root"
-                >
-                  gOHM-wETH
-                </p>
-              </div>
-              <div
-                class="ExternalStakePools-poolName"
-              >
-                <svg
-                  aria-hidden="true"
-                  class="MuiSvgIcon-root MuiSvgIcon-fontSizeLarge css-1djwm8g-MuiSvgIcon-root"
-                  focusable="false"
-                  style="font-size: 15px;"
-                  viewBox="0 0 32 32"
-                >
-                  <circle
-                    cx="16"
-                    cy="16"
-                    fill="#FF0420"
-                    r="16"
-                  />
-                  <path
-                    d="M 11.337 20.253 C 10.384 20.253 9.603 20.028 8.995 19.58 C 8.394 19.124 8.094 18.475 8.094 17.635 C 8.094 17.458 8.114 17.242 8.154 16.986 C 8.258 16.41 8.406 15.717 8.599 14.909 C 9.143 12.707 10.548 11.606 12.814 11.606 C 13.43 11.606 13.982 11.71 14.471 11.918 C 14.959 12.119 15.343 12.423 15.624 12.831 C 15.904 13.231 16.044 13.712 16.044 14.272 C 16.044 14.44 16.024 14.652 15.984 14.909 C 15.864 15.621 15.72 16.314 15.552 16.986 C 15.271 18.083 14.787 18.904 14.099 19.448 C 13.41 19.984 12.489 20.253 11.337 20.253 Z M 11.505 18.523 C 11.953 18.523 12.333 18.391 12.646 18.127 C 12.966 17.863 13.194 17.458 13.33 16.914 C 13.514 16.162 13.654 15.505 13.75 14.945 C 13.782 14.777 13.798 14.604 13.798 14.428 C 13.798 13.7 13.418 13.335 12.658 13.335 C 12.209 13.335 11.825 13.468 11.505 13.732 C 11.192 13.996 10.968 14.4 10.832 14.945 C 10.688 15.481 10.544 16.138 10.4 16.914 C 10.368 17.074 10.352 17.242 10.352 17.418 C 10.352 18.155 10.736 18.523 11.505 18.523 Z"
-                    fill="white"
-                  />
-                  <path
-                    d="M 16.595 20.132 C 16.507 20.132 16.439 20.104 16.391 20.048 C 16.351 19.984 16.339 19.912 16.355 19.832 L 18.012 12.026 C 18.028 11.938 18.072 11.866 18.145 11.81 C 18.217 11.754 18.293 11.726 18.373 11.726 L 21.567 11.726 C 22.456 11.726 23.168 11.91 23.705 12.279 C 24.249 12.647 24.521 13.179 24.521 13.876 C 24.521 14.076 24.497 14.284 24.449 14.5 C 24.249 15.421 23.845 16.102 23.236 16.542 C 22.636 16.982 21.811 17.202 20.762 17.202 L 19.141 17.202 L 18.589 19.832 C 18.573 19.92 18.529 19.992 18.457 20.048 C 18.385 20.104 18.309 20.132 18.229 20.132 L 16.595 20.132 Z M 20.847 15.545 C 21.183 15.545 21.475 15.453 21.723 15.269 C 21.979 15.085 22.147 14.821 22.228 14.476 C 22.252 14.34 22.264 14.22 22.264 14.116 C 22.264 13.884 22.196 13.708 22.059 13.588 C 21.923 13.46 21.691 13.396 21.363 13.396 L 19.922 13.396 L 19.465 15.545 L 20.847 15.545 Z"
-                    fill="white"
-                  />
-                </svg>
-              </div>
-            </div>
-            <div
-              class="DataRow-root data-row css-19fvmib"
-            >
-              <div
-                class="MuiBox-root css-1xhj18k"
-              >
-                <p
-                  class="MuiTypography-root MuiTypography-body1 css-fjb5bl-MuiTypography-root"
-                >
-                  TVL
-                </p>
-              </div>
-              <p
-                class="MuiTypography-root MuiTypography-body1 css-fjb5bl-MuiTypography-root"
-                style="text-align: right;"
-              >
-                <span
-                  class="MuiSkeleton-root MuiSkeleton-text MuiSkeleton-pulse css-1l7q9tc-MuiSkeleton-root"
-                  style="width: 80px;"
-                />
-              </p>
-            </div>
-            <div
-              class="DataRow-root data-row css-19fvmib"
-            >
-              <div
-                class="MuiBox-root css-1xhj18k"
-              >
-                <p
-                  class="MuiTypography-root MuiTypography-body1 css-fjb5bl-MuiTypography-root"
-                >
-                  APY
-                </p>
-              </div>
-              <p
-                class="MuiTypography-root MuiTypography-body1 css-fjb5bl-MuiTypography-root"
-                style="text-align: right;"
-              >
-                <span
-                  class="MuiSkeleton-root MuiSkeleton-text MuiSkeleton-pulse css-1l7q9tc-MuiSkeleton-root"
-                  style="width: 80px;"
-                />
-              </p>
-            </div>
-            <a
-              class="MuiButton-root MuiButton-outlined MuiButton-outlinedSecondary MuiButton-sizeMedium MuiButton-outlinedSizeMedium MuiButton-disableElevation MuiButton-fullWidth MuiButtonBase-root custom-root  css-elwz1i-MuiButtonBase-root-MuiButton-root"
-              href="https://zipswap.fi/#/farm/0x3f6da9334142477718bE2ecC3577d1A28dceAAe1"
-              tabindex="0"
-              target="_blank"
-            >
-              Stake on
-               
-              Zipswap
-              <span
-                class="MuiButton-endIcon MuiButton-iconSizeMedium css-1gnd1fd-MuiButton-endIcon"
-              >
-                <svg
-                  aria-hidden="true"
-                  class="MuiSvgIcon-root MuiSvgIcon-fontSizeLarge css-1562cnx-MuiSvgIcon-root"
-                  focusable="false"
-                  viewBox="0 0 20 20"
-                >
-                  <path
-                    d="M4.297 17.445h9.539c1.523 0 2.305-.78 2.305-2.28v-9.58c0-1.507-.782-2.288-2.305-2.288h-9.54c-1.523 0-2.304.773-2.304 2.289v9.578c0 1.508.781 2.281 2.305 2.281Zm.016-.968c-.875 0-1.352-.461-1.352-1.368V5.633c0-.899.477-1.367 1.352-1.367h9.5c.867 0 1.359.468 1.359 1.367v9.476c0 .907-.492 1.368-1.36 1.368h-9.5Zm7.296-4.235c.266 0 .438-.195.438-.476V7.867c0-.344-.188-.492-.492-.492H7.64c-.29 0-.47.172-.47.438 0 .265.188.445.477.445H9.53l1.133-.078-1.055.992-3.382 3.383a.476.476 0 0 0-.149.328c0 .273.18.453.453.453a.47.47 0 0 0 .344-.149L10.25 9.82l.984-1.047-.078 1.282v1.718c0 .29.18.47.453.47Z"
-                  />
-                </svg>
-              </span>
-            </a>
-          </div>
-        </div>
-      </div>
-      <div
-        class="MuiPaper-root MuiPaper-elevation MuiPaper-rounded MuiPaper-elevation0 Paper-root  css-1px9s0k-MuiPaper-root"
-=======
-        class="MuiPaper-root MuiPaper-elevation MuiPaper-rounded MuiPaper-elevation0 Paper-root  css-e20x9a-MuiPaper-root"
->>>>>>> 4d1600be
         style="transform: none; webkit-transition: transform 225ms cubic-bezier(0.4, 0, 0.2, 1) 0ms; transition: transform 225ms cubic-bezier(0.4, 0, 0.2, 1) 0ms;"
       >
         <div
@@ -2454,11 +2207,7 @@
         </div>
       </div>
       <div
-<<<<<<< HEAD
         class="MuiPaper-root MuiPaper-elevation MuiPaper-rounded MuiPaper-elevation0 Paper-root  css-1px9s0k-MuiPaper-root"
-=======
-        class="MuiPaper-root MuiPaper-elevation MuiPaper-rounded MuiPaper-elevation0 Paper-root  css-e20x9a-MuiPaper-root"
->>>>>>> 4d1600be
         style="transform: none; webkit-transition: transform 225ms cubic-bezier(0.4, 0, 0.2, 1) 0ms; transition: transform 225ms cubic-bezier(0.4, 0, 0.2, 1) 0ms;"
       >
         <div
@@ -2688,11 +2437,7 @@
         </div>
       </div>
       <div
-<<<<<<< HEAD
         class="MuiPaper-root MuiPaper-elevation MuiPaper-rounded MuiPaper-elevation0 Paper-root  css-1px9s0k-MuiPaper-root"
-=======
-        class="MuiPaper-root MuiPaper-elevation MuiPaper-rounded MuiPaper-elevation0 Paper-root  css-e20x9a-MuiPaper-root"
->>>>>>> 4d1600be
         style="transform: none; webkit-transition: transform 225ms cubic-bezier(0.4, 0, 0.2, 1) 0ms; transition: transform 225ms cubic-bezier(0.4, 0, 0.2, 1) 0ms;"
       >
         <div
@@ -2904,11 +2649,7 @@
         </div>
       </div>
       <div
-<<<<<<< HEAD
         class="MuiPaper-root MuiPaper-elevation MuiPaper-rounded MuiPaper-elevation0 Paper-root  css-1px9s0k-MuiPaper-root"
-=======
-        class="MuiPaper-root MuiPaper-elevation MuiPaper-rounded MuiPaper-elevation0 Paper-root  css-e20x9a-MuiPaper-root"
->>>>>>> 4d1600be
         style="transform: none; webkit-transition: transform 225ms cubic-bezier(0.4, 0, 0.2, 1) 0ms; transition: transform 225ms cubic-bezier(0.4, 0, 0.2, 1) 0ms;"
       >
         <div
