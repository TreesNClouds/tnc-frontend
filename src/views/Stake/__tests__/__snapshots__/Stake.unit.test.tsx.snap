--- conflicted
+++ resolved
@@ -2560,106 +2560,20 @@
                 </a>
               </td>
             </tr>
-<<<<<<< HEAD
-          </table>
-        </div>
-      </div>
-    </div>
-  </div>
-</div>
-`;
-
-exports[`<Stake/> should render correct staking headers 1`] = `
-<div>
-  <div
-    id="stake-view"
-  >
-    <div
-      class="MuiPaper-root makeStyles-root-54 makeStyles-root-55  MuiPaper-elevation0 MuiPaper-rounded"
-      style="transform: none; webkit-transition: transform 225ms cubic-bezier(0.4, 0, 0.2, 1) 0ms; transition: transform 225ms cubic-bezier(0.4, 0, 0.2, 1) 0ms;"
-    >
-      <div
-        class="MuiGrid-root MuiGrid-container MuiGrid-spacing-xs-2 MuiGrid-direction-xs-column"
-      >
-        <div
-          class="MuiGrid-root card-header MuiGrid-item"
-        >
-          <div
-            class="MuiBox-root MuiBox-root-56"
-          >
-            <div
-              class="MuiBox-root MuiBox-root-57"
-            >
-              <h5
-                class="MuiTypography-root header-text MuiTypography-h5"
-              >
-                Single Stake (3, 3)
-              </h5>
-            </div>
-            <div
-              class="top-right"
-            />
-          </div>
-          <div
-            class="MuiBox-root MuiBox-root-58"
-          >
-            <div
-              class="MuiBox-root MuiBox-root-59 rebase-timer"
-            >
-              <p
-                class="MuiTypography-root MuiTypography-body2"
-              >
-                <span
-                  class="MuiSkeleton-root MuiSkeleton-text MuiSkeleton-pulse"
-                  style="width: 155px;"
-                />
-              </p>
-            </div>
-          </div>
-        </div>
-        <div
-          class="MuiGrid-root MuiGrid-item"
-        >
-          <div
-            class="MuiBox-root MuiBox-root-60"
-          >
-            <div
-              class="MuiGrid-root"
-            >
-              <div
-                class="MuiBox-root MuiBox-root-61"
-=======
             <tr
               class="MuiTableRow-root"
             >
               <td
                 class="MuiTableCell-root"
                 style="padding: 8px 0px;"
->>>>>>> 28f7e6dc
               >
                 <div
-                  class="MuiBox-root MuiBox-root-52"
+                  class="MuiBox-root MuiBox-root-54"
                   style="white-space: nowrap;"
                 >
                   <div
-                    class="MuiBox-root MuiBox-root-53"
-                  >
-<<<<<<< HEAD
-                    <div
-                      class="makeStyles-root-62 stake-apy"
-                    >
-                      <div
-                        class="MuiBox-root MuiBox-root-65"
-                      >
-                        <p
-                          class="MuiTypography-root makeStyles-label-63 MuiTypography-body1 MuiTypography-colorTextSecondary"
-                        >
-                          APY
-                        </p>
-                        <p
-                          class="MuiTypography-root makeStyles-metric-64 MuiTypography-body1"
-                          style="width: 100%;"
-=======
+                    class="MuiBox-root MuiBox-root-55"
+                  >
                     <svg
                       aria-hidden="true"
                       class="MuiSvgIcon-root MuiSvgIcon-fontSizeLarge"
@@ -2695,62 +2609,10 @@
                           x2="16"
                           y1="0"
                           y2="32"
->>>>>>> 28f7e6dc
                         >
                           <stop
                             stop-color="#444243"
                           />
-<<<<<<< HEAD
-                        </p>
-                      </div>
-                    </div>
-                  </div>
-                  <div
-                    class="MuiGrid-root MuiGrid-item MuiGrid-grid-xs-12 MuiGrid-grid-sm-4"
-                  >
-                    <div
-                      class="makeStyles-root-62 stake-tvl"
-                    >
-                      <div
-                        class="MuiBox-root MuiBox-root-66"
-                      >
-                        <p
-                          class="MuiTypography-root makeStyles-label-63 MuiTypography-body1 MuiTypography-colorTextSecondary"
-                        >
-                          Total Value Deposited
-                        </p>
-                        <p
-                          class="MuiTypography-root makeStyles-metric-64 MuiTypography-body1"
-                          style="width: 100%;"
-                        >
-                          <span
-                            class="MuiSkeleton-root MuiSkeleton-text MuiSkeleton-pulse"
-                            style="width: 100%;"
-                          />
-                        </p>
-                      </div>
-                    </div>
-                  </div>
-                  <div
-                    class="MuiGrid-root MuiGrid-item MuiGrid-grid-xs-12 MuiGrid-grid-sm-4"
-                  >
-                    <div
-                      class="makeStyles-root-62 stake-index"
-                    >
-                      <div
-                        class="MuiBox-root MuiBox-root-67"
-                      >
-                        <p
-                          class="MuiTypography-root makeStyles-label-63 MuiTypography-body1 MuiTypography-colorTextSecondary"
-                        >
-                          Current Index
-                          <div
-                            class="MuiBox-root MuiBox-root-68"
-                            style="font-size: 14px;"
-                          >
-                            <div
-                              class="MuiBox-root MuiBox-root-69"
-=======
                           <stop
                             offset="1"
                             stop-color="#708B96"
@@ -2899,7 +2761,7 @@
               >
                 <a
                   aria-disabled="false"
-                  class="MuiButtonBase-root MuiButton-root MuiButton-outlined makeStyles-root-18 makeStyles-root-54 undefined MuiButton-outlinedSecondary MuiButton-outlinedSizeSmall MuiButton-sizeSmall MuiButton-disableElevation MuiButton-fullWidth"
+                  class="MuiButtonBase-root MuiButton-root MuiButton-outlined makeStyles-root-20 makeStyles-root-56 undefined MuiButton-outlinedSecondary MuiButton-outlinedSizeSmall MuiButton-sizeSmall MuiButton-disableElevation MuiButton-fullWidth"
                   href="https://oolongswap.com/#/farm/lp"
                   tabindex="0"
                   target="_blank"
@@ -2942,7 +2804,7 @@
     id="stake-view"
   >
     <div
-      class="MuiPaper-root makeStyles-root-55 makeStyles-root-56  MuiPaper-elevation0 MuiPaper-rounded"
+      class="MuiPaper-root makeStyles-root-57 makeStyles-root-58  MuiPaper-elevation0 MuiPaper-rounded"
       style="transform: none; webkit-transition: transform 225ms cubic-bezier(0.4, 0, 0.2, 1) 0ms; transition: transform 225ms cubic-bezier(0.4, 0, 0.2, 1) 0ms;"
     >
       <div
@@ -2952,10 +2814,10 @@
           class="MuiGrid-root card-header MuiGrid-item"
         >
           <div
-            class="MuiBox-root MuiBox-root-57"
+            class="MuiBox-root MuiBox-root-59"
           >
             <div
-              class="MuiBox-root MuiBox-root-58"
+              class="MuiBox-root MuiBox-root-60"
             >
               <h5
                 class="MuiTypography-root header-text MuiTypography-h5"
@@ -2968,10 +2830,10 @@
             />
           </div>
           <div
-            class="MuiBox-root MuiBox-root-59"
+            class="MuiBox-root MuiBox-root-61"
           >
             <div
-              class="MuiBox-root MuiBox-root-60 rebase-timer"
+              class="MuiBox-root MuiBox-root-62 rebase-timer"
             >
               <p
                 class="MuiTypography-root MuiTypography-body2"
@@ -2988,13 +2850,13 @@
           class="MuiGrid-root MuiGrid-item"
         >
           <div
-            class="MuiBox-root MuiBox-root-61"
+            class="MuiBox-root MuiBox-root-63"
           >
             <div
               class="MuiGrid-root"
             >
               <div
-                class="MuiBox-root MuiBox-root-62"
+                class="MuiBox-root MuiBox-root-64"
               >
                 <div
                   class="MuiGrid-root MuiGrid-container MuiGrid-spacing-xs-2 MuiGrid-align-items-xs-flex-end"
@@ -3003,25 +2865,25 @@
                     class="MuiGrid-root MuiGrid-item MuiGrid-grid-xs-12 MuiGrid-grid-sm-4"
                   >
                     <div
-                      class="makeStyles-root-63 stake-apy"
+                      class="makeStyles-root-65 stake-apy"
                     >
                       <div
-                        class="MuiBox-root MuiBox-root-64"
-                      >
-                        <h5
-                          class="MuiTypography-root MuiTypography-h5 MuiTypography-colorTextSecondary"
+                        class="MuiBox-root MuiBox-root-68"
+                      >
+                        <p
+                          class="MuiTypography-root makeStyles-label-66 MuiTypography-body1 MuiTypography-colorTextSecondary"
                         >
                           APY
-                        </h5>
-                        <h4
-                          class="MuiTypography-root MuiTypography-h4"
+                        </p>
+                        <p
+                          class="MuiTypography-root makeStyles-metric-67 MuiTypography-body1"
                           style="width: 100%;"
                         >
                           <span
                             class="MuiSkeleton-root MuiSkeleton-text MuiSkeleton-pulse"
                             style="width: 100%;"
                           />
-                        </h4>
+                        </p>
                       </div>
                     </div>
                   </div>
@@ -3029,25 +2891,25 @@
                     class="MuiGrid-root MuiGrid-item MuiGrid-grid-xs-12 MuiGrid-grid-sm-4"
                   >
                     <div
-                      class="makeStyles-root-63 stake-tvl"
+                      class="makeStyles-root-65 stake-tvl"
                     >
                       <div
-                        class="MuiBox-root MuiBox-root-65"
-                      >
-                        <h5
-                          class="MuiTypography-root MuiTypography-h5 MuiTypography-colorTextSecondary"
+                        class="MuiBox-root MuiBox-root-69"
+                      >
+                        <p
+                          class="MuiTypography-root makeStyles-label-66 MuiTypography-body1 MuiTypography-colorTextSecondary"
                         >
                           Total Value Deposited
-                        </h5>
-                        <h4
-                          class="MuiTypography-root MuiTypography-h4"
+                        </p>
+                        <p
+                          class="MuiTypography-root makeStyles-metric-67 MuiTypography-body1"
                           style="width: 100%;"
                         >
                           <span
                             class="MuiSkeleton-root MuiSkeleton-text MuiSkeleton-pulse"
                             style="width: 100%;"
                           />
-                        </h4>
+                        </p>
                       </div>
                     </div>
                   </div>
@@ -3055,22 +2917,21 @@
                     class="MuiGrid-root MuiGrid-item MuiGrid-grid-xs-12 MuiGrid-grid-sm-4"
                   >
                     <div
-                      class="makeStyles-root-63 stake-index"
+                      class="makeStyles-root-65 stake-index"
                     >
                       <div
-                        class="MuiBox-root MuiBox-root-66"
-                      >
-                        <h5
-                          class="MuiTypography-root MuiTypography-h5 MuiTypography-colorTextSecondary"
+                        class="MuiBox-root MuiBox-root-70"
+                      >
+                        <p
+                          class="MuiTypography-root makeStyles-label-66 MuiTypography-body1 MuiTypography-colorTextSecondary"
                         >
                           Current Index
                           <div
-                            class="MuiBox-root MuiBox-root-67"
-                            style="font-size: 16px;"
+                            class="MuiBox-root MuiBox-root-71"
+                            style="font-size: 14px;"
                           >
                             <div
-                              class="MuiBox-root MuiBox-root-68"
->>>>>>> 28f7e6dc
+                              class="MuiBox-root MuiBox-root-72"
                               style="display: inline-flex; justify-content: center; align-self: center;"
                             >
                               <svg
@@ -3088,7 +2949,7 @@
                           </div>
                         </p>
                         <p
-                          class="MuiTypography-root makeStyles-metric-64 MuiTypography-body1"
+                          class="MuiTypography-root makeStyles-metric-67 MuiTypography-body1"
                           style="width: 100%;"
                         >
                           <span
@@ -3104,23 +2965,13 @@
             </div>
           </div>
           <div
-<<<<<<< HEAD
-            class="MuiBox-root MuiBox-root-71"
+            class="MuiBox-root MuiBox-root-74"
           >
             <div
-              class="MuiBox-root MuiBox-root-72"
+              class="MuiBox-root MuiBox-root-75"
             >
               <button
-                class="MuiButtonBase-root MuiButton-root MuiButton-contained makeStyles-root-73 makeStyles-root-74 undefined MuiButton-containedPrimary MuiButton-containedSizeLarge MuiButton-sizeLarge MuiButton-disableElevation"
-=======
-            class="MuiBox-root MuiBox-root-70"
-          >
-            <div
-              class="MuiBox-root MuiBox-root-71"
-            >
-              <button
-                class="MuiButtonBase-root MuiButton-root MuiButton-contained makeStyles-root-72 makeStyles-root-73 undefined MuiButton-containedPrimary MuiButton-containedSizeLarge MuiButton-sizeLarge MuiButton-disableElevation"
->>>>>>> 28f7e6dc
+                class="MuiButtonBase-root MuiButton-root MuiButton-contained makeStyles-root-76 makeStyles-root-77 undefined MuiButton-containedPrimary MuiButton-containedSizeLarge MuiButton-sizeLarge MuiButton-disableElevation"
                 style="font-size: 1.2857rem;"
                 tabindex="0"
                 type="button"
@@ -3142,11 +2993,7 @@
       </div>
     </div>
     <div
-<<<<<<< HEAD
-      class="MuiPaper-root makeStyles-root-54 makeStyles-root-79  MuiPaper-elevation0 MuiPaper-rounded"
-=======
-      class="MuiPaper-root makeStyles-root-55 makeStyles-root-78  MuiPaper-elevation0 MuiPaper-rounded"
->>>>>>> 28f7e6dc
+      class="MuiPaper-root makeStyles-root-57 makeStyles-root-82  MuiPaper-elevation0 MuiPaper-rounded"
       style="transform: none; webkit-transition: transform 225ms cubic-bezier(0.4, 0, 0.2, 1) 0ms; transition: transform 225ms cubic-bezier(0.4, 0, 0.2, 1) 0ms;"
     >
       <div
@@ -3156,17 +3003,10 @@
           class="MuiGrid-root card-header MuiGrid-item"
         >
           <div
-<<<<<<< HEAD
-            class="MuiBox-root MuiBox-root-80"
+            class="MuiBox-root MuiBox-root-83"
           >
             <div
-              class="MuiBox-root MuiBox-root-81"
-=======
-            class="MuiBox-root MuiBox-root-79"
-          >
-            <div
-              class="MuiBox-root MuiBox-root-80"
->>>>>>> 28f7e6dc
+              class="MuiBox-root MuiBox-root-84"
             >
               <h5
                 class="MuiTypography-root header-text MuiTypography-h5"
@@ -3187,11 +3027,7 @@
             style="table-layout: fixed;"
           >
             <thead
-<<<<<<< HEAD
-              class="MuiTableHead-root makeStyles-stakePoolHeaderText-76"
-=======
-              class="MuiTableHead-root makeStyles-stakePoolHeaderText-75"
->>>>>>> 28f7e6dc
+              class="MuiTableHead-root makeStyles-stakePoolHeaderText-79"
             >
               <tr
                 class="MuiTableRow-root MuiTableRow-head"
@@ -3227,19 +3063,11 @@
                 style="padding: 8px 0px;"
               >
                 <div
-<<<<<<< HEAD
-                  class="MuiBox-root MuiBox-root-82"
+                  class="MuiBox-root MuiBox-root-85"
                   style="white-space: nowrap;"
                 >
                   <div
-                    class="MuiBox-root MuiBox-root-83"
-=======
-                  class="MuiBox-root MuiBox-root-81"
-                  style="white-space: nowrap;"
-                >
-                  <div
-                    class="MuiBox-root MuiBox-root-82"
->>>>>>> 28f7e6dc
+                    class="MuiBox-root MuiBox-root-86"
                   >
                     <svg
                       aria-hidden="true"
@@ -3687,11 +3515,7 @@
               >
                 <a
                   aria-disabled="false"
-<<<<<<< HEAD
-                  class="MuiButtonBase-root MuiButton-root MuiButton-outlined makeStyles-root-73 makeStyles-root-85 undefined MuiButton-outlinedSecondary MuiButton-outlinedSizeSmall MuiButton-sizeSmall MuiButton-disableElevation MuiButton-fullWidth"
-=======
-                  class="MuiButtonBase-root MuiButton-root MuiButton-outlined makeStyles-root-72 makeStyles-root-84 undefined MuiButton-outlinedSecondary MuiButton-outlinedSizeSmall MuiButton-sizeSmall MuiButton-disableElevation MuiButton-fullWidth"
->>>>>>> 28f7e6dc
+                  class="MuiButtonBase-root MuiButton-root MuiButton-outlined makeStyles-root-76 makeStyles-root-88 undefined MuiButton-outlinedSecondary MuiButton-outlinedSizeSmall MuiButton-sizeSmall MuiButton-disableElevation MuiButton-fullWidth"
                   href="https://app.sushi.com/farm?filter=2x"
                   tabindex="0"
                   target="_blank"
@@ -3728,19 +3552,11 @@
                 style="padding: 8px 0px;"
               >
                 <div
-<<<<<<< HEAD
-                  class="MuiBox-root MuiBox-root-86"
+                  class="MuiBox-root MuiBox-root-89"
                   style="white-space: nowrap;"
                 >
                   <div
-                    class="MuiBox-root MuiBox-root-87"
-=======
-                  class="MuiBox-root MuiBox-root-85"
-                  style="white-space: nowrap;"
-                >
-                  <div
-                    class="MuiBox-root MuiBox-root-86"
->>>>>>> 28f7e6dc
+                    class="MuiBox-root MuiBox-root-90"
                   >
                     <svg
                       aria-hidden="true"
@@ -3892,11 +3708,7 @@
               >
                 <a
                   aria-disabled="false"
-<<<<<<< HEAD
-                  class="MuiButtonBase-root MuiButton-root MuiButton-outlined makeStyles-root-73 makeStyles-root-88 undefined MuiButton-outlinedSecondary MuiButton-outlinedSizeSmall MuiButton-sizeSmall MuiButton-disableElevation MuiButton-fullWidth"
-=======
-                  class="MuiButtonBase-root MuiButton-root MuiButton-outlined makeStyles-root-72 makeStyles-root-87 undefined MuiButton-outlinedSecondary MuiButton-outlinedSizeSmall MuiButton-sizeSmall MuiButton-disableElevation MuiButton-fullWidth"
->>>>>>> 28f7e6dc
+                  class="MuiButtonBase-root MuiButton-root MuiButton-outlined makeStyles-root-76 makeStyles-root-91 undefined MuiButton-outlinedSecondary MuiButton-outlinedSizeSmall MuiButton-sizeSmall MuiButton-disableElevation MuiButton-fullWidth"
                   href="https://app.sushi.com/farm?filter=2x"
                   tabindex="0"
                   target="_blank"
@@ -3933,19 +3745,11 @@
                 style="padding: 8px 0px;"
               >
                 <div
-<<<<<<< HEAD
-                  class="MuiBox-root MuiBox-root-89"
+                  class="MuiBox-root MuiBox-root-92"
                   style="white-space: nowrap;"
                 >
                   <div
-                    class="MuiBox-root MuiBox-root-90"
-=======
-                  class="MuiBox-root MuiBox-root-88"
-                  style="white-space: nowrap;"
-                >
-                  <div
-                    class="MuiBox-root MuiBox-root-89"
->>>>>>> 28f7e6dc
+                    class="MuiBox-root MuiBox-root-93"
                   >
                     <svg
                       aria-hidden="true"
@@ -4071,11 +3875,7 @@
               >
                 <a
                   aria-disabled="false"
-<<<<<<< HEAD
-                  class="MuiButtonBase-root MuiButton-root MuiButton-outlined makeStyles-root-73 makeStyles-root-91 undefined MuiButton-outlinedSecondary MuiButton-outlinedSizeSmall MuiButton-sizeSmall MuiButton-disableElevation MuiButton-fullWidth"
-=======
-                  class="MuiButtonBase-root MuiButton-root MuiButton-outlined makeStyles-root-72 makeStyles-root-90 undefined MuiButton-outlinedSecondary MuiButton-outlinedSizeSmall MuiButton-sizeSmall MuiButton-disableElevation MuiButton-fullWidth"
->>>>>>> 28f7e6dc
+                  class="MuiButtonBase-root MuiButton-root MuiButton-outlined makeStyles-root-76 makeStyles-root-94 undefined MuiButton-outlinedSecondary MuiButton-outlinedSizeSmall MuiButton-sizeSmall MuiButton-disableElevation MuiButton-fullWidth"
                   href="https://traderjoexyz.com/farm/0xB674f93952F02F2538214D4572Aa47F262e990Ff-0x188bED1968b795d5c9022F6a0bb5931Ac4c18F00"
                   tabindex="0"
                   target="_blank"
@@ -4112,19 +3912,11 @@
                 style="padding: 8px 0px;"
               >
                 <div
-<<<<<<< HEAD
-                  class="MuiBox-root MuiBox-root-92"
+                  class="MuiBox-root MuiBox-root-95"
                   style="white-space: nowrap;"
                 >
                   <div
-                    class="MuiBox-root MuiBox-root-93"
-=======
-                  class="MuiBox-root MuiBox-root-91"
-                  style="white-space: nowrap;"
-                >
-                  <div
-                    class="MuiBox-root MuiBox-root-92"
->>>>>>> 28f7e6dc
+                    class="MuiBox-root MuiBox-root-96"
                   >
                     <svg
                       aria-hidden="true"
@@ -4314,11 +4106,7 @@
               >
                 <a
                   aria-disabled="false"
-<<<<<<< HEAD
-                  class="MuiButtonBase-root MuiButton-root MuiButton-outlined makeStyles-root-73 makeStyles-root-94 undefined MuiButton-outlinedSecondary MuiButton-outlinedSizeSmall MuiButton-sizeSmall MuiButton-disableElevation MuiButton-fullWidth"
-=======
-                  class="MuiButtonBase-root MuiButton-root MuiButton-outlined makeStyles-root-72 makeStyles-root-93 undefined MuiButton-outlinedSecondary MuiButton-outlinedSizeSmall MuiButton-sizeSmall MuiButton-disableElevation MuiButton-fullWidth"
->>>>>>> 28f7e6dc
+                  class="MuiButtonBase-root MuiButton-root MuiButton-outlined makeStyles-root-76 makeStyles-root-97 undefined MuiButton-outlinedSecondary MuiButton-outlinedSizeSmall MuiButton-sizeSmall MuiButton-disableElevation MuiButton-fullWidth"
                   href="https://app.spiritswap.finance/#/farms/allfarms"
                   tabindex="0"
                   target="_blank"
@@ -4355,19 +4143,11 @@
                 style="padding: 8px 0px;"
               >
                 <div
-<<<<<<< HEAD
-                  class="MuiBox-root MuiBox-root-95"
+                  class="MuiBox-root MuiBox-root-98"
                   style="white-space: nowrap;"
                 >
                   <div
-                    class="MuiBox-root MuiBox-root-96"
-=======
-                  class="MuiBox-root MuiBox-root-94"
-                  style="white-space: nowrap;"
-                >
-                  <div
-                    class="MuiBox-root MuiBox-root-95"
->>>>>>> 28f7e6dc
+                    class="MuiBox-root MuiBox-root-99"
                   >
                     <svg
                       aria-hidden="true"
@@ -4557,11 +4337,7 @@
               >
                 <a
                   aria-disabled="false"
-<<<<<<< HEAD
-                  class="MuiButtonBase-root MuiButton-root MuiButton-outlined makeStyles-root-73 makeStyles-root-97 undefined MuiButton-outlinedSecondary MuiButton-outlinedSizeSmall MuiButton-sizeSmall MuiButton-disableElevation MuiButton-fullWidth"
-=======
-                  class="MuiButtonBase-root MuiButton-root MuiButton-outlined makeStyles-root-72 makeStyles-root-96 undefined MuiButton-outlinedSecondary MuiButton-outlinedSizeSmall MuiButton-sizeSmall MuiButton-disableElevation MuiButton-fullWidth"
->>>>>>> 28f7e6dc
+                  class="MuiButtonBase-root MuiButton-root MuiButton-outlined makeStyles-root-76 makeStyles-root-100 undefined MuiButton-outlinedSecondary MuiButton-outlinedSizeSmall MuiButton-sizeSmall MuiButton-disableElevation MuiButton-fullWidth"
                   href="https://beets.fi/#/pool/0xf7bf0f161d3240488807ffa23894452246049916000200000000000000000198"
                   tabindex="0"
                   target="_blank"
@@ -4598,19 +4374,11 @@
                 style="padding: 8px 0px;"
               >
                 <div
-<<<<<<< HEAD
-                  class="MuiBox-root MuiBox-root-98"
+                  class="MuiBox-root MuiBox-root-101"
                   style="white-space: nowrap;"
                 >
                   <div
-                    class="MuiBox-root MuiBox-root-99"
-=======
-                  class="MuiBox-root MuiBox-root-97"
-                  style="white-space: nowrap;"
-                >
-                  <div
-                    class="MuiBox-root MuiBox-root-98"
->>>>>>> 28f7e6dc
+                    class="MuiBox-root MuiBox-root-102"
                   >
                     <svg
                       aria-hidden="true"
@@ -4772,11 +4540,7 @@
               >
                 <a
                   aria-disabled="false"
-<<<<<<< HEAD
-                  class="MuiButtonBase-root MuiButton-root MuiButton-outlined makeStyles-root-73 makeStyles-root-100 undefined MuiButton-outlinedSecondary MuiButton-outlinedSizeSmall MuiButton-sizeSmall MuiButton-disableElevation MuiButton-fullWidth"
-=======
-                  class="MuiButtonBase-root MuiButton-root MuiButton-outlined makeStyles-root-72 makeStyles-root-99 undefined MuiButton-outlinedSecondary MuiButton-outlinedSizeSmall MuiButton-sizeSmall MuiButton-disableElevation MuiButton-fullWidth"
->>>>>>> 28f7e6dc
+                  class="MuiButtonBase-root MuiButton-root MuiButton-outlined makeStyles-root-76 makeStyles-root-103 undefined MuiButton-outlinedSecondary MuiButton-outlinedSizeSmall MuiButton-sizeSmall MuiButton-disableElevation MuiButton-fullWidth"
                   href="https://zipswap.fi/#/farm/0x3f6da9334142477718bE2ecC3577d1A28dceAAe1"
                   tabindex="0"
                   target="_blank"
@@ -4813,19 +4577,11 @@
                 style="padding: 8px 0px;"
               >
                 <div
-<<<<<<< HEAD
-                  class="MuiBox-root MuiBox-root-101"
+                  class="MuiBox-root MuiBox-root-104"
                   style="white-space: nowrap;"
                 >
                   <div
-                    class="MuiBox-root MuiBox-root-102"
-=======
-                  class="MuiBox-root MuiBox-root-100"
-                  style="white-space: nowrap;"
-                >
-                  <div
-                    class="MuiBox-root MuiBox-root-101"
->>>>>>> 28f7e6dc
+                    class="MuiBox-root MuiBox-root-105"
                   >
                     <svg
                       aria-hidden="true"
@@ -5359,11 +5115,7 @@
               >
                 <a
                   aria-disabled="false"
-<<<<<<< HEAD
-                  class="MuiButtonBase-root MuiButton-root MuiButton-outlined makeStyles-root-73 makeStyles-root-103 undefined MuiButton-outlinedSecondary MuiButton-outlinedSizeSmall MuiButton-sizeSmall MuiButton-disableElevation MuiButton-fullWidth"
-=======
-                  class="MuiButtonBase-root MuiButton-root MuiButton-outlined makeStyles-root-72 makeStyles-root-102 undefined MuiButton-outlinedSecondary MuiButton-outlinedSizeSmall MuiButton-sizeSmall MuiButton-disableElevation MuiButton-fullWidth"
->>>>>>> 28f7e6dc
+                  class="MuiButtonBase-root MuiButton-root MuiButton-outlined makeStyles-root-76 makeStyles-root-106 undefined MuiButton-outlinedSecondary MuiButton-outlinedSizeSmall MuiButton-sizeSmall MuiButton-disableElevation MuiButton-fullWidth"
                   href="https://jonesdao.io/farms"
                   tabindex="0"
                   target="_blank"
@@ -5400,19 +5152,11 @@
                 style="padding: 8px 0px;"
               >
                 <div
-<<<<<<< HEAD
-                  class="MuiBox-root MuiBox-root-104"
+                  class="MuiBox-root MuiBox-root-107"
                   style="white-space: nowrap;"
                 >
                   <div
-                    class="MuiBox-root MuiBox-root-105"
-=======
-                  class="MuiBox-root MuiBox-root-103"
-                  style="white-space: nowrap;"
-                >
-                  <div
-                    class="MuiBox-root MuiBox-root-104"
->>>>>>> 28f7e6dc
+                    class="MuiBox-root MuiBox-root-108"
                   >
                     <svg
                       aria-hidden="true"
@@ -5585,7 +5329,7 @@
               >
                 <a
                   aria-disabled="false"
-                  class="MuiButtonBase-root MuiButton-root MuiButton-outlined makeStyles-root-72 makeStyles-root-105 undefined MuiButton-outlinedSecondary MuiButton-outlinedSizeSmall MuiButton-sizeSmall MuiButton-disableElevation MuiButton-fullWidth"
+                  class="MuiButtonBase-root MuiButton-root MuiButton-outlined makeStyles-root-76 makeStyles-root-109 undefined MuiButton-outlinedSecondary MuiButton-outlinedSizeSmall MuiButton-sizeSmall MuiButton-disableElevation MuiButton-fullWidth"
                   href="https://app.balancer.fi/#/pool/0xc45d42f801105e861e86658648e3678ad7aa70f900010000000000000000011e"
                   tabindex="0"
                   target="_blank"
@@ -5622,11 +5366,11 @@
                 style="padding: 8px 0px;"
               >
                 <div
-                  class="MuiBox-root MuiBox-root-106"
+                  class="MuiBox-root MuiBox-root-110"
                   style="white-space: nowrap;"
                 >
                   <div
-                    class="MuiBox-root MuiBox-root-107"
+                    class="MuiBox-root MuiBox-root-111"
                   >
                     <svg
                       aria-hidden="true"
@@ -5815,13 +5559,8 @@
               >
                 <a
                   aria-disabled="false"
-<<<<<<< HEAD
-                  class="MuiButtonBase-root MuiButton-root MuiButton-outlined makeStyles-root-73 makeStyles-root-106 undefined MuiButton-outlinedSecondary MuiButton-outlinedSizeSmall MuiButton-sizeSmall MuiButton-disableElevation MuiButton-fullWidth"
-                  href="https://app.balancer.fi/#/pool/0xc45d42f801105e861e86658648e3678ad7aa70f900010000000000000000011e"
-=======
-                  class="MuiButtonBase-root MuiButton-root MuiButton-outlined makeStyles-root-72 makeStyles-root-108 undefined MuiButton-outlinedSecondary MuiButton-outlinedSizeSmall MuiButton-sizeSmall MuiButton-disableElevation MuiButton-fullWidth"
+                  class="MuiButtonBase-root MuiButton-root MuiButton-outlined makeStyles-root-76 makeStyles-root-112 undefined MuiButton-outlinedSecondary MuiButton-outlinedSizeSmall MuiButton-sizeSmall MuiButton-disableElevation MuiButton-fullWidth"
                   href="https://oolongswap.com/#/farm/lp"
->>>>>>> 28f7e6dc
                   tabindex="0"
                   target="_blank"
                 >
