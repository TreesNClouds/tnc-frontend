// Jest Snapshot v1, https://goo.gl/fbAQLP

exports[`<Stake/> should render component 1`] = `
<div>
  <div
    data-rk=""
  >
    <style>
      [data-rk]{--rk-blurs-modalOverlay:blur(0px);--rk-fonts-body:SFRounded, ui-rounded, "SF Pro Rounded", -apple-system, BlinkMacSystemFont, "Segoe UI", Roboto, Helvetica, Arial, sans-serif, "Apple Color Emoji", "Segoe UI Emoji", "Segoe UI Symbol";--rk-radii-actionButton:9999px;--rk-radii-connectButton:12px;--rk-radii-menuButton:12px;--rk-radii-modal:24px;--rk-radii-modalMobile:28px;--rk-colors-accentColor:#0E76FD;--rk-colors-accentColorForeground:#FFF;--rk-colors-actionButtonBorder:rgba(0, 0, 0, 0.04);--rk-colors-actionButtonBorderMobile:rgba(0, 0, 0, 0.06);--rk-colors-actionButtonSecondaryBackground:rgba(0, 0, 0, 0.06);--rk-colors-closeButton:rgba(60, 66, 66, 0.8);--rk-colors-closeButtonBackground:rgba(0, 0, 0, 0.06);--rk-colors-connectButtonBackground:#FFF;--rk-colors-connectButtonBackgroundError:#FF494A;--rk-colors-connectButtonInnerBackground:linear-gradient(0deg, rgba(0, 0, 0, 0.03), rgba(0, 0, 0, 0.06));--rk-colors-connectButtonText:#25292E;--rk-colors-connectButtonTextError:#FFF;--rk-colors-connectionIndicator:#30E000;--rk-colors-error:#FF494A;--rk-colors-generalBorder:rgba(0, 0, 0, 0.06);--rk-colors-generalBorderDim:rgba(0, 0, 0, 0.03);--rk-colors-menuItemBackground:rgba(60, 66, 66, 0.1);--rk-colors-modalBackdrop:rgba(0, 0, 0, 0.3);--rk-colors-modalBackground:#FFF;--rk-colors-modalBorder:transparent;--rk-colors-modalText:#25292E;--rk-colors-modalTextDim:rgba(60, 66, 66, 0.3);--rk-colors-modalTextSecondary:rgba(60, 66, 66, 0.6);--rk-colors-profileAction:#FFF;--rk-colors-profileActionHover:rgba(255, 255, 255, 0.5);--rk-colors-profileForeground:rgba(60, 66, 66, 0.06);--rk-colors-selectedOptionBorder:rgba(60, 66, 66, 0.1);--rk-colors-standby:#FFD641;--rk-shadows-connectButton:0px 4px 12px rgba(0, 0, 0, 0.1);--rk-shadows-dialog:0px 8px 32px rgba(0, 0, 0, 0.32);--rk-shadows-profileDetailsAction:0px 2px 6px rgba(37, 41, 46, 0.04);--rk-shadows-selectedOption:0px 2px 6px rgba(0, 0, 0, 0.24);--rk-shadows-selectedWallet:0px 2px 6px rgba(0, 0, 0, 0.12);--rk-shadows-walletLogo:0px 2px 16px rgba(0, 0, 0, 0.16);}
    </style>
    <div
<<<<<<< HEAD
      class="MuiPaper-root MuiPaper-elevation MuiPaper-rounded MuiPaper-elevation0 Paper-root  css-1h4i77o-MuiPaper-root"
      style="transform: none; webkit-transition: transform 225ms cubic-bezier(0.4, 0, 0.2, 1) 0ms; transition: transform 225ms cubic-bezier(0.4, 0, 0.2, 1) 0ms;"
=======
      id="stake-view"
>>>>>>> 80a8737f
    >
      <div
        class="MuiPaper-root MuiPaper-elevation MuiPaper-rounded MuiPaper-elevation0 Paper-root  css-1uix8a4-MuiPaper-root"
        style="transform: none; webkit-transition: transform 225ms cubic-bezier(0.4, 0, 0.2, 1) 0ms; transition: transform 225ms cubic-bezier(0.4, 0, 0.2, 1) 0ms;"
      >
        <div
          class="MuiGrid-root MuiGrid-container MuiGrid-spacing-xs-2 MuiGrid-direction-xs-column css-1y6dg9a-MuiGrid-root"
        >
          <div
            class="MuiGrid-root MuiGrid-item card-header css-159wrwf-MuiGrid-root"
          >
            <div
              class="MuiBox-root css-gg4vpm"
            >
              <div
                class="MuiBox-root css-1xhj18k"
              >
                <h5
                  class="MuiTypography-root MuiTypography-h5 header-text css-903ewo-MuiTypography-root"
                >
                  Single Stake (3, 3)
                </h5>
              </div>
              <div
                class="top-right"
              />
            </div>
            <div
              class="MuiBox-root css-k008qs"
            >
              <div
                class="rebase-timer MuiBox-root css-0"
              >
                <p
                  class="MuiTypography-root MuiTypography-body2 css-112gc2l-MuiTypography-root"
                >
                  <span
                    class="MuiSkeleton-root MuiSkeleton-text MuiSkeleton-pulse css-1l7q9tc-MuiSkeleton-root"
                    style="width: 155px;"
                  />
                </p>
              </div>
            </div>
          </div>
          <div
            class="MuiGrid-root MuiGrid-item css-159wrwf-MuiGrid-root"
          >
            <div
              class="MuiBox-root css-15i1vgz"
            >
              <div
                class="MuiGrid-root css-vz6rvy-MuiGrid-root"
              >
                <div
                  class="MuiBox-root css-rjww1q"
                >
                  <div
                    class="MuiGrid-root MuiGrid-container MuiGrid-spacing-xs-2 css-1wlo379-MuiGrid-root"
                  >
                    <div
                      class="MuiGrid-root MuiGrid-item MuiGrid-grid-xs-12 MuiGrid-grid-sm-4 css-wmkgw3-MuiGrid-root"
                    >
                      <div
                        class="Metric-root stake-apy css-1xkrsym"
                      >
                        <div
                          class="MuiBox-root css-g45inh"
                        >
                          <p
                            class="MuiTypography-root MuiTypography-body1 Metric-label css-tlko1g-MuiTypography-root"
                          >
                            APY
                          </p>
                          <p
                            class="MuiTypography-root MuiTypography-body1 Metric-metric css-69sme-MuiTypography-root"
                            style="width: 100%;"
                          >
                            <span
                              class="MuiSkeleton-root MuiSkeleton-text MuiSkeleton-pulse css-1l7q9tc-MuiSkeleton-root"
                              style="width: 100%;"
                            />
                          </p>
                        </div>
                      </div>
                    </div>
                    <div
                      class="MuiGrid-root MuiGrid-item MuiGrid-grid-xs-12 MuiGrid-grid-sm-4 css-wmkgw3-MuiGrid-root"
                    >
                      <div
                        class="Metric-root stake-tvl css-1xkrsym"
                      >
                        <div
                          class="MuiBox-root css-g45inh"
                        >
                          <p
                            class="MuiTypography-root MuiTypography-body1 Metric-label css-tlko1g-MuiTypography-root"
                          >
                            Total Value Deposited
                          </p>
                          <p
                            class="MuiTypography-root MuiTypography-body1 Metric-metric css-69sme-MuiTypography-root"
                            style="width: 100%;"
                          >
                            <span
                              class="MuiSkeleton-root MuiSkeleton-text MuiSkeleton-pulse css-1l7q9tc-MuiSkeleton-root"
                              style="width: 100%;"
                            />
                          </p>
                        </div>
                      </div>
                    </div>
                    <div
                      class="MuiGrid-root MuiGrid-item MuiGrid-grid-xs-12 MuiGrid-grid-sm-4 css-wmkgw3-MuiGrid-root"
                    >
                      <div
                        class="Metric-root stake-index css-1xkrsym"
                      >
                        <div
                          class="MuiBox-root css-g45inh"
                        >
                          <p
                            class="MuiTypography-root MuiTypography-body1 Metric-label css-tlko1g-MuiTypography-root"
                          >
                            Current Index
                            <div
                              class="MuiBox-root css-w341jy"
                              style="font-size: 14px;"
                            >
                              <div
                                class="MuiBox-root css-0"
                                style="display: inline-flex; justify-content: center; align-self: center;"
                              >
                                <svg
                                  aria-hidden="true"
                                  class="MuiSvgIcon-root MuiSvgIcon-fontSizeSmall info-icon css-1fx2bp7-MuiSvgIcon-root"
                                  focusable="false"
                                  style="margin: 0px 5px; font-size: 1em;"
                                  viewBox="0 0 20 20"
                                >
                                  <path
                                    d="M 10 20 C 15.475 20 20 15.473 20 10 C 20 4.518 15.473 0 9.991 0 C 4.516 0 0 4.518 0 10 C 0 15.475 4.527 20 10 20 Z M 10 18.705 C 5.189 18.714 1.287 14.812 1.297 10.001 C 1.28 5.189 5.179 1.281 9.991 1.285 C 14.807 1.28 18.714 5.182 18.714 9.999 C 18.719 14.811 14.813 18.712 10 18.702 Z M 9.941 6.242 C 10.559 6.242 11.038 5.763 11.038 5.156 C 11.043 4.547 10.549 4.053 9.94 4.058 C 9.334 4.057 8.842 4.55 8.844 5.156 C 8.843 5.761 9.337 6.249 9.941 6.242 Z M 8.216 15.444 L 12.303 15.444 C 12.623 15.444 12.871 15.204 12.871 14.895 C 12.87 14.584 12.615 14.334 12.303 14.338 L 10.868 14.338 L 10.868 8.754 C 10.868 8.346 10.658 8.065 10.269 8.065 L 8.345 8.065 C 7.919 8.045 7.631 8.493 7.826 8.872 C 7.925 9.065 8.128 9.182 8.345 9.172 L 9.652 9.172 L 9.652 14.338 L 8.216 14.338 C 7.905 14.334 7.649 14.584 7.648 14.895 C 7.648 15.204 7.897 15.444 8.216 15.444 Z"
                                  />
                                </svg>
                              </div>
                            </div>
                          </p>
                          <p
                            class="MuiTypography-root MuiTypography-body1 Metric-metric css-69sme-MuiTypography-root"
                            style="width: 100%;"
                          >
                            <span
                              class="MuiSkeleton-root MuiSkeleton-text MuiSkeleton-pulse css-1l7q9tc-MuiSkeleton-root"
                              style="width: 100%;"
                            />
                          </p>
                        </div>
                      </div>
                    </div>
                  </div>
                </div>
              </div>
            </div>
            <div
              class="MuiBox-root css-dvxtzn"
            >
              <div
                class="MuiBox-root css-1upilqn"
              >
                <div
                  style=""
                >
                  <button
                    class="MuiButton-root MuiButton-contained MuiButton-containedPrimary MuiButton-sizeMedium MuiButton-containedSizeMedium MuiButton-disableElevation MuiButtonBase-root Button-root undefined css-glhrg6-MuiButtonBase-root-MuiButton-root"
                    tabindex="0"
                    type="button"
                  >
                    Connect Wallet
                  </button>
                </div>
              </div>
              <h6
                class="MuiTypography-root MuiTypography-h6 css-rg0wkx-MuiTypography-root"
              >
                Connect your wallet to stake OHM
              </h6>
            </div>
          </div>
        </div>
      </div>
<<<<<<< HEAD
    </div>
    <div
      class="MuiPaper-root MuiPaper-elevation MuiPaper-rounded MuiPaper-elevation0 Paper-root  css-6k1qou-MuiPaper-root"
      style="transform: none; webkit-transition: transform 225ms cubic-bezier(0.4, 0, 0.2, 1) 0ms; transition: transform 225ms cubic-bezier(0.4, 0, 0.2, 1) 0ms;"
    >
=======
>>>>>>> 80a8737f
      <div
        class="MuiPaper-root MuiPaper-elevation MuiPaper-rounded MuiPaper-elevation0 Paper-root  css-m19e0g-MuiPaper-root"
        style="transform: none; webkit-transition: transform 225ms cubic-bezier(0.4, 0, 0.2, 1) 0ms; transition: transform 225ms cubic-bezier(0.4, 0, 0.2, 1) 0ms;"
      >
        <div
          class="MuiGrid-root MuiGrid-container MuiGrid-spacing-xs-2 MuiGrid-direction-xs-column css-1y6dg9a-MuiGrid-root"
        >
          <div
            class="MuiGrid-root MuiGrid-item card-header css-159wrwf-MuiGrid-root"
          >
            <div
              class="MuiBox-root css-gg4vpm"
            >
              <div
                class="MuiBox-root css-1xhj18k"
              >
                <h5
                  class="MuiTypography-root MuiTypography-h5 header-text css-903ewo-MuiTypography-root"
                >
                  Farm Pool
                </h5>
              </div>
              <div
                class="top-right"
              />
            </div>
          </div>
          <div
            class="MuiGrid-root MuiGrid-item css-159wrwf-MuiGrid-root"
          >
            <table
              class="MuiTable-root css-17zo3iv-MuiTable-root"
            >
              <thead
                class="MuiTableHead-root ExternalStakePools-stakePoolHeaderText css-1crhyyu-MuiTableHead-root"
              >
                <tr
                  class="MuiTableRow-root MuiTableRow-head css-xjst8z-MuiTableRow-root"
                >
                  <th
                    class="MuiTableCell-root MuiTableCell-head MuiTableCell-sizeMedium css-j2hfky-MuiTableCell-root"
                    scope="col"
                    style="width: 250px; padding: 8px 0px;"
                  >
                    Asset
                  </th>
                  <th
                    class="MuiTableCell-root MuiTableCell-head MuiTableCell-sizeMedium css-j2hfky-MuiTableCell-root"
                    scope="col"
                    style="width: 150px; padding: 8px 0px;"
                  >
                    TVL
                  </th>
                  <th
                    class="MuiTableCell-root MuiTableCell-head MuiTableCell-sizeMedium css-j2hfky-MuiTableCell-root"
                    scope="col"
                    style="width: 150px; padding: 8px 0px;"
                  >
                    APY
                  </th>
                </tr>
              </thead>
              <tr
                class="MuiTableRow-root css-xjst8z-MuiTableRow-root"
              >
                <td
                  class="MuiTableCell-root MuiTableCell-sizeMedium css-9r6b29-MuiTableCell-root"
                  style="padding: 8px 0px;"
                >
                  <div
                    class="MuiBox-root css-u4p24i"
                    style="white-space: nowrap;"
                  >
                    <div
                      class="MuiBox-root css-1xhj18k"
                    >
                      <svg
                        aria-hidden="true"
                        class="MuiSvgIcon-root MuiSvgIcon-fontSizeLarge css-1djwm8g-MuiSvgIcon-root"
                        focusable="false"
                        style="z-index: 1;"
                        viewBox="0 0 32 32"
                      >
                        <defs>
                          <lineargradient
                            gradientTransform="matrix(0.177778, 0, 0, 0.177778, 1.777779, 1.777779)"
                            gradientUnits="userSpaceOnUse"
                            id="paint0_linear_359"
                            x1="80"
                            x2="80"
                            y1="-84"
                            y2="256"
                          >
                            <stop
                              offset="0.1949"
                              stop-color="#708B96"
                            />
                            <stop
                              offset="1"
                              stop-color="#F7FBE7"
                            />
                          </lineargradient>
                        </defs>
                        <path
                          d="M 1.778 16 C 1.778 8.145 8.145 1.778 16 1.778 C 23.855 1.778 30.222 8.145 30.222 16 C 30.222 23.855 23.855 30.222 16 30.222 C 8.145 30.222 1.778 23.855 1.778 16 Z"
                          fill="#fff"
                        />
                        <rect
                          fill="#fff"
                          height="12.516"
                          width="12.516"
                          x="9.742"
                          y="9.771"
                        />
                        <path
                          clip-rule="evenodd"
                          d="M 14.635 22.286 L 14.635 19.916 C 12.852 19.355 11.563 17.725 11.563 15.801 C 11.563 13.413 13.549 11.477 16 11.477 C 18.451 11.477 20.437 13.413 20.437 15.801 C 20.437 17.725 19.148 19.355 17.365 19.916 L 17.365 21.658 L 17.365 22.258 L 17.365 22.286 L 22.258 22.286 L 22.258 20.523 L 19.842 20.523 C 21.295 19.421 22.229 17.709 22.229 15.787 C 22.229 12.464 19.44 9.771 16 9.771 C 12.56 9.771 9.771 12.464 9.771 15.787 C 9.771 17.709 10.705 19.421 12.158 20.523 L 9.742 20.523 L 9.742 22.286 Z"
                          fill="#708b96"
                          fill-rule="evenodd"
                        />
                        <path
                          d="M 16 28.444 C 9.127 28.444 3.556 22.873 3.556 16 L 0 16 C 0 24.837 7.163 32 16 32 Z M 28.444 16 C 28.444 22.873 22.873 28.444 16 28.444 L 16 32 C 24.837 32 32 24.837 32 16 Z M 16 3.556 C 22.873 3.556 28.444 9.127 28.444 16 L 32 16 C 32 7.163 24.837 0 16 0 Z M 16 0 C 7.163 0 0 7.163 0 16 L 3.556 16 C 3.556 9.127 9.127 3.556 16 3.556 Z"
                          fill="url(#paint0_linear_359)"
                        />
                      </svg>
                      <svg
                        aria-hidden="true"
                        class="MuiSvgIcon-root MuiSvgIcon-fontSizeLarge css-1djwm8g-MuiSvgIcon-root"
                        focusable="false"
                        style="margin-left: -6px; z-index: 1;"
                        viewBox="0 0 32 32"
                      >
                        <circle
                          cx="16"
                          cy="16"
                          fill="#fff"
                          r="15"
                          stroke="url(#wETH_svg__a)"
                          stroke-width="2"
                        />
                        <path
                          clip-rule="evenodd"
                          d="M16.25 20.976 10 17.349 16.25 26V26l6.253-8.65-6.253 3.626Z"
                          fill="#708B96"
                          fill-rule="evenodd"
                        />
                        <path
                          clip-rule="evenodd"
                          d="m16.25 6 6.248 10.186-6.248-2.793L10 16.186 16.25 6Zm0 7.395L10 16.185l6.25 3.629 6.248-3.628-6.248-2.791Z"
                          fill="#424242"
                          fill-rule="evenodd"
                        />
                        <defs>
                          <lineargradient
                            gradientUnits="userSpaceOnUse"
                            id="wETH_svg__a"
                            x1="16"
                            x2="16"
                            y1="0"
                            y2="32"
                          >
                            <stop
                              stop-color="#444243"
                            />
                            <stop
                              offset="1"
                              stop-color="#708B96"
                            />
                          </lineargradient>
                        </defs>
                      </svg>
                    </div>
                    <p
                      class="MuiTypography-root MuiTypography-body1 css-69sme-MuiTypography-root"
                      style="line-height: 1.4; margin-left: 10px; margin-right: 10px;"
                    >
                      gOHM-wETH
                    </p>
                    <svg
                      aria-hidden="true"
                      class="MuiSvgIcon-root MuiSvgIcon-fontSizeLarge css-1djwm8g-MuiSvgIcon-root"
                      focusable="false"
                      style="font-size: 15px;"
                      viewBox="0 0 32 32"
                    >
                      <ellipse
                        cx="16"
                        cy="16"
                        rx="15.442"
                        ry="15.442"
                        style="fill: rgb(44, 55, 76);"
                      />
                      <g
                        id="Background"
                        transform="matrix(0.063934, 0, 0, 0.063934, 0, 0)"
                      />
                      <g
                        id="Logos_and_symbols"
                        transform="matrix(0.055939, 0, 0, 0.055939, 2.774117, 1.580833)"
                      >
                        <g
                          id="SYMBOL_VER_3"
                        />
                        <g
                          id="SYMBOL_VER_3_3_"
                        />
                        <g
                          id="SYMBOL_VER_4"
                        />
                        <g
                          id="SYMBOL_VER_4_1_"
                        >
                          <g
                            id="SYMBOL_VER_4_3_"
                          />
                        </g>
                        <g
                          id="SYMBOL_VER_5_1_"
                        />
                        <g
                          id="off_2_1_"
                        />
                        <g
                          id="VER_3_1_"
                        >
                          <g
                            id="SYMBOL_VER_2_1_"
                          />
                        </g>
                        <g
                          id="VER_3"
                        >
                          <g
                            id="SYMBOL_VER_2"
                          />
                        </g>
                        <g
                          id="off_2"
                        />
                        <g
                          id="SYMBOL_VER_5"
                        />
                        <g
                          id="SYMBOL_VER_1"
                        />
                        <g
                          id="SYMBOL_VER_1_1_"
                        />
                        <g
                          id="SYMBOL_VER_1-1_3_"
                        />
                        <g
                          id="SYMBOL_VER_1-1_2_"
                        />
                        <g
                          id="SYMBOL_VER_1-1"
                        />
                        <g
                          id="SYMBOL_VER_1-1_1_"
                        >
                          <g
                            id="_x31_-3"
                          />
                          <g
                            id="Symbol_-_Original_14_"
                          >
                            <path
                              d="M291.134,237.469l35.654-60.5l96.103,149.684l0.046,28.727l-0.313-197.672
      c-0.228-4.832-2.794-9.252-6.887-11.859L242.715,46.324c-4.045-1.99-9.18-1.967-13.22,0.063c-0.546,0.272-1.06,0.57-1.548,0.895
      l-0.604,0.379L59.399,144.983l-0.651,0.296c-0.838,0.385-1.686,0.875-2.48,1.444c-3.185,2.283-5.299,5.66-5.983,9.448
      c-0.103,0.574-0.179,1.158-0.214,1.749l0.264,161.083l89.515-138.745c11.271-18.397,35.825-24.323,58.62-24.001l26.753,0.706
      L67.588,409.765l18.582,10.697L245.692,157.22l70.51-0.256L157.091,426.849l66.306,38.138l7.922,4.556
      c3.351,1.362,7.302,1.431,10.681,0.21l175.453-101.678l-33.544,19.438L291.134,237.469z M304.736,433.395l-66.969-105.108
      l40.881-69.371l87.952,138.628L304.736,433.395z"
                              fill="#2D374B"
                            />
                            <polygon
                              fill="#28A0F0"
                              points="237.768,328.286 304.736,433.395 366.601,397.543 278.648,258.915 			"
                            />
                            <path
                              d="M422.937,355.379l-0.046-28.727l-96.103-149.684l-35.654,60.5l92.774,150.043l33.544-19.438
      c3.29-2.673,5.281-6.594,5.49-10.825L422.937,355.379z"
                              fill="#28A0F0"
                            />
                            <path
                              d="M20.219,382.469l47.369,27.296l157.634-252.801l-26.753-0.706c-22.795-0.322-47.35,5.604-58.62,24.001
      L50.334,319.004l-30.115,46.271V382.469z"
                              fill="#FFFFFF"
                            />
                            <polygon
                              fill="#FFFFFF"
                              points="316.202,156.964 245.692,157.22 86.17,420.462 141.928,452.565 157.091,426.849 			"
                            />
                            <path
                              d="M452.65,156.601c-0.59-14.746-8.574-28.245-21.08-36.104L256.28,19.692
      c-12.371-6.229-27.825-6.237-40.218-0.004c-1.465,0.739-170.465,98.752-170.465,98.752c-2.339,1.122-4.592,2.458-6.711,3.975
      c-11.164,8.001-17.969,20.435-18.668,34.095v208.765l30.115-46.271L50.07,157.921c0.035-0.589,0.109-1.169,0.214-1.741
      c0.681-3.79,2.797-7.171,5.983-9.456c0.795-0.569,172.682-100.064,173.228-100.337c4.04-2.029,9.175-2.053,13.22-0.063
      l173.022,99.523c4.093,2.607,6.659,7.027,6.887,11.859v199.542c-0.209,4.231-1.882,8.152-5.172,10.825l-33.544,19.438
      l-17.308,10.031l-61.864,35.852l-62.737,36.357c-3.379,1.221-7.33,1.152-10.681-0.21l-74.228-42.693l-15.163,25.717
      l66.706,38.406c2.206,1.255,4.171,2.367,5.784,3.272c2.497,1.4,4.199,2.337,4.8,2.629c4.741,2.303,11.563,3.643,17.71,3.643
      c5.636,0,11.132-1.035,16.332-3.072l182.225-105.531c10.459-8.104,16.612-20.325,17.166-33.564V156.601z"
                              fill="#96BEDC"
                            />
                          </g>
                          <g
                            id="Symbol_-_Original_13_"
                          />
                          <g
                            id="Symbol_-_Original_6_"
                          />
                          <g
                            id="Symbol_-_Original_4_"
                          />
                          <g
                            id="One_color_version_-_White_3_"
                          >
                            <g
                              id="Symbol_-_Original_15_"
                            />
                          </g>
                          <g
                            id="One_color_version_-_White"
                          >
                            <g
                              id="Symbol_-_Original"
                            />
                          </g>
                          <g
                            id="Symbol_-_Monochromatic_3_"
                          >
                            <g
                              id="_x33__7_"
                            />
                          </g>
                          <g
                            id="Symbol_-_Monochromatic"
                          >
                            <g
                              id="_x33__3_"
                            />
                          </g>
                          <g
                            id="_x33__2_"
                          />
                          <g
                            id="_x33__1_"
                          />
                          <g
                            id="_x33_"
                          />
                          <g
                            id="Symbol_-_Original_10_"
                          />
                          <g
                            id="Symbol_-_Original_1_"
                          />
                          <g
                            id="Symbol_-_Original_2_"
                          />
                          <g
                            id="_x34__1_"
                          />
                          <g
                            id="Symbol_-_Monochromatic_2_"
                          >
                            <g
                              id="_x33__6_"
                            />
                          </g>
                          <g
                            id="One_color_version_-_White_2_"
                          >
                            <g
                              id="Symbol_-_Original_11_"
                            />
                          </g>
                          <g
                            id="Symbol_-_Original_5_"
                          >
                            <g
                              id="Symbol_-_Original_12_"
                            />
                          </g>
                          <g
                            id="One_color_version_-_White_1_"
                          >
                            <g
                              id="Symbol_-_Original_9_"
                            />
                          </g>
                        </g>
                        <g
                          id="SYMBOL_VER_1_2_"
                        >
                          <g
                            id="SYMBOL_VER_2_4_"
                          />
                          <g
                            id="SYMBOL_VER_2-1-1_1_"
                          />
                          <g
                            id="SYMBOL_VER_2-2-1_1_"
                          />
                          <g
                            id="SYMBOL_VER_2-3-1_4_"
                          />
                          <g
                            id="New_Symbol_1_"
                          >
                            <g
                              id="SYMBOL_VER_2-3-1_3_"
                            />
                          </g>
                          <g
                            id="New_Symbol"
                          >
                            <g
                              id="SYMBOL_VER_2-3-1_1_"
                            />
                          </g>
                        </g>
                        <g
                          id="SYMBOL_VER_2_2_"
                        />
                        <g
                          id="SYMBOL_VER_4_2_"
                        />
                        <g
                          id="SYMBOL_VER_3_2_"
                        />
                        <g
                          id="SYMBOL_VER_3_1_"
                        />
                        <g
                          id="SYMBOL_VER_1-1-1_1_"
                        />
                        <g
                          id="SYMBOL_VER_1-1-1"
                        />
                        <g
                          id="SYMBOL_VER_1-1-1_2_2_"
                        />
                        <g
                          id="SYMBOL_VER_1-1-1_2"
                        />
                        <g
                          id="SYMBOL_VER_1-1-1_2_1_"
                        />
                        <g
                          id="Symbol_-_Original_7_"
                        />
                        <g
                          id="Symbol_-_Original_8_"
                        />
                        <g
                          id="SYMBOL_VER_2-1-1"
                        />
                        <g
                          id="SYMBOL_VER_2-2-1"
                        />
                        <g
                          id="SYMBOL_VER_2-3-1"
                        />
                        <g
                          id="SYMBOL_VER_5-1_1_"
                        />
                        <g
                          id="SYMBOL_VER_5-1"
                        />
                        <g
                          id="SYMBOL_VER_5-2_1_"
                        />
                        <g
                          id="SYMBOL_VER_5-2"
                        />
                        <g
                          id="Symbol_-_Monochromatic_1_"
                        >
                          <g
                            id="_x33__4_"
                          />
                        </g>
                      </g>
                    </svg>
                  </div>
                </td>
                <td
                  class="MuiTableCell-root MuiTableCell-sizeMedium css-9r6b29-MuiTableCell-root"
                  style="padding: 8px 0px;"
                >
                  <p
                    class="MuiTypography-root MuiTypography-body1 css-69sme-MuiTypography-root"
                    style="line-height: 1.4;"
                  >
                    <span
                      class="MuiSkeleton-root MuiSkeleton-text MuiSkeleton-pulse css-1l7q9tc-MuiSkeleton-root"
                      style="width: 60px;"
                    />
                  </p>
                </td>
                <td
                  class="MuiTableCell-root MuiTableCell-sizeMedium css-9r6b29-MuiTableCell-root"
                  style="padding: 8px 0px;"
                >
                  <p
                    class="MuiTypography-root MuiTypography-body1 css-69sme-MuiTypography-root"
                    style="line-height: 1.4;"
                  >
                    <span
                      class="MuiSkeleton-root MuiSkeleton-text MuiSkeleton-pulse css-1l7q9tc-MuiSkeleton-root"
                      style="width: 60px;"
                    />
                  </p>
                </td>
                <td
                  class="MuiTableCell-root MuiTableCell-sizeMedium css-9r6b29-MuiTableCell-root"
                  style="padding: 8px 0px;"
                >
                  <a
                    class="MuiButton-root MuiButton-outlined MuiButton-outlinedSecondary MuiButton-sizeSmall MuiButton-outlinedSizeSmall MuiButton-disableElevation MuiButton-fullWidth MuiButtonBase-root Button-root undefined css-6dncw-MuiButtonBase-root-MuiButton-root"
                    href="https://app.sushi.com/farm?filter=2x"
                    tabindex="0"
                    target="_blank"
                  >
                    Stake on
                     
                    Sushi
                    <span
                      class="MuiButton-endIcon MuiButton-iconSizeSmall css-jcxoq4-MuiButton-endIcon"
                    >
                      <svg
                        aria-hidden="true"
                        class="MuiSvgIcon-root MuiSvgIcon-fontSizeLarge css-1562cnx-MuiSvgIcon-root"
                        focusable="false"
                        viewBox="0 0 20 20"
                      >
                        <path
                          d="M4.297 17.445h9.539c1.523 0 2.305-.78 2.305-2.28v-9.58c0-1.507-.782-2.288-2.305-2.288h-9.54c-1.523 0-2.304.773-2.304 2.289v9.578c0 1.508.781 2.281 2.305 2.281Zm.016-.968c-.875 0-1.352-.461-1.352-1.368V5.633c0-.899.477-1.367 1.352-1.367h9.5c.867 0 1.359.468 1.359 1.367v9.476c0 .907-.492 1.368-1.36 1.368h-9.5Zm7.296-4.235c.266 0 .438-.195.438-.476V7.867c0-.344-.188-.492-.492-.492H7.64c-.29 0-.47.172-.47.438 0 .265.188.445.477.445H9.53l1.133-.078-1.055.992-3.382 3.383a.476.476 0 0 0-.149.328c0 .273.18.453.453.453a.47.47 0 0 0 .344-.149L10.25 9.82l.984-1.047-.078 1.282v1.718c0 .29.18.47.453.47Z"
                        />
                      </svg>
                    </span>
                  </a>
                </td>
              </tr>
              <tr
                class="MuiTableRow-root css-xjst8z-MuiTableRow-root"
              >
                <td
                  class="MuiTableCell-root MuiTableCell-sizeMedium css-9r6b29-MuiTableCell-root"
                  style="padding: 8px 0px;"
                >
                  <div
                    class="MuiBox-root css-u4p24i"
                    style="white-space: nowrap;"
                  >
                    <div
                      class="MuiBox-root css-1xhj18k"
                    >
                      <svg
                        aria-hidden="true"
                        class="MuiSvgIcon-root MuiSvgIcon-fontSizeLarge css-1djwm8g-MuiSvgIcon-root"
                        focusable="false"
                        style="z-index: 1;"
                        viewBox="0 0 32 32"
                      >
                        <defs>
                          <lineargradient
                            gradientTransform="matrix(0.177778, 0, 0, 0.177778, 1.777779, 1.777779)"
                            gradientUnits="userSpaceOnUse"
                            id="paint0_linear_359"
                            x1="80"
                            x2="80"
                            y1="-84"
                            y2="256"
                          >
                            <stop
                              offset="0.1949"
                              stop-color="#708B96"
                            />
                            <stop
                              offset="1"
                              stop-color="#F7FBE7"
                            />
                          </lineargradient>
                        </defs>
                        <path
                          d="M 1.778 16 C 1.778 8.145 8.145 1.778 16 1.778 C 23.855 1.778 30.222 8.145 30.222 16 C 30.222 23.855 23.855 30.222 16 30.222 C 8.145 30.222 1.778 23.855 1.778 16 Z"
                          fill="#fff"
                        />
                        <rect
                          fill="#fff"
                          height="12.516"
                          width="12.516"
                          x="9.742"
                          y="9.771"
                        />
                        <path
                          clip-rule="evenodd"
                          d="M 14.635 22.286 L 14.635 19.916 C 12.852 19.355 11.563 17.725 11.563 15.801 C 11.563 13.413 13.549 11.477 16 11.477 C 18.451 11.477 20.437 13.413 20.437 15.801 C 20.437 17.725 19.148 19.355 17.365 19.916 L 17.365 21.658 L 17.365 22.258 L 17.365 22.286 L 22.258 22.286 L 22.258 20.523 L 19.842 20.523 C 21.295 19.421 22.229 17.709 22.229 15.787 C 22.229 12.464 19.44 9.771 16 9.771 C 12.56 9.771 9.771 12.464 9.771 15.787 C 9.771 17.709 10.705 19.421 12.158 20.523 L 9.742 20.523 L 9.742 22.286 Z"
                          fill="#708b96"
                          fill-rule="evenodd"
                        />
                        <path
                          d="M 16 28.444 C 9.127 28.444 3.556 22.873 3.556 16 L 0 16 C 0 24.837 7.163 32 16 32 Z M 28.444 16 C 28.444 22.873 22.873 28.444 16 28.444 L 16 32 C 24.837 32 32 24.837 32 16 Z M 16 3.556 C 22.873 3.556 28.444 9.127 28.444 16 L 32 16 C 32 7.163 24.837 0 16 0 Z M 16 0 C 7.163 0 0 7.163 0 16 L 3.556 16 C 3.556 9.127 9.127 3.556 16 3.556 Z"
                          fill="url(#paint0_linear_359)"
                        />
                      </svg>
                      <svg
                        aria-hidden="true"
                        class="MuiSvgIcon-root MuiSvgIcon-fontSizeLarge css-1djwm8g-MuiSvgIcon-root"
                        focusable="false"
                        style="margin-left: -6px; z-index: 1;"
                        viewBox="0 0 32 32"
                      >
                        <circle
                          cx="16"
                          cy="16"
                          fill="#fff"
                          r="15"
                          stroke="url(#wETH_svg__a)"
                          stroke-width="2"
                        />
                        <path
                          clip-rule="evenodd"
                          d="M16.25 20.976 10 17.349 16.25 26V26l6.253-8.65-6.253 3.626Z"
                          fill="#708B96"
                          fill-rule="evenodd"
                        />
                        <path
                          clip-rule="evenodd"
                          d="m16.25 6 6.248 10.186-6.248-2.793L10 16.186 16.25 6Zm0 7.395L10 16.185l6.25 3.629 6.248-3.628-6.248-2.791Z"
                          fill="#424242"
                          fill-rule="evenodd"
                        />
                        <defs>
                          <lineargradient
                            gradientUnits="userSpaceOnUse"
                            id="wETH_svg__a"
                            x1="16"
                            x2="16"
                            y1="0"
                            y2="32"
                          >
                            <stop
                              stop-color="#444243"
                            />
                            <stop
                              offset="1"
                              stop-color="#708B96"
                            />
                          </lineargradient>
                        </defs>
                      </svg>
                    </div>
                    <p
                      class="MuiTypography-root MuiTypography-body1 css-69sme-MuiTypography-root"
                      style="line-height: 1.4; margin-left: 10px; margin-right: 10px;"
                    >
                      gOHM-wETH
                    </p>
                    <svg
                      aria-hidden="true"
                      class="MuiSvgIcon-root MuiSvgIcon-fontSizeLarge css-1djwm8g-MuiSvgIcon-root"
                      focusable="false"
                      style="font-size: 15px;"
                      viewBox="0 0 32 32"
                    >
                      <path
                        d="M 24.23 10.528 C 23.645 10.194 22.893 10.194 22.225 10.528 L 17.546 13.285 L 14.371 15.039 L 9.775 17.797 C 9.191 18.131 8.439 18.131 7.77 17.797 L 4.178 15.624 C 3.593 15.29 3.175 14.622 3.175 13.87 L 3.175 9.692 C 3.175 9.024 3.509 8.355 4.178 7.938 L 7.77 5.849 C 8.355 5.515 9.107 5.515 9.775 5.849 L 13.368 8.021 C 13.953 8.355 14.371 9.024 14.371 9.776 L 14.371 12.533 L 17.546 10.695 L 17.546 7.854 C 17.546 7.186 17.211 6.517 16.543 6.1 L 9.859 2.173 C 9.274 1.838 8.522 1.838 7.854 2.173 L 1.003 6.183 C 0.334 6.517 0 7.186 0 7.854 L 0 15.708 C 0 16.376 0.334 17.045 1.003 17.462 L 7.77 21.389 C 8.355 21.724 9.107 21.724 9.775 21.389 L 14.371 18.716 L 17.546 16.878 L 22.141 14.204 C 22.726 13.87 23.478 13.87 24.146 14.204 L 27.739 16.293 C 28.324 16.627 28.742 17.295 28.742 18.047 L 28.742 22.225 C 28.742 22.893 28.407 23.562 27.739 23.979 L 24.23 26.068 C 23.645 26.402 22.893 26.402 22.225 26.068 L 18.632 23.979 C 18.047 23.645 17.629 22.977 17.629 22.225 L 17.629 19.551 L 14.454 21.389 L 14.454 24.147 C 14.454 24.815 14.789 25.483 15.457 25.901 L 22.225 29.828 C 22.809 30.162 23.561 30.162 24.23 29.828 L 30.997 25.901 C 31.582 25.567 32 24.899 32 24.147 L 32 16.209 C 32 15.541 31.666 14.872 30.997 14.455 L 24.23 10.528 Z"
                        fill="#8247e5"
                      />
                    </svg>
                  </div>
                </td>
                <td
                  class="MuiTableCell-root MuiTableCell-sizeMedium css-9r6b29-MuiTableCell-root"
                  style="padding: 8px 0px;"
                >
                  <p
                    class="MuiTypography-root MuiTypography-body1 css-69sme-MuiTypography-root"
                    style="line-height: 1.4;"
                  >
                    <span
                      class="MuiSkeleton-root MuiSkeleton-text MuiSkeleton-pulse css-1l7q9tc-MuiSkeleton-root"
                      style="width: 60px;"
                    />
                  </p>
                </td>
                <td
                  class="MuiTableCell-root MuiTableCell-sizeMedium css-9r6b29-MuiTableCell-root"
                  style="padding: 8px 0px;"
                >
                  <p
                    class="MuiTypography-root MuiTypography-body1 css-69sme-MuiTypography-root"
                    style="line-height: 1.4;"
                  >
                    <span
                      class="MuiSkeleton-root MuiSkeleton-text MuiSkeleton-pulse css-1l7q9tc-MuiSkeleton-root"
                      style="width: 60px;"
                    />
                  </p>
                </td>
                <td
                  class="MuiTableCell-root MuiTableCell-sizeMedium css-9r6b29-MuiTableCell-root"
                  style="padding: 8px 0px;"
                >
                  <a
                    class="MuiButton-root MuiButton-outlined MuiButton-outlinedSecondary MuiButton-sizeSmall MuiButton-outlinedSizeSmall MuiButton-disableElevation MuiButton-fullWidth MuiButtonBase-root Button-root undefined css-6dncw-MuiButtonBase-root-MuiButton-root"
                    href="https://app.sushi.com/farm?filter=2x"
                    tabindex="0"
                    target="_blank"
                  >
                    Stake on
                     
                    Sushi
                    <span
                      class="MuiButton-endIcon MuiButton-iconSizeSmall css-jcxoq4-MuiButton-endIcon"
                    >
                      <svg
                        aria-hidden="true"
                        class="MuiSvgIcon-root MuiSvgIcon-fontSizeLarge css-1562cnx-MuiSvgIcon-root"
                        focusable="false"
                        viewBox="0 0 20 20"
                      >
                        <path
                          d="M4.297 17.445h9.539c1.523 0 2.305-.78 2.305-2.28v-9.58c0-1.507-.782-2.288-2.305-2.288h-9.54c-1.523 0-2.304.773-2.304 2.289v9.578c0 1.508.781 2.281 2.305 2.281Zm.016-.968c-.875 0-1.352-.461-1.352-1.368V5.633c0-.899.477-1.367 1.352-1.367h9.5c.867 0 1.359.468 1.359 1.367v9.476c0 .907-.492 1.368-1.36 1.368h-9.5Zm7.296-4.235c.266 0 .438-.195.438-.476V7.867c0-.344-.188-.492-.492-.492H7.64c-.29 0-.47.172-.47.438 0 .265.188.445.477.445H9.53l1.133-.078-1.055.992-3.382 3.383a.476.476 0 0 0-.149.328c0 .273.18.453.453.453a.47.47 0 0 0 .344-.149L10.25 9.82l.984-1.047-.078 1.282v1.718c0 .29.18.47.453.47Z"
                        />
                      </svg>
                    </span>
                  </a>
                </td>
              </tr>
              <tr
                class="MuiTableRow-root css-xjst8z-MuiTableRow-root"
              >
                <td
                  class="MuiTableCell-root MuiTableCell-sizeMedium css-9r6b29-MuiTableCell-root"
                  style="padding: 8px 0px;"
                >
                  <div
                    class="MuiBox-root css-u4p24i"
                    style="white-space: nowrap;"
                  >
                    <div
                      class="MuiBox-root css-1xhj18k"
                    >
                      <svg
                        aria-hidden="true"
                        class="MuiSvgIcon-root MuiSvgIcon-fontSizeLarge css-1djwm8g-MuiSvgIcon-root"
                        focusable="false"
                        style="z-index: 1;"
                        viewBox="0 0 32 32"
                      >
                        <defs>
                          <lineargradient
                            gradientTransform="matrix(0.177778, 0, 0, 0.177778, 1.777779, 1.777779)"
                            gradientUnits="userSpaceOnUse"
                            id="paint0_linear_359"
                            x1="80"
                            x2="80"
                            y1="-84"
                            y2="256"
                          >
                            <stop
                              offset="0.1949"
                              stop-color="#708B96"
                            />
                            <stop
                              offset="1"
                              stop-color="#F7FBE7"
                            />
                          </lineargradient>
                        </defs>
                        <path
                          d="M 1.778 16 C 1.778 8.145 8.145 1.778 16 1.778 C 23.855 1.778 30.222 8.145 30.222 16 C 30.222 23.855 23.855 30.222 16 30.222 C 8.145 30.222 1.778 23.855 1.778 16 Z"
                          fill="#fff"
                        />
                        <rect
                          fill="#fff"
                          height="12.516"
                          width="12.516"
                          x="9.742"
                          y="9.771"
                        />
                        <path
                          clip-rule="evenodd"
                          d="M 14.635 22.286 L 14.635 19.916 C 12.852 19.355 11.563 17.725 11.563 15.801 C 11.563 13.413 13.549 11.477 16 11.477 C 18.451 11.477 20.437 13.413 20.437 15.801 C 20.437 17.725 19.148 19.355 17.365 19.916 L 17.365 21.658 L 17.365 22.258 L 17.365 22.286 L 22.258 22.286 L 22.258 20.523 L 19.842 20.523 C 21.295 19.421 22.229 17.709 22.229 15.787 C 22.229 12.464 19.44 9.771 16 9.771 C 12.56 9.771 9.771 12.464 9.771 15.787 C 9.771 17.709 10.705 19.421 12.158 20.523 L 9.742 20.523 L 9.742 22.286 Z"
                          fill="#708b96"
                          fill-rule="evenodd"
                        />
                        <path
                          d="M 16 28.444 C 9.127 28.444 3.556 22.873 3.556 16 L 0 16 C 0 24.837 7.163 32 16 32 Z M 28.444 16 C 28.444 22.873 22.873 28.444 16 28.444 L 16 32 C 24.837 32 32 24.837 32 16 Z M 16 3.556 C 22.873 3.556 28.444 9.127 28.444 16 L 32 16 C 32 7.163 24.837 0 16 0 Z M 16 0 C 7.163 0 0 7.163 0 16 L 3.556 16 C 3.556 9.127 9.127 3.556 16 3.556 Z"
                          fill="url(#paint0_linear_359)"
                        />
                      </svg>
                      <svg
                        aria-hidden="true"
                        class="MuiSvgIcon-root MuiSvgIcon-fontSizeLarge css-1djwm8g-MuiSvgIcon-root"
                        focusable="false"
                        style="margin-left: -6px; z-index: 1;"
                        viewBox="0 0 32 32"
                      >
                        <path
                          d="M6.104 5.475h19.771v17.981H6.104z"
                          style="fill: #fff; stroke-width: 0.02130493;"
                        />
                        <path
                          d="M32 16c0 8.837-7.163 16-16 16S0 24.837 0 16 7.163 0 16 0s16 7.163 16 16Zm-20.534 6.367H8.361c-.653 0-.975 0-1.171-.126a.79.79 0 0 1-.358-.617c-.012-.232.15-.515.472-1.08L14.97 7.028c.326-.574.49-.86.7-.967a.791.791 0 0 1 .715 0c.208.106.373.393.7.967L18.66 9.78l.008.014c.353.615.531.927.61 1.255.086.358.086.735 0 1.093-.08.33-.256.644-.614 1.27l-4.027 7.119-.01.018c-.355.62-.535.935-.784 1.172-.271.26-.597.448-.955.555-.326.09-.692.09-1.423.09zm7.842 0h4.449c.656 0 .987 0 1.183-.13a.787.787 0 0 0 .358-.62c.011-.225-.146-.497-.455-1.03l-.033-.055-2.228-3.813-.026-.043c-.313-.53-.471-.797-.674-.9a.783.783 0 0 0-.711 0c-.205.106-.37.385-.696.947l-2.22 3.813-.009.013c-.325.56-.487.841-.476 1.071a.796.796 0 0 0 .358.622c.193.125.523.125 1.18.125z"
                          style="clip-rule: evenodd; fill: #e84142; fill-rule: evenodd; stroke-width: 0.02130493;"
                        />
                      </svg>
                    </div>
                    <p
                      class="MuiTypography-root MuiTypography-body1 css-69sme-MuiTypography-root"
                      style="line-height: 1.4; margin-left: 10px; margin-right: 10px;"
                    >
                      gOHM-AVAX
                    </p>
                    <svg
                      aria-hidden="true"
                      class="MuiSvgIcon-root MuiSvgIcon-fontSizeLarge css-1djwm8g-MuiSvgIcon-root"
                      focusable="false"
                      style="font-size: 15px;"
                      viewBox="0 0 32 32"
                    >
                      <path
                        d="M6.104 5.475h19.771v17.981H6.104z"
                        style="fill: #fff; stroke-width: 0.02130493;"
                      />
                      <path
                        d="M32 16c0 8.837-7.163 16-16 16S0 24.837 0 16 7.163 0 16 0s16 7.163 16 16Zm-20.534 6.367H8.361c-.653 0-.975 0-1.171-.126a.79.79 0 0 1-.358-.617c-.012-.232.15-.515.472-1.08L14.97 7.028c.326-.574.49-.86.7-.967a.791.791 0 0 1 .715 0c.208.106.373.393.7.967L18.66 9.78l.008.014c.353.615.531.927.61 1.255.086.358.086.735 0 1.093-.08.33-.256.644-.614 1.27l-4.027 7.119-.01.018c-.355.62-.535.935-.784 1.172-.271.26-.597.448-.955.555-.326.09-.692.09-1.423.09zm7.842 0h4.449c.656 0 .987 0 1.183-.13a.787.787 0 0 0 .358-.62c.011-.225-.146-.497-.455-1.03l-.033-.055-2.228-3.813-.026-.043c-.313-.53-.471-.797-.674-.9a.783.783 0 0 0-.711 0c-.205.106-.37.385-.696.947l-2.22 3.813-.009.013c-.325.56-.487.841-.476 1.071a.796.796 0 0 0 .358.622c.193.125.523.125 1.18.125z"
                        style="clip-rule: evenodd; fill: #e84142; fill-rule: evenodd; stroke-width: 0.02130493;"
                      />
                    </svg>
                  </div>
                </td>
                <td
                  class="MuiTableCell-root MuiTableCell-sizeMedium css-9r6b29-MuiTableCell-root"
                  style="padding: 8px 0px;"
                >
                  <p
                    class="MuiTypography-root MuiTypography-body1 css-69sme-MuiTypography-root"
                    style="line-height: 1.4;"
                  >
                    <span
                      class="MuiSkeleton-root MuiSkeleton-text MuiSkeleton-pulse css-1l7q9tc-MuiSkeleton-root"
                      style="width: 60px;"
                    />
                  </p>
                </td>
                <td
                  class="MuiTableCell-root MuiTableCell-sizeMedium css-9r6b29-MuiTableCell-root"
                  style="padding: 8px 0px;"
                >
                  <p
                    class="MuiTypography-root MuiTypography-body1 css-69sme-MuiTypography-root"
                    style="line-height: 1.4;"
                  >
                    <span
                      class="MuiSkeleton-root MuiSkeleton-text MuiSkeleton-pulse css-1l7q9tc-MuiSkeleton-root"
                      style="width: 60px;"
                    />
                  </p>
                </td>
                <td
                  class="MuiTableCell-root MuiTableCell-sizeMedium css-9r6b29-MuiTableCell-root"
                  style="padding: 8px 0px;"
                >
                  <a
                    class="MuiButton-root MuiButton-outlined MuiButton-outlinedSecondary MuiButton-sizeSmall MuiButton-outlinedSizeSmall MuiButton-disableElevation MuiButton-fullWidth MuiButtonBase-root Button-root undefined css-6dncw-MuiButtonBase-root-MuiButton-root"
                    href="https://traderjoexyz.com/farm/0xB674f93952F02F2538214D4572Aa47F262e990Ff-0x188bED1968b795d5c9022F6a0bb5931Ac4c18F00"
                    tabindex="0"
                    target="_blank"
                  >
                    Stake on
                     
                    Trader Joe
                    <span
                      class="MuiButton-endIcon MuiButton-iconSizeSmall css-jcxoq4-MuiButton-endIcon"
                    >
                      <svg
                        aria-hidden="true"
                        class="MuiSvgIcon-root MuiSvgIcon-fontSizeLarge css-1562cnx-MuiSvgIcon-root"
                        focusable="false"
                        viewBox="0 0 20 20"
                      >
                        <path
                          d="M4.297 17.445h9.539c1.523 0 2.305-.78 2.305-2.28v-9.58c0-1.507-.782-2.288-2.305-2.288h-9.54c-1.523 0-2.304.773-2.304 2.289v9.578c0 1.508.781 2.281 2.305 2.281Zm.016-.968c-.875 0-1.352-.461-1.352-1.368V5.633c0-.899.477-1.367 1.352-1.367h9.5c.867 0 1.359.468 1.359 1.367v9.476c0 .907-.492 1.368-1.36 1.368h-9.5Zm7.296-4.235c.266 0 .438-.195.438-.476V7.867c0-.344-.188-.492-.492-.492H7.64c-.29 0-.47.172-.47.438 0 .265.188.445.477.445H9.53l1.133-.078-1.055.992-3.382 3.383a.476.476 0 0 0-.149.328c0 .273.18.453.453.453a.47.47 0 0 0 .344-.149L10.25 9.82l.984-1.047-.078 1.282v1.718c0 .29.18.47.453.47Z"
                        />
                      </svg>
                    </span>
                  </a>
                </td>
              </tr>
              <tr
                class="MuiTableRow-root css-xjst8z-MuiTableRow-root"
              >
                <td
                  class="MuiTableCell-root MuiTableCell-sizeMedium css-9r6b29-MuiTableCell-root"
                  style="padding: 8px 0px;"
                >
                  <div
                    class="MuiBox-root css-u4p24i"
                    style="white-space: nowrap;"
                  >
                    <div
                      class="MuiBox-root css-1xhj18k"
                    >
                      <svg
                        aria-hidden="true"
                        class="MuiSvgIcon-root MuiSvgIcon-fontSizeLarge css-1djwm8g-MuiSvgIcon-root"
                        focusable="false"
                        style="z-index: 1;"
                        viewBox="0 0 32 32"
                      >
                        <defs>
                          <lineargradient
                            gradientTransform="matrix(0.177778, 0, 0, 0.177778, 1.777779, 1.777779)"
                            gradientUnits="userSpaceOnUse"
                            id="paint0_linear_359"
                            x1="80"
                            x2="80"
                            y1="-84"
                            y2="256"
                          >
                            <stop
                              offset="0.1949"
                              stop-color="#708B96"
                            />
                            <stop
                              offset="1"
                              stop-color="#F7FBE7"
                            />
                          </lineargradient>
                        </defs>
                        <path
                          d="M 1.778 16 C 1.778 8.145 8.145 1.778 16 1.778 C 23.855 1.778 30.222 8.145 30.222 16 C 30.222 23.855 23.855 30.222 16 30.222 C 8.145 30.222 1.778 23.855 1.778 16 Z"
                          fill="#fff"
                        />
                        <rect
                          fill="#fff"
                          height="12.516"
                          width="12.516"
                          x="9.742"
                          y="9.771"
                        />
                        <path
                          clip-rule="evenodd"
                          d="M 14.635 22.286 L 14.635 19.916 C 12.852 19.355 11.563 17.725 11.563 15.801 C 11.563 13.413 13.549 11.477 16 11.477 C 18.451 11.477 20.437 13.413 20.437 15.801 C 20.437 17.725 19.148 19.355 17.365 19.916 L 17.365 21.658 L 17.365 22.258 L 17.365 22.286 L 22.258 22.286 L 22.258 20.523 L 19.842 20.523 C 21.295 19.421 22.229 17.709 22.229 15.787 C 22.229 12.464 19.44 9.771 16 9.771 C 12.56 9.771 9.771 12.464 9.771 15.787 C 9.771 17.709 10.705 19.421 12.158 20.523 L 9.742 20.523 L 9.742 22.286 Z"
                          fill="#708b96"
                          fill-rule="evenodd"
                        />
                        <path
                          d="M 16 28.444 C 9.127 28.444 3.556 22.873 3.556 16 L 0 16 C 0 24.837 7.163 32 16 32 Z M 28.444 16 C 28.444 22.873 22.873 28.444 16 28.444 L 16 32 C 24.837 32 32 24.837 32 16 Z M 16 3.556 C 22.873 3.556 28.444 9.127 28.444 16 L 32 16 C 32 7.163 24.837 0 16 0 Z M 16 0 C 7.163 0 0 7.163 0 16 L 3.556 16 C 3.556 9.127 9.127 3.556 16 3.556 Z"
                          fill="url(#paint0_linear_359)"
                        />
                      </svg>
                      <svg
                        aria-hidden="true"
                        class="MuiSvgIcon-root MuiSvgIcon-fontSizeLarge css-1djwm8g-MuiSvgIcon-root"
                        focusable="false"
                        style="margin-left: -6px; z-index: 1;"
                        viewBox="0 0 32 32"
                      >
                        <defs>
                          <style>
                            .fantom_svg__cls-1{fill:#fff;fill-rule:evenodd}
                          </style>
                          <mask
                            height="20"
                            id="fantom_svg__mask"
                            maskUnits="userSpaceOnUse"
                            width="93.1"
                            x="10"
                            y="6"
                          >
                            <path
                              class="fantom_svg__cls-1"
                              d="M10 6h93.1v20H10Z"
                              id="fantom_svg__a"
                            />
                          </mask>
                        </defs>
                        <g
                          data-name="Layer 2"
                          id="fantom_svg__Layer_2"
                        >
                          <g
                            data-name="Layer 1"
                            id="fantom_svg__Layer_1-2"
                          >
                            <circle
                              cx="16"
                              cy="16"
                              r="16"
                              style="fill: #13b5ec;"
                            />
                            <path
                              class="fantom_svg__cls-1"
                              d="m17.2 12.9 3.6-2.1V15Zm3.6 9L16 24.7l-4.8-2.8V17l4.8 2.8 4.8-2.8Zm-9.6-11.1 3.6 2.1-3.6 2.1Zm5.4 3.1 3.6 2.1-3.6 2.1Zm-1.2 4.2L11.8 16l3.6-2.1Zm4.8-8.3L16 12.2l-4.2-2.4L16 7.3ZM10 9.4v13.1l6 3.4 6-3.4V9.4L16 6Z"
                              style="mask: url(#fantom_svg__mask);"
                            />
                          </g>
                        </g>
                      </svg>
                    </div>
                    <p
                      class="MuiTypography-root MuiTypography-body1 css-69sme-MuiTypography-root"
                      style="line-height: 1.4; margin-left: 10px; margin-right: 10px;"
                    >
                      gOHM-FTM
                    </p>
                    <svg
                      aria-hidden="true"
                      class="MuiSvgIcon-root MuiSvgIcon-fontSizeLarge css-1djwm8g-MuiSvgIcon-root"
                      focusable="false"
                      style="font-size: 15px;"
                      viewBox="0 0 32 32"
                    >
                      <defs>
                        <style>
                          .fantom_svg__cls-1{fill:#fff;fill-rule:evenodd}
                        </style>
                        <mask
                          height="20"
                          id="fantom_svg__mask"
                          maskUnits="userSpaceOnUse"
                          width="93.1"
                          x="10"
                          y="6"
                        >
                          <path
                            class="fantom_svg__cls-1"
                            d="M10 6h93.1v20H10Z"
                            id="fantom_svg__a"
                          />
                        </mask>
                      </defs>
                      <g
                        data-name="Layer 2"
                        id="fantom_svg__Layer_2"
                      >
                        <g
                          data-name="Layer 1"
                          id="fantom_svg__Layer_1-2"
                        >
                          <circle
                            cx="16"
                            cy="16"
                            r="16"
                            style="fill: #13b5ec;"
                          />
                          <path
                            class="fantom_svg__cls-1"
                            d="m17.2 12.9 3.6-2.1V15Zm3.6 9L16 24.7l-4.8-2.8V17l4.8 2.8 4.8-2.8Zm-9.6-11.1 3.6 2.1-3.6 2.1Zm5.4 3.1 3.6 2.1-3.6 2.1Zm-1.2 4.2L11.8 16l3.6-2.1Zm4.8-8.3L16 12.2l-4.2-2.4L16 7.3ZM10 9.4v13.1l6 3.4 6-3.4V9.4L16 6Z"
                            style="mask: url(#fantom_svg__mask);"
                          />
                        </g>
                      </g>
                    </svg>
                  </div>
                </td>
                <td
                  class="MuiTableCell-root MuiTableCell-sizeMedium css-9r6b29-MuiTableCell-root"
                  style="padding: 8px 0px;"
                >
                  <p
                    class="MuiTypography-root MuiTypography-body1 css-69sme-MuiTypography-root"
                    style="line-height: 1.4;"
                  >
                    <span
                      class="MuiSkeleton-root MuiSkeleton-text MuiSkeleton-pulse css-1l7q9tc-MuiSkeleton-root"
                      style="width: 60px;"
                    />
                  </p>
                </td>
                <td
                  class="MuiTableCell-root MuiTableCell-sizeMedium css-9r6b29-MuiTableCell-root"
                  style="padding: 8px 0px;"
                >
                  <p
                    class="MuiTypography-root MuiTypography-body1 css-69sme-MuiTypography-root"
                    style="line-height: 1.4;"
                  >
                    <span
                      class="MuiSkeleton-root MuiSkeleton-text MuiSkeleton-pulse css-1l7q9tc-MuiSkeleton-root"
                      style="width: 60px;"
                    />
                  </p>
                </td>
                <td
                  class="MuiTableCell-root MuiTableCell-sizeMedium css-9r6b29-MuiTableCell-root"
                  style="padding: 8px 0px;"
                >
                  <a
                    class="MuiButton-root MuiButton-outlined MuiButton-outlinedSecondary MuiButton-sizeSmall MuiButton-outlinedSizeSmall MuiButton-disableElevation MuiButton-fullWidth MuiButtonBase-root Button-root undefined css-6dncw-MuiButtonBase-root-MuiButton-root"
                    href="https://app.spiritswap.finance/#/farms/allfarms"
                    tabindex="0"
                    target="_blank"
                  >
                    Stake on
                     
                    Spirit
                    <span
                      class="MuiButton-endIcon MuiButton-iconSizeSmall css-jcxoq4-MuiButton-endIcon"
                    >
                      <svg
                        aria-hidden="true"
                        class="MuiSvgIcon-root MuiSvgIcon-fontSizeLarge css-1562cnx-MuiSvgIcon-root"
                        focusable="false"
                        viewBox="0 0 20 20"
                      >
                        <path
                          d="M4.297 17.445h9.539c1.523 0 2.305-.78 2.305-2.28v-9.58c0-1.507-.782-2.288-2.305-2.288h-9.54c-1.523 0-2.304.773-2.304 2.289v9.578c0 1.508.781 2.281 2.305 2.281Zm.016-.968c-.875 0-1.352-.461-1.352-1.368V5.633c0-.899.477-1.367 1.352-1.367h9.5c.867 0 1.359.468 1.359 1.367v9.476c0 .907-.492 1.368-1.36 1.368h-9.5Zm7.296-4.235c.266 0 .438-.195.438-.476V7.867c0-.344-.188-.492-.492-.492H7.64c-.29 0-.47.172-.47.438 0 .265.188.445.477.445H9.53l1.133-.078-1.055.992-3.382 3.383a.476.476 0 0 0-.149.328c0 .273.18.453.453.453a.47.47 0 0 0 .344-.149L10.25 9.82l.984-1.047-.078 1.282v1.718c0 .29.18.47.453.47Z"
                        />
                      </svg>
                    </span>
                  </a>
                </td>
              </tr>
              <tr
                class="MuiTableRow-root css-xjst8z-MuiTableRow-root"
              >
                <td
                  class="MuiTableCell-root MuiTableCell-sizeMedium css-9r6b29-MuiTableCell-root"
                  style="padding: 8px 0px;"
                >
                  <div
                    class="MuiBox-root css-u4p24i"
                    style="white-space: nowrap;"
                  >
                    <div
                      class="MuiBox-root css-1xhj18k"
                    >
                      <svg
                        aria-hidden="true"
                        class="MuiSvgIcon-root MuiSvgIcon-fontSizeLarge css-1djwm8g-MuiSvgIcon-root"
                        focusable="false"
                        style="z-index: 1;"
                        viewBox="0 0 32 32"
                      >
                        <defs>
                          <lineargradient
                            gradientTransform="matrix(0.177778, 0, 0, 0.177778, 1.777779, 1.777779)"
                            gradientUnits="userSpaceOnUse"
                            id="paint0_linear_359"
                            x1="80"
                            x2="80"
                            y1="-84"
                            y2="256"
                          >
                            <stop
                              offset="0.1949"
                              stop-color="#708B96"
                            />
                            <stop
                              offset="1"
                              stop-color="#F7FBE7"
                            />
                          </lineargradient>
                        </defs>
                        <path
                          d="M 1.778 16 C 1.778 8.145 8.145 1.778 16 1.778 C 23.855 1.778 30.222 8.145 30.222 16 C 30.222 23.855 23.855 30.222 16 30.222 C 8.145 30.222 1.778 23.855 1.778 16 Z"
                          fill="#fff"
                        />
                        <rect
                          fill="#fff"
                          height="12.516"
                          width="12.516"
                          x="9.742"
                          y="9.771"
                        />
                        <path
                          clip-rule="evenodd"
                          d="M 14.635 22.286 L 14.635 19.916 C 12.852 19.355 11.563 17.725 11.563 15.801 C 11.563 13.413 13.549 11.477 16 11.477 C 18.451 11.477 20.437 13.413 20.437 15.801 C 20.437 17.725 19.148 19.355 17.365 19.916 L 17.365 21.658 L 17.365 22.258 L 17.365 22.286 L 22.258 22.286 L 22.258 20.523 L 19.842 20.523 C 21.295 19.421 22.229 17.709 22.229 15.787 C 22.229 12.464 19.44 9.771 16 9.771 C 12.56 9.771 9.771 12.464 9.771 15.787 C 9.771 17.709 10.705 19.421 12.158 20.523 L 9.742 20.523 L 9.742 22.286 Z"
                          fill="#708b96"
                          fill-rule="evenodd"
                        />
                        <path
                          d="M 16 28.444 C 9.127 28.444 3.556 22.873 3.556 16 L 0 16 C 0 24.837 7.163 32 16 32 Z M 28.444 16 C 28.444 22.873 22.873 28.444 16 28.444 L 16 32 C 24.837 32 32 24.837 32 16 Z M 16 3.556 C 22.873 3.556 28.444 9.127 28.444 16 L 32 16 C 32 7.163 24.837 0 16 0 Z M 16 0 C 7.163 0 0 7.163 0 16 L 3.556 16 C 3.556 9.127 9.127 3.556 16 3.556 Z"
                          fill="url(#paint0_linear_359)"
                        />
                      </svg>
                      <svg
                        aria-hidden="true"
                        class="MuiSvgIcon-root MuiSvgIcon-fontSizeLarge css-1djwm8g-MuiSvgIcon-root"
                        focusable="false"
                        style="margin-left: -6px; z-index: 1;"
                        viewBox="0 0 32 32"
                      >
                        <defs>
                          <style>
                            .fantom_svg__cls-1{fill:#fff;fill-rule:evenodd}
                          </style>
                          <mask
                            height="20"
                            id="fantom_svg__mask"
                            maskUnits="userSpaceOnUse"
                            width="93.1"
                            x="10"
                            y="6"
                          >
                            <path
                              class="fantom_svg__cls-1"
                              d="M10 6h93.1v20H10Z"
                              id="fantom_svg__a"
                            />
                          </mask>
                        </defs>
                        <g
                          data-name="Layer 2"
                          id="fantom_svg__Layer_2"
                        >
                          <g
                            data-name="Layer 1"
                            id="fantom_svg__Layer_1-2"
                          >
                            <circle
                              cx="16"
                              cy="16"
                              r="16"
                              style="fill: #13b5ec;"
                            />
                            <path
                              class="fantom_svg__cls-1"
                              d="m17.2 12.9 3.6-2.1V15Zm3.6 9L16 24.7l-4.8-2.8V17l4.8 2.8 4.8-2.8Zm-9.6-11.1 3.6 2.1-3.6 2.1Zm5.4 3.1 3.6 2.1-3.6 2.1Zm-1.2 4.2L11.8 16l3.6-2.1Zm4.8-8.3L16 12.2l-4.2-2.4L16 7.3ZM10 9.4v13.1l6 3.4 6-3.4V9.4L16 6Z"
                              style="mask: url(#fantom_svg__mask);"
                            />
                          </g>
                        </g>
                      </svg>
                    </div>
                    <p
                      class="MuiTypography-root MuiTypography-body1 css-69sme-MuiTypography-root"
                      style="line-height: 1.4; margin-left: 10px; margin-right: 10px;"
                    >
                      gOHM-wFTM
                    </p>
                    <svg
                      aria-hidden="true"
                      class="MuiSvgIcon-root MuiSvgIcon-fontSizeLarge css-1djwm8g-MuiSvgIcon-root"
                      focusable="false"
                      style="font-size: 15px;"
                      viewBox="0 0 32 32"
                    >
                      <defs>
                        <style>
                          .fantom_svg__cls-1{fill:#fff;fill-rule:evenodd}
                        </style>
                        <mask
                          height="20"
                          id="fantom_svg__mask"
                          maskUnits="userSpaceOnUse"
                          width="93.1"
                          x="10"
                          y="6"
                        >
                          <path
                            class="fantom_svg__cls-1"
                            d="M10 6h93.1v20H10Z"
                            id="fantom_svg__a"
                          />
                        </mask>
                      </defs>
                      <g
                        data-name="Layer 2"
                        id="fantom_svg__Layer_2"
                      >
                        <g
                          data-name="Layer 1"
                          id="fantom_svg__Layer_1-2"
                        >
                          <circle
                            cx="16"
                            cy="16"
                            r="16"
                            style="fill: #13b5ec;"
                          />
                          <path
                            class="fantom_svg__cls-1"
                            d="m17.2 12.9 3.6-2.1V15Zm3.6 9L16 24.7l-4.8-2.8V17l4.8 2.8 4.8-2.8Zm-9.6-11.1 3.6 2.1-3.6 2.1Zm5.4 3.1 3.6 2.1-3.6 2.1Zm-1.2 4.2L11.8 16l3.6-2.1Zm4.8-8.3L16 12.2l-4.2-2.4L16 7.3ZM10 9.4v13.1l6 3.4 6-3.4V9.4L16 6Z"
                            style="mask: url(#fantom_svg__mask);"
                          />
                        </g>
                      </g>
                    </svg>
                  </div>
                </td>
                <td
                  class="MuiTableCell-root MuiTableCell-sizeMedium css-9r6b29-MuiTableCell-root"
                  style="padding: 8px 0px;"
                >
                  <p
                    class="MuiTypography-root MuiTypography-body1 css-69sme-MuiTypography-root"
                    style="line-height: 1.4;"
                  >
                    <span
                      class="MuiSkeleton-root MuiSkeleton-text MuiSkeleton-pulse css-1l7q9tc-MuiSkeleton-root"
                      style="width: 60px;"
                    />
                  </p>
                </td>
                <td
                  class="MuiTableCell-root MuiTableCell-sizeMedium css-9r6b29-MuiTableCell-root"
                  style="padding: 8px 0px;"
                >
                  <p
                    class="MuiTypography-root MuiTypography-body1 css-69sme-MuiTypography-root"
                    style="line-height: 1.4;"
                  >
                    <span
                      class="MuiSkeleton-root MuiSkeleton-text MuiSkeleton-pulse css-1l7q9tc-MuiSkeleton-root"
                      style="width: 60px;"
                    />
                  </p>
                </td>
                <td
                  class="MuiTableCell-root MuiTableCell-sizeMedium css-9r6b29-MuiTableCell-root"
                  style="padding: 8px 0px;"
                >
                  <a
                    class="MuiButton-root MuiButton-outlined MuiButton-outlinedSecondary MuiButton-sizeSmall MuiButton-outlinedSizeSmall MuiButton-disableElevation MuiButton-fullWidth MuiButtonBase-root Button-root undefined css-6dncw-MuiButtonBase-root-MuiButton-root"
                    href="https://beets.fi/#/pool/0xf7bf0f161d3240488807ffa23894452246049916000200000000000000000198"
                    tabindex="0"
                    target="_blank"
                  >
                    Stake on
                     
                    Beethoven
                    <span
                      class="MuiButton-endIcon MuiButton-iconSizeSmall css-jcxoq4-MuiButton-endIcon"
                    >
                      <svg
                        aria-hidden="true"
                        class="MuiSvgIcon-root MuiSvgIcon-fontSizeLarge css-1562cnx-MuiSvgIcon-root"
                        focusable="false"
                        viewBox="0 0 20 20"
                      >
                        <path
                          d="M4.297 17.445h9.539c1.523 0 2.305-.78 2.305-2.28v-9.58c0-1.507-.782-2.288-2.305-2.288h-9.54c-1.523 0-2.304.773-2.304 2.289v9.578c0 1.508.781 2.281 2.305 2.281Zm.016-.968c-.875 0-1.352-.461-1.352-1.368V5.633c0-.899.477-1.367 1.352-1.367h9.5c.867 0 1.359.468 1.359 1.367v9.476c0 .907-.492 1.368-1.36 1.368h-9.5Zm7.296-4.235c.266 0 .438-.195.438-.476V7.867c0-.344-.188-.492-.492-.492H7.64c-.29 0-.47.172-.47.438 0 .265.188.445.477.445H9.53l1.133-.078-1.055.992-3.382 3.383a.476.476 0 0 0-.149.328c0 .273.18.453.453.453a.47.47 0 0 0 .344-.149L10.25 9.82l.984-1.047-.078 1.282v1.718c0 .29.18.47.453.47Z"
                        />
                      </svg>
                    </span>
                  </a>
                </td>
              </tr>
              <tr
                class="MuiTableRow-root css-xjst8z-MuiTableRow-root"
              >
                <td
                  class="MuiTableCell-root MuiTableCell-sizeMedium css-9r6b29-MuiTableCell-root"
                  style="padding: 8px 0px;"
                >
                  <div
                    class="MuiBox-root css-u4p24i"
                    style="white-space: nowrap;"
                  >
                    <div
                      class="MuiBox-root css-1xhj18k"
                    >
                      <svg
                        aria-hidden="true"
                        class="MuiSvgIcon-root MuiSvgIcon-fontSizeLarge css-1djwm8g-MuiSvgIcon-root"
                        focusable="false"
                        style="z-index: 1;"
                        viewBox="0 0 32 32"
                      >
                        <defs>
                          <lineargradient
                            gradientTransform="matrix(0.177778, 0, 0, 0.177778, 1.777779, 1.777779)"
                            gradientUnits="userSpaceOnUse"
                            id="paint0_linear_359"
                            x1="80"
                            x2="80"
                            y1="-84"
                            y2="256"
                          >
                            <stop
                              offset="0.1949"
                              stop-color="#708B96"
                            />
                            <stop
                              offset="1"
                              stop-color="#F7FBE7"
                            />
                          </lineargradient>
                        </defs>
                        <path
                          d="M 1.778 16 C 1.778 8.145 8.145 1.778 16 1.778 C 23.855 1.778 30.222 8.145 30.222 16 C 30.222 23.855 23.855 30.222 16 30.222 C 8.145 30.222 1.778 23.855 1.778 16 Z"
                          fill="#fff"
                        />
                        <rect
                          fill="#fff"
                          height="12.516"
                          width="12.516"
                          x="9.742"
                          y="9.771"
                        />
                        <path
                          clip-rule="evenodd"
                          d="M 14.635 22.286 L 14.635 19.916 C 12.852 19.355 11.563 17.725 11.563 15.801 C 11.563 13.413 13.549 11.477 16 11.477 C 18.451 11.477 20.437 13.413 20.437 15.801 C 20.437 17.725 19.148 19.355 17.365 19.916 L 17.365 21.658 L 17.365 22.258 L 17.365 22.286 L 22.258 22.286 L 22.258 20.523 L 19.842 20.523 C 21.295 19.421 22.229 17.709 22.229 15.787 C 22.229 12.464 19.44 9.771 16 9.771 C 12.56 9.771 9.771 12.464 9.771 15.787 C 9.771 17.709 10.705 19.421 12.158 20.523 L 9.742 20.523 L 9.742 22.286 Z"
                          fill="#708b96"
                          fill-rule="evenodd"
                        />
                        <path
                          d="M 16 28.444 C 9.127 28.444 3.556 22.873 3.556 16 L 0 16 C 0 24.837 7.163 32 16 32 Z M 28.444 16 C 28.444 22.873 22.873 28.444 16 28.444 L 16 32 C 24.837 32 32 24.837 32 16 Z M 16 3.556 C 22.873 3.556 28.444 9.127 28.444 16 L 32 16 C 32 7.163 24.837 0 16 0 Z M 16 0 C 7.163 0 0 7.163 0 16 L 3.556 16 C 3.556 9.127 9.127 3.556 16 3.556 Z"
                          fill="url(#paint0_linear_359)"
                        />
                      </svg>
                      <svg
                        aria-hidden="true"
                        class="MuiSvgIcon-root MuiSvgIcon-fontSizeLarge css-1djwm8g-MuiSvgIcon-root"
                        focusable="false"
                        style="margin-left: -6px; z-index: 1;"
                        viewBox="0 0 32 32"
                      >
                        <circle
                          cx="16"
                          cy="16"
                          fill="#fff"
                          r="15"
                          stroke="url(#wETH_svg__a)"
                          stroke-width="2"
                        />
                        <path
                          clip-rule="evenodd"
                          d="M16.25 20.976 10 17.349 16.25 26V26l6.253-8.65-6.253 3.626Z"
                          fill="#708B96"
                          fill-rule="evenodd"
                        />
                        <path
                          clip-rule="evenodd"
                          d="m16.25 6 6.248 10.186-6.248-2.793L10 16.186 16.25 6Zm0 7.395L10 16.185l6.25 3.629 6.248-3.628-6.248-2.791Z"
                          fill="#424242"
                          fill-rule="evenodd"
                        />
                        <defs>
                          <lineargradient
                            gradientUnits="userSpaceOnUse"
                            id="wETH_svg__a"
                            x1="16"
                            x2="16"
                            y1="0"
                            y2="32"
                          >
                            <stop
                              stop-color="#444243"
                            />
                            <stop
                              offset="1"
                              stop-color="#708B96"
                            />
                          </lineargradient>
                        </defs>
                      </svg>
                    </div>
                    <p
                      class="MuiTypography-root MuiTypography-body1 css-69sme-MuiTypography-root"
                      style="line-height: 1.4; margin-left: 10px; margin-right: 10px;"
                    >
                      gOHM-wETH
                    </p>
                    <svg
                      aria-hidden="true"
                      class="MuiSvgIcon-root MuiSvgIcon-fontSizeLarge css-1djwm8g-MuiSvgIcon-root"
                      focusable="false"
                      style="font-size: 15px;"
                      viewBox="0 0 32 32"
                    >
                      <circle
                        cx="16"
                        cy="16"
                        fill="#FF0420"
                        r="16"
                      />
                      <path
                        d="M 11.337 20.253 C 10.384 20.253 9.603 20.028 8.995 19.58 C 8.394 19.124 8.094 18.475 8.094 17.635 C 8.094 17.458 8.114 17.242 8.154 16.986 C 8.258 16.41 8.406 15.717 8.599 14.909 C 9.143 12.707 10.548 11.606 12.814 11.606 C 13.43 11.606 13.982 11.71 14.471 11.918 C 14.959 12.119 15.343 12.423 15.624 12.831 C 15.904 13.231 16.044 13.712 16.044 14.272 C 16.044 14.44 16.024 14.652 15.984 14.909 C 15.864 15.621 15.72 16.314 15.552 16.986 C 15.271 18.083 14.787 18.904 14.099 19.448 C 13.41 19.984 12.489 20.253 11.337 20.253 Z M 11.505 18.523 C 11.953 18.523 12.333 18.391 12.646 18.127 C 12.966 17.863 13.194 17.458 13.33 16.914 C 13.514 16.162 13.654 15.505 13.75 14.945 C 13.782 14.777 13.798 14.604 13.798 14.428 C 13.798 13.7 13.418 13.335 12.658 13.335 C 12.209 13.335 11.825 13.468 11.505 13.732 C 11.192 13.996 10.968 14.4 10.832 14.945 C 10.688 15.481 10.544 16.138 10.4 16.914 C 10.368 17.074 10.352 17.242 10.352 17.418 C 10.352 18.155 10.736 18.523 11.505 18.523 Z"
                        fill="white"
                      />
                      <path
                        d="M 16.595 20.132 C 16.507 20.132 16.439 20.104 16.391 20.048 C 16.351 19.984 16.339 19.912 16.355 19.832 L 18.012 12.026 C 18.028 11.938 18.072 11.866 18.145 11.81 C 18.217 11.754 18.293 11.726 18.373 11.726 L 21.567 11.726 C 22.456 11.726 23.168 11.91 23.705 12.279 C 24.249 12.647 24.521 13.179 24.521 13.876 C 24.521 14.076 24.497 14.284 24.449 14.5 C 24.249 15.421 23.845 16.102 23.236 16.542 C 22.636 16.982 21.811 17.202 20.762 17.202 L 19.141 17.202 L 18.589 19.832 C 18.573 19.92 18.529 19.992 18.457 20.048 C 18.385 20.104 18.309 20.132 18.229 20.132 L 16.595 20.132 Z M 20.847 15.545 C 21.183 15.545 21.475 15.453 21.723 15.269 C 21.979 15.085 22.147 14.821 22.228 14.476 C 22.252 14.34 22.264 14.22 22.264 14.116 C 22.264 13.884 22.196 13.708 22.059 13.588 C 21.923 13.46 21.691 13.396 21.363 13.396 L 19.922 13.396 L 19.465 15.545 L 20.847 15.545 Z"
                        fill="white"
                      />
                    </svg>
                  </div>
                </td>
                <td
                  class="MuiTableCell-root MuiTableCell-sizeMedium css-9r6b29-MuiTableCell-root"
                  style="padding: 8px 0px;"
                >
                  <p
                    class="MuiTypography-root MuiTypography-body1 css-69sme-MuiTypography-root"
                    style="line-height: 1.4;"
                  >
                    <span
                      class="MuiSkeleton-root MuiSkeleton-text MuiSkeleton-pulse css-1l7q9tc-MuiSkeleton-root"
                      style="width: 60px;"
                    />
                  </p>
                </td>
                <td
                  class="MuiTableCell-root MuiTableCell-sizeMedium css-9r6b29-MuiTableCell-root"
                  style="padding: 8px 0px;"
                >
                  <p
                    class="MuiTypography-root MuiTypography-body1 css-69sme-MuiTypography-root"
                    style="line-height: 1.4;"
                  >
                    <span
                      class="MuiSkeleton-root MuiSkeleton-text MuiSkeleton-pulse css-1l7q9tc-MuiSkeleton-root"
                      style="width: 60px;"
                    />
                  </p>
                </td>
                <td
                  class="MuiTableCell-root MuiTableCell-sizeMedium css-9r6b29-MuiTableCell-root"
                  style="padding: 8px 0px;"
                >
                  <a
                    class="MuiButton-root MuiButton-outlined MuiButton-outlinedSecondary MuiButton-sizeSmall MuiButton-outlinedSizeSmall MuiButton-disableElevation MuiButton-fullWidth MuiButtonBase-root Button-root undefined css-6dncw-MuiButtonBase-root-MuiButton-root"
                    href="https://zipswap.fi/#/farm/0x3f6da9334142477718bE2ecC3577d1A28dceAAe1"
                    tabindex="0"
                    target="_blank"
                  >
                    Stake on
                     
                    Zipswap
                    <span
                      class="MuiButton-endIcon MuiButton-iconSizeSmall css-jcxoq4-MuiButton-endIcon"
                    >
                      <svg
                        aria-hidden="true"
                        class="MuiSvgIcon-root MuiSvgIcon-fontSizeLarge css-1562cnx-MuiSvgIcon-root"
                        focusable="false"
                        viewBox="0 0 20 20"
                      >
                        <path
                          d="M4.297 17.445h9.539c1.523 0 2.305-.78 2.305-2.28v-9.58c0-1.507-.782-2.288-2.305-2.288h-9.54c-1.523 0-2.304.773-2.304 2.289v9.578c0 1.508.781 2.281 2.305 2.281Zm.016-.968c-.875 0-1.352-.461-1.352-1.368V5.633c0-.899.477-1.367 1.352-1.367h9.5c.867 0 1.359.468 1.359 1.367v9.476c0 .907-.492 1.368-1.36 1.368h-9.5Zm7.296-4.235c.266 0 .438-.195.438-.476V7.867c0-.344-.188-.492-.492-.492H7.64c-.29 0-.47.172-.47.438 0 .265.188.445.477.445H9.53l1.133-.078-1.055.992-3.382 3.383a.476.476 0 0 0-.149.328c0 .273.18.453.453.453a.47.47 0 0 0 .344-.149L10.25 9.82l.984-1.047-.078 1.282v1.718c0 .29.18.47.453.47Z"
                        />
                      </svg>
                    </span>
                  </a>
                </td>
              </tr>
              <tr
                class="MuiTableRow-root css-xjst8z-MuiTableRow-root"
              >
                <td
                  class="MuiTableCell-root MuiTableCell-sizeMedium css-9r6b29-MuiTableCell-root"
                  style="padding: 8px 0px;"
                >
                  <div
                    class="MuiBox-root css-u4p24i"
                    style="white-space: nowrap;"
                  >
                    <div
                      class="MuiBox-root css-1xhj18k"
                    >
                      <svg
                        aria-hidden="true"
                        class="MuiSvgIcon-root MuiSvgIcon-fontSizeLarge css-1djwm8g-MuiSvgIcon-root"
                        focusable="false"
                        style="z-index: 1;"
                        viewBox="0 0 32 32"
                      >
                        <svg
                          fill="none"
                          height="32px"
                          viewBox="0 0 32 32"
                          width="32px"
                          xmlns="http://www.w3.org/2000/svg"
                        >
                          <g
                            filter="url(#filter0_b_174_6646)"
                            transform="matrix(1, 0, 0, 1, -0.000099, -2.000099)"
                          >
                            <ellipse
                              cx="16.0001"
                              cy="18.0001"
                              fill="url(#paint0_linear_174_6646)"
                              rx="15.9999"
                              ry="15.9999"
                              transform="rotate(-180 16.0001 18.0001)"
                            />
                            <ellipse
                              cx="16.0001"
                              cy="18.0001"
                              fill="black"
                              fill-opacity="0.8"
                              rx="15.9999"
                              ry="15.9999"
                              transform="rotate(-180 16.0001 18.0001)"
                            />
                            <path
                              d="M0.500192 18.0001C0.500193 9.43973 7.43974 2.50018 16.0001 2.50019C24.5605 2.50019 31.5 9.43973 31.5 18.0001C31.5 26.5605 24.5605 33.5 16.0001 33.5C7.43973 33.5 0.500191 26.5605 0.500192 18.0001Z"
                              stroke="url(#paint1_linear_174_6646)"
                              stroke-opacity="0.4"
                            />
                          </g>
                          <path
                            d="M 22.099 11.576 C 20.505 12.533 13.726 11.709 10.537 11.177 C 9.58 10.22 13.859 9.449 16.119 9.184 L 19.707 9.184 L 23.296 11.177 L 22.099 11.576 Z"
                            fill="#321B06"
                          />
                          <path
                            d="M 17.931 4.423 C 17.993 4.306 18.092 4.212 18.214 4.155 C 18.38 4.079 18.549 4.071 18.704 4.18 C 18.757 4.218 18.799 4.268 18.826 4.326 C 18.966 4.628 19.105 4.93 19.233 5.238 C 19.438 5.736 19.717 6.198 19.944 6.686 C 20.267 7.379 20.592 8.071 20.921 8.761 C 21.109 9.156 21.287 9.56 21.523 9.932 C 21.588 10.03 21.658 10.124 21.735 10.214 C 21.767 10.25 21.807 10.279 21.852 10.299 C 22.197 10.456 22.568 10.486 22.938 10.509 C 23.127 10.521 23.312 10.496 23.5 10.496 C 23.859 10.496 24.218 10.497 24.575 10.509 C 24.812 10.517 25.048 10.545 25.284 10.569 C 25.375 10.582 25.465 10.601 25.553 10.625 C 25.59 10.636 25.626 10.65 25.66 10.668 C 25.852 10.766 25.89 10.93 25.758 11.097 C 25.647 11.237 25.505 11.35 25.342 11.426 C 24.994 11.581 24.631 11.702 24.258 11.788 C 23.891 11.877 23.527 11.977 23.165 12.087 C 22.611 12.261 22.044 12.389 21.469 12.47 C 21.086 12.52 20.7 12.544 20.313 12.542 C 19.966 12.544 19.619 12.518 19.271 12.505 C 18.739 12.486 18.21 12.446 17.679 12.403 C 16.902 12.346 16.122 12.433 15.378 12.66 C 14.876 12.806 14.372 12.946 13.872 13.105 C 13.636 13.18 13.409 13.288 13.184 13.385 C 12.887 13.512 12.593 13.65 12.293 13.773 C 11.563 14.076 10.802 14.269 10.001 14.271 C 9.58 14.281 9.158 14.255 8.742 14.193 C 8.493 14.15 8.242 14.131 7.998 14.046 C 7.216 13.77 6.694 13.253 6.509 12.444 C 6.459 12.234 6.457 12.015 6.504 11.804 C 6.55 11.593 6.644 11.395 6.779 11.225 C 6.91 11.052 7.037 10.87 7.179 10.703 C 7.463 10.362 7.815 10.082 8.214 9.883 C 8.586 9.695 8.992 9.582 9.409 9.551 C 9.676 9.525 9.944 9.527 10.211 9.555 C 10.302 9.565 10.391 9.588 10.481 9.603 C 10.523 9.608 10.564 9.612 10.616 9.618 C 10.628 9.585 10.636 9.552 10.642 9.518 C 10.662 9.233 10.68 8.947 10.699 8.661 C 10.708 8.586 10.711 8.511 10.715 8.436 C 10.721 8.285 10.722 8.134 10.732 7.984 C 10.753 7.65 10.749 7.313 10.824 6.983 C 10.834 6.931 10.84 6.879 10.841 6.826 C 10.852 6.564 10.946 6.326 11.058 6.093 C 11.069 6.069 11.082 6.046 11.097 6.024 C 11.312 5.736 11.573 5.484 11.871 5.28 C 12.448 4.881 13.09 4.582 13.769 4.395 C 14.244 4.263 14.729 4.172 15.221 4.124 C 15.674 4.085 16.131 4.1 16.582 4.17 C 16.737 4.194 16.894 4.215 17.048 4.226 C 17.315 4.243 17.579 4.3 17.83 4.394 C 17.861 4.405 17.891 4.412 17.931 4.423 Z M 10.971 9.706 C 11.02 9.726 11.068 9.749 11.119 9.764 C 11.495 9.878 11.871 9.99 12.248 10.103 L 12.303 10.113 C 12.264 10.082 12.218 10.06 12.17 10.047 C 11.888 9.962 11.608 9.877 11.326 9.795 C 11.209 9.761 11.089 9.736 10.972 9.707 C 10.949 9.558 10.962 9.531 11.098 9.471 C 11.157 9.444 11.218 9.421 11.276 9.394 C 12.186 8.998 13.14 8.708 14.119 8.532 C 14.863 8.393 15.615 8.299 16.371 8.251 C 17.02 8.206 17.671 8.202 18.321 8.239 C 18.822 8.262 19.32 8.33 19.809 8.444 C 20.033 8.494 20.252 8.565 20.463 8.656 C 20.538 8.687 20.599 8.744 20.635 8.816 C 20.735 9.011 20.842 9.204 20.946 9.398 L 21.414 10.269 C 21.431 10.3 21.463 10.331 21.425 10.386 C 21.343 10.361 21.256 10.337 21.171 10.307 C 20.733 10.157 20.28 10.053 19.82 9.997 C 19.366 9.936 18.907 9.897 18.449 9.868 C 18.087 9.845 17.723 9.851 17.359 9.848 C 17.141 9.841 16.923 9.845 16.706 9.86 C 16.302 9.9 15.901 9.96 15.499 10.008 L 13.532 10.26 C 13.51 10.263 13.488 10.267 13.467 10.271 L 13.464 10.294 C 13.758 10.331 14.048 10.392 14.331 10.478 C 14.153 10.467 13.976 10.445 13.799 10.429 C 13.621 10.412 13.441 10.404 13.261 10.386 C 13.081 10.368 12.919 10.311 12.74 10.334 C 12.777 10.361 12.817 10.383 12.86 10.398 C 13.201 10.533 13.55 10.649 13.904 10.744 C 14.39 10.865 14.873 11.003 15.356 11.133 C 15.529 11.18 15.701 11.237 15.878 11.267 C 16.164 11.316 16.453 11.351 16.741 11.382 C 16.947 11.405 17.153 11.418 17.359 11.433 C 17.528 11.446 17.695 11.455 17.862 11.467 C 18.275 11.499 18.688 11.495 19.101 11.489 C 19.748 11.481 20.393 11.424 21.03 11.318 C 21.248 11.279 21.462 11.221 21.676 11.163 C 21.872 11.111 22.062 11.042 22.257 10.989 C 22.592 10.901 22.933 10.939 23.274 10.961 C 23.362 10.966 23.449 10.983 23.536 10.996 C 23.649 11.013 23.762 11.035 23.876 11.046 C 24.111 11.072 24.348 11.093 24.585 11.106 C 24.806 11.118 25.026 11.124 25.249 11.121 C 25.345 11.115 25.439 11.099 25.53 11.072 C 25.571 11.061 25.608 11.041 25.64 11.014 C 25.733 10.939 25.728 10.851 25.62 10.8 C 25.534 10.759 25.442 10.731 25.348 10.717 C 25.011 10.666 24.671 10.641 24.33 10.643 C 24.177 10.645 24.024 10.648 23.871 10.649 C 23.772 10.648 23.672 10.643 23.572 10.64 C 23.767 10.69 23.962 10.726 24.157 10.763 C 24.337 10.798 24.517 10.835 24.696 10.872 C 24.734 10.882 24.77 10.895 24.806 10.911 L 24.799 10.933 C 24.774 10.934 24.748 10.937 24.723 10.935 C 24.651 10.932 24.578 10.927 24.505 10.921 C 24.269 10.899 24.032 10.883 23.798 10.852 C 23.563 10.821 23.314 10.775 23.073 10.738 C 22.85 10.703 22.625 10.678 22.403 10.639 C 22.13 10.587 21.862 10.509 21.605 10.405 C 21.547 10.384 21.499 10.343 21.47 10.29 C 21.244 9.869 21.011 9.452 20.789 9.029 C 20.538 8.553 20.295 8.074 20.052 7.594 C 19.868 7.232 19.683 6.871 19.511 6.505 C 19.265 5.979 19.025 5.453 18.787 4.923 C 18.709 4.747 18.613 4.578 18.593 4.386 C 18.438 4.325 18.207 4.383 18.113 4.504 C 18.231 4.579 18.396 4.558 18.518 4.688 C 18.483 4.705 18.446 4.718 18.407 4.724 C 18.342 4.723 18.277 4.714 18.214 4.699 C 18.066 4.662 17.922 4.604 17.772 4.576 C 17.517 4.526 17.26 4.487 17.003 4.446 C 16.739 4.405 16.471 4.388 16.203 4.396 C 15.909 4.401 15.613 4.394 15.32 4.406 C 14.356 4.454 13.459 4.74 12.602 5.161 C 12.323 5.302 12.056 5.467 11.806 5.652 C 11.654 5.756 11.532 5.896 11.451 6.06 C 11.224 6.543 11.137 7.057 11.105 7.583 C 11.089 7.861 11.072 8.141 11.052 8.417 C 11.033 8.693 11.011 8.966 10.988 9.24 C 10.976 9.353 10.964 9.465 10.956 9.578 C 10.939 9.624 10.931 9.67 10.971 9.706 Z M 25.511 11.164 C 25.403 11.201 25.297 11.245 25.187 11.272 C 25.048 11.311 24.905 11.337 24.761 11.35 C 24.481 11.366 24.204 11.315 23.927 11.28 C 23.651 11.245 23.389 11.208 23.12 11.169 C 22.987 11.153 22.852 11.158 22.721 11.184 C 22.41 11.236 22.121 11.359 21.82 11.445 C 21.641 11.497 21.463 11.559 21.281 11.601 C 21.036 11.658 20.786 11.693 20.54 11.75 C 20.233 11.81 19.919 11.839 19.605 11.835 C 19.138 11.841 18.673 11.8 18.207 11.774 C 17.948 11.759 17.688 11.759 17.428 11.751 C 17.137 11.739 16.846 11.733 16.557 11.703 C 16.303 11.675 16.052 11.623 15.8 11.576 C 15.514 11.523 15.233 11.447 14.959 11.351 C 14.49 11.185 14.021 11.021 13.548 10.868 C 12.944 10.673 12.338 10.484 11.73 10.303 C 11.261 10.163 10.791 10.028 10.316 9.906 C 10.138 9.86 9.955 9.838 9.771 9.841 C 9.337 9.85 8.911 9.951 8.519 10.135 C 8.288 10.243 8.063 10.364 7.846 10.499 C 7.677 10.602 7.519 10.721 7.373 10.854 C 7.039 11.164 6.809 11.566 6.713 12.008 C 6.635 12.319 6.683 12.648 6.846 12.927 C 6.983 13.154 7.159 13.357 7.366 13.527 C 7.379 13.537 7.394 13.547 7.409 13.556 C 7.371 13.485 7.326 13.419 7.274 13.359 C 7.118 13.172 6.994 12.961 6.908 12.734 C 6.796 12.404 6.8 12.081 6.978 11.772 C 7.102 11.568 7.271 11.394 7.473 11.264 C 7.838 11.016 8.249 10.877 8.676 10.779 C 9.245 10.646 9.828 10.574 10.414 10.564 C 10.662 10.562 10.91 10.568 11.159 10.571 C 11.304 10.573 11.45 10.57 11.595 10.585 C 11.842 10.602 12.089 10.635 12.332 10.684 C 12.599 10.747 12.857 10.848 13.117 10.936 C 13.654 11.116 14.191 11.295 14.725 11.482 C 15.16 11.637 15.609 11.755 16.065 11.833 C 16.632 11.92 17.205 11.967 17.779 11.975 C 18.142 11.986 18.505 12.002 18.868 12.011 C 19.128 12.018 19.389 12.032 19.648 12.014 C 20.266 11.972 20.881 11.899 21.477 11.721 C 21.708 11.652 21.94 11.59 22.17 11.521 C 22.287 11.486 22.399 11.434 22.517 11.403 C 22.901 11.298 23.29 11.341 23.679 11.382 C 23.808 11.396 23.935 11.426 24.064 11.439 C 24.193 11.452 24.324 11.45 24.453 11.463 C 24.609 11.478 24.766 11.476 24.922 11.457 C 25.155 11.433 25.337 11.315 25.509 11.173 L 25.511 11.164 Z"
                            fill="#FF890E"
                          />
                          <path
                            d="M 13.602 5.663 C 13.575 5.642 13.53 5.625 13.521 5.598 C 13.513 5.571 13.538 5.53 13.559 5.502 C 13.58 5.48 13.605 5.463 13.633 5.451 C 13.899 5.295 14.187 5.176 14.487 5.1 C 14.668 5.057 14.852 5.015 15.035 4.98 C 15.072 4.974 15.111 4.973 15.148 4.979 C 15.157 4.981 15.165 4.985 15.172 4.991 C 15.179 4.998 15.184 5.005 15.187 5.014 C 15.187 5.024 15.184 5.034 15.18 5.044 C 15.175 5.053 15.168 5.062 15.16 5.068 C 15.117 5.086 15.073 5.101 15.028 5.111 C 14.84 5.162 14.652 5.212 14.464 5.261 C 14.337 5.295 14.222 5.36 14.13 5.452 C 14.045 5.534 13.939 5.59 13.822 5.615 C 13.754 5.633 13.683 5.646 13.602 5.663 Z"
                            fill="#FF890E"
                          />
                          <path
                            d="M 19.426 6.838 C 19.346 6.836 19.269 6.806 19.211 6.752 C 19.131 6.694 19.055 6.63 18.985 6.56 C 18.743 6.313 18.533 6.039 18.358 5.742 C 18.337 5.711 18.321 5.676 18.31 5.64 C 18.307 5.628 18.307 5.615 18.31 5.603 C 18.313 5.591 18.319 5.58 18.327 5.57 C 18.337 5.563 18.349 5.558 18.362 5.557 C 18.374 5.555 18.387 5.557 18.399 5.561 C 18.43 5.576 18.457 5.597 18.477 5.624 C 18.552 5.72 18.62 5.821 18.699 5.914 C 18.871 6.12 19.049 6.323 19.223 6.529 C 19.284 6.601 19.341 6.677 19.397 6.754 C 19.41 6.781 19.419 6.809 19.426 6.838 Z"
                            fill="#FF890E"
                          />
                          <path
                            d="M 9.989 9.942 C 10.025 9.943 10.062 9.947 10.097 9.954 C 10.548 10.081 10.999 10.208 11.449 10.336 C 11.47 10.342 11.49 10.353 11.505 10.368 C 10.973 10.321 10.478 10.143 9.977 9.989 L 9.989 9.942 Z"
                            fill="#FF890E"
                          />
                          <path
                            clip-rule="evenodd"
                            d="M 14.473 25.917 L 14.473 25.885 L 14.473 25.214 L 14.473 23.265 C 12.479 22.638 11.036 20.814 11.036 18.662 C 11.036 15.991 13.259 13.826 16 13.826 C 18.741 13.826 20.964 15.991 20.964 18.662 C 20.964 20.814 19.521 22.638 17.527 23.265 L 17.527 25.214 L 17.527 25.885 L 17.527 25.917 L 23 25.917 L 23 23.944 L 20.297 23.944 C 21.923 22.712 22.968 20.797 22.968 18.646 C 22.968 14.93 19.848 11.917 16 11.917 C 12.152 11.917 9.032 14.93 9.032 18.646 C 9.032 20.797 10.076 22.712 11.702 23.944 L 9 23.944 L 9 25.917 L 14.473 25.917 Z"
                            fill="#728C97"
                            fill-rule="evenodd"
                          />
                          <defs>
                            <filter
                              color-interpolation-filters="sRGB"
                              filterUnits="userSpaceOnUse"
                              height="152"
                              id="filter0_b_174_6646"
                              width="152"
                              x="-60"
                              y="-58"
                            >
                              <feflood
                                flood-opacity="0"
                                result="BackgroundImageFix"
                              />
                              <fegaussianblur
                                in="BackgroundImage"
                                stdDeviation="30"
                              />
                              <fecomposite
                                in2="SourceAlpha"
                                operator="in"
                                result="effect1_backgroundBlur_174_6646"
                              />
                              <feblend
                                in="SourceGraphic"
                                in2="effect1_backgroundBlur_174_6646"
                                mode="normal"
                                result="shape"
                              />
                            </filter>
                            <lineargradient
                              gradientUnits="userSpaceOnUse"
                              id="paint0_linear_174_6646"
                              x1="8.19338"
                              x2="23.6522"
                              y1="21.4286"
                              y2="21.4286"
                            >
                              <stop
                                stop-color="#FF890E"
                              />
                              <stop
                                offset="1"
                                stop-color="#A169FF"
                              />
                            </lineargradient>
                            <lineargradient
                              gradientUnits="userSpaceOnUse"
                              id="paint1_linear_174_6646"
                              x1="28.4445"
                              x2="8.38674"
                              y1="9.20015"
                              y2="8.93872"
                            >
                              <stop
                                stop-color="#FF8320"
                              />
                              <stop
                                offset="1"
                                stop-color="#A169FF"
                              />
                            </lineargradient>
                          </defs>
                        </svg>
                      </svg>
                      <svg
                        aria-hidden="true"
                        class="MuiSvgIcon-root MuiSvgIcon-fontSizeLarge css-1djwm8g-MuiSvgIcon-root"
                        focusable="false"
                        style="margin-left: -6px; z-index: 1;"
                        viewBox="0 0 32 32"
                      >
                        <defs>
                          <lineargradient
                            gradientTransform="matrix(0.177778, 0, 0, 0.177778, 1.777779, 1.777779)"
                            gradientUnits="userSpaceOnUse"
                            id="paint0_linear_359"
                            x1="80"
                            x2="80"
                            y1="-84"
                            y2="256"
                          >
                            <stop
                              offset="0.1949"
                              stop-color="#708B96"
                            />
                            <stop
                              offset="1"
                              stop-color="#F7FBE7"
                            />
                          </lineargradient>
                        </defs>
                        <path
                          d="M 1.778 16 C 1.778 8.145 8.145 1.778 16 1.778 C 23.855 1.778 30.222 8.145 30.222 16 C 30.222 23.855 23.855 30.222 16 30.222 C 8.145 30.222 1.778 23.855 1.778 16 Z"
                          fill="#fff"
                        />
                        <rect
                          fill="#fff"
                          height="12.516"
                          width="12.516"
                          x="9.742"
                          y="9.771"
                        />
                        <path
                          clip-rule="evenodd"
                          d="M 14.635 22.286 L 14.635 19.916 C 12.852 19.355 11.563 17.725 11.563 15.801 C 11.563 13.413 13.549 11.477 16 11.477 C 18.451 11.477 20.437 13.413 20.437 15.801 C 20.437 17.725 19.148 19.355 17.365 19.916 L 17.365 21.658 L 17.365 22.258 L 17.365 22.286 L 22.258 22.286 L 22.258 20.523 L 19.842 20.523 C 21.295 19.421 22.229 17.709 22.229 15.787 C 22.229 12.464 19.44 9.771 16 9.771 C 12.56 9.771 9.771 12.464 9.771 15.787 C 9.771 17.709 10.705 19.421 12.158 20.523 L 9.742 20.523 L 9.742 22.286 Z"
                          fill="#708b96"
                          fill-rule="evenodd"
                        />
                        <path
                          d="M 16 28.444 C 9.127 28.444 3.556 22.873 3.556 16 L 0 16 C 0 24.837 7.163 32 16 32 Z M 28.444 16 C 28.444 22.873 22.873 28.444 16 28.444 L 16 32 C 24.837 32 32 24.837 32 16 Z M 16 3.556 C 22.873 3.556 28.444 9.127 28.444 16 L 32 16 C 32 7.163 24.837 0 16 0 Z M 16 0 C 7.163 0 0 7.163 0 16 L 3.556 16 C 3.556 9.127 9.127 3.556 16 3.556 Z"
                          fill="url(#paint0_linear_359)"
                        />
                      </svg>
                    </div>
                    <p
                      class="MuiTypography-root MuiTypography-body1 css-69sme-MuiTypography-root"
                      style="line-height: 1.4; margin-left: 10px; margin-right: 10px;"
                    >
                      jgOHM-gOHM
                    </p>
                    <svg
                      aria-hidden="true"
                      class="MuiSvgIcon-root MuiSvgIcon-fontSizeLarge css-1djwm8g-MuiSvgIcon-root"
                      focusable="false"
                      style="font-size: 15px;"
                      viewBox="0 0 32 32"
                    >
                      <ellipse
                        cx="16"
                        cy="16"
                        rx="15.442"
                        ry="15.442"
                        style="fill: rgb(44, 55, 76);"
                      />
                      <g
                        id="Background"
                        transform="matrix(0.063934, 0, 0, 0.063934, 0, 0)"
                      />
                      <g
                        id="Logos_and_symbols"
                        transform="matrix(0.055939, 0, 0, 0.055939, 2.774117, 1.580833)"
                      >
                        <g
                          id="SYMBOL_VER_3"
                        />
                        <g
                          id="SYMBOL_VER_3_3_"
                        />
                        <g
                          id="SYMBOL_VER_4"
                        />
                        <g
                          id="SYMBOL_VER_4_1_"
                        >
                          <g
                            id="SYMBOL_VER_4_3_"
                          />
                        </g>
                        <g
                          id="SYMBOL_VER_5_1_"
                        />
                        <g
                          id="off_2_1_"
                        />
                        <g
                          id="VER_3_1_"
                        >
                          <g
                            id="SYMBOL_VER_2_1_"
                          />
                        </g>
                        <g
                          id="VER_3"
                        >
                          <g
                            id="SYMBOL_VER_2"
                          />
                        </g>
                        <g
                          id="off_2"
                        />
                        <g
                          id="SYMBOL_VER_5"
                        />
                        <g
                          id="SYMBOL_VER_1"
                        />
                        <g
                          id="SYMBOL_VER_1_1_"
                        />
                        <g
                          id="SYMBOL_VER_1-1_3_"
                        />
                        <g
                          id="SYMBOL_VER_1-1_2_"
                        />
                        <g
                          id="SYMBOL_VER_1-1"
                        />
                        <g
                          id="SYMBOL_VER_1-1_1_"
                        >
                          <g
                            id="_x31_-3"
                          />
                          <g
                            id="Symbol_-_Original_14_"
                          >
                            <path
                              d="M291.134,237.469l35.654-60.5l96.103,149.684l0.046,28.727l-0.313-197.672
      c-0.228-4.832-2.794-9.252-6.887-11.859L242.715,46.324c-4.045-1.99-9.18-1.967-13.22,0.063c-0.546,0.272-1.06,0.57-1.548,0.895
      l-0.604,0.379L59.399,144.983l-0.651,0.296c-0.838,0.385-1.686,0.875-2.48,1.444c-3.185,2.283-5.299,5.66-5.983,9.448
      c-0.103,0.574-0.179,1.158-0.214,1.749l0.264,161.083l89.515-138.745c11.271-18.397,35.825-24.323,58.62-24.001l26.753,0.706
      L67.588,409.765l18.582,10.697L245.692,157.22l70.51-0.256L157.091,426.849l66.306,38.138l7.922,4.556
      c3.351,1.362,7.302,1.431,10.681,0.21l175.453-101.678l-33.544,19.438L291.134,237.469z M304.736,433.395l-66.969-105.108
      l40.881-69.371l87.952,138.628L304.736,433.395z"
                              fill="#2D374B"
                            />
                            <polygon
                              fill="#28A0F0"
                              points="237.768,328.286 304.736,433.395 366.601,397.543 278.648,258.915 			"
                            />
                            <path
                              d="M422.937,355.379l-0.046-28.727l-96.103-149.684l-35.654,60.5l92.774,150.043l33.544-19.438
      c3.29-2.673,5.281-6.594,5.49-10.825L422.937,355.379z"
                              fill="#28A0F0"
                            />
                            <path
                              d="M20.219,382.469l47.369,27.296l157.634-252.801l-26.753-0.706c-22.795-0.322-47.35,5.604-58.62,24.001
      L50.334,319.004l-30.115,46.271V382.469z"
                              fill="#FFFFFF"
                            />
                            <polygon
                              fill="#FFFFFF"
                              points="316.202,156.964 245.692,157.22 86.17,420.462 141.928,452.565 157.091,426.849 			"
                            />
                            <path
                              d="M452.65,156.601c-0.59-14.746-8.574-28.245-21.08-36.104L256.28,19.692
      c-12.371-6.229-27.825-6.237-40.218-0.004c-1.465,0.739-170.465,98.752-170.465,98.752c-2.339,1.122-4.592,2.458-6.711,3.975
      c-11.164,8.001-17.969,20.435-18.668,34.095v208.765l30.115-46.271L50.07,157.921c0.035-0.589,0.109-1.169,0.214-1.741
      c0.681-3.79,2.797-7.171,5.983-9.456c0.795-0.569,172.682-100.064,173.228-100.337c4.04-2.029,9.175-2.053,13.22-0.063
      l173.022,99.523c4.093,2.607,6.659,7.027,6.887,11.859v199.542c-0.209,4.231-1.882,8.152-5.172,10.825l-33.544,19.438
      l-17.308,10.031l-61.864,35.852l-62.737,36.357c-3.379,1.221-7.33,1.152-10.681-0.21l-74.228-42.693l-15.163,25.717
      l66.706,38.406c2.206,1.255,4.171,2.367,5.784,3.272c2.497,1.4,4.199,2.337,4.8,2.629c4.741,2.303,11.563,3.643,17.71,3.643
      c5.636,0,11.132-1.035,16.332-3.072l182.225-105.531c10.459-8.104,16.612-20.325,17.166-33.564V156.601z"
                              fill="#96BEDC"
                            />
                          </g>
                          <g
                            id="Symbol_-_Original_13_"
                          />
                          <g
                            id="Symbol_-_Original_6_"
                          />
                          <g
                            id="Symbol_-_Original_4_"
                          />
                          <g
                            id="One_color_version_-_White_3_"
                          >
                            <g
                              id="Symbol_-_Original_15_"
                            />
                          </g>
                          <g
                            id="One_color_version_-_White"
                          >
                            <g
                              id="Symbol_-_Original"
                            />
                          </g>
                          <g
                            id="Symbol_-_Monochromatic_3_"
                          >
                            <g
                              id="_x33__7_"
                            />
                          </g>
                          <g
                            id="Symbol_-_Monochromatic"
                          >
                            <g
                              id="_x33__3_"
                            />
                          </g>
                          <g
                            id="_x33__2_"
                          />
                          <g
                            id="_x33__1_"
                          />
                          <g
                            id="_x33_"
                          />
                          <g
                            id="Symbol_-_Original_10_"
                          />
                          <g
                            id="Symbol_-_Original_1_"
                          />
                          <g
                            id="Symbol_-_Original_2_"
                          />
                          <g
                            id="_x34__1_"
                          />
                          <g
                            id="Symbol_-_Monochromatic_2_"
                          >
                            <g
                              id="_x33__6_"
                            />
                          </g>
                          <g
                            id="One_color_version_-_White_2_"
                          >
                            <g
                              id="Symbol_-_Original_11_"
                            />
                          </g>
                          <g
                            id="Symbol_-_Original_5_"
                          >
                            <g
                              id="Symbol_-_Original_12_"
                            />
                          </g>
                          <g
                            id="One_color_version_-_White_1_"
                          >
                            <g
                              id="Symbol_-_Original_9_"
                            />
                          </g>
                        </g>
                        <g
                          id="SYMBOL_VER_1_2_"
                        >
                          <g
                            id="SYMBOL_VER_2_4_"
                          />
                          <g
                            id="SYMBOL_VER_2-1-1_1_"
                          />
                          <g
                            id="SYMBOL_VER_2-2-1_1_"
                          />
                          <g
                            id="SYMBOL_VER_2-3-1_4_"
                          />
                          <g
                            id="New_Symbol_1_"
                          >
                            <g
                              id="SYMBOL_VER_2-3-1_3_"
                            />
                          </g>
                          <g
                            id="New_Symbol"
                          >
                            <g
                              id="SYMBOL_VER_2-3-1_1_"
                            />
                          </g>
                        </g>
                        <g
                          id="SYMBOL_VER_2_2_"
                        />
                        <g
                          id="SYMBOL_VER_4_2_"
                        />
                        <g
                          id="SYMBOL_VER_3_2_"
                        />
                        <g
                          id="SYMBOL_VER_3_1_"
                        />
                        <g
                          id="SYMBOL_VER_1-1-1_1_"
                        />
                        <g
                          id="SYMBOL_VER_1-1-1"
                        />
                        <g
                          id="SYMBOL_VER_1-1-1_2_2_"
                        />
                        <g
                          id="SYMBOL_VER_1-1-1_2"
                        />
                        <g
                          id="SYMBOL_VER_1-1-1_2_1_"
                        />
                        <g
                          id="Symbol_-_Original_7_"
                        />
                        <g
                          id="Symbol_-_Original_8_"
                        />
                        <g
                          id="SYMBOL_VER_2-1-1"
                        />
                        <g
                          id="SYMBOL_VER_2-2-1"
                        />
                        <g
                          id="SYMBOL_VER_2-3-1"
                        />
                        <g
                          id="SYMBOL_VER_5-1_1_"
                        />
                        <g
                          id="SYMBOL_VER_5-1"
                        />
                        <g
                          id="SYMBOL_VER_5-2_1_"
                        />
                        <g
                          id="SYMBOL_VER_5-2"
                        />
                        <g
                          id="Symbol_-_Monochromatic_1_"
                        >
                          <g
                            id="_x33__4_"
                          />
                        </g>
                      </g>
                    </svg>
                  </div>
                </td>
                <td
                  class="MuiTableCell-root MuiTableCell-sizeMedium css-9r6b29-MuiTableCell-root"
                  style="padding: 8px 0px;"
                >
                  <p
                    class="MuiTypography-root MuiTypography-body1 css-69sme-MuiTypography-root"
                    style="line-height: 1.4;"
                  >
                    <span
                      class="MuiSkeleton-root MuiSkeleton-text MuiSkeleton-pulse css-1l7q9tc-MuiSkeleton-root"
                      style="width: 60px;"
                    />
                  </p>
                </td>
                <td
                  class="MuiTableCell-root MuiTableCell-sizeMedium css-9r6b29-MuiTableCell-root"
                  style="padding: 8px 0px;"
                >
                  <p
                    class="MuiTypography-root MuiTypography-body1 css-69sme-MuiTypography-root"
                    style="line-height: 1.4;"
                  >
                    <span
                      class="MuiSkeleton-root MuiSkeleton-text MuiSkeleton-pulse css-1l7q9tc-MuiSkeleton-root"
                      style="width: 60px;"
                    />
                  </p>
                </td>
                <td
                  class="MuiTableCell-root MuiTableCell-sizeMedium css-9r6b29-MuiTableCell-root"
                  style="padding: 8px 0px;"
                >
                  <a
                    class="MuiButton-root MuiButton-outlined MuiButton-outlinedSecondary MuiButton-sizeSmall MuiButton-outlinedSizeSmall MuiButton-disableElevation MuiButton-fullWidth MuiButtonBase-root Button-root undefined css-6dncw-MuiButtonBase-root-MuiButton-root"
                    href="https://jonesdao.io/farms"
                    tabindex="0"
                    target="_blank"
                  >
                    Stake on
                     
                    Jones DAO
                    <span
                      class="MuiButton-endIcon MuiButton-iconSizeSmall css-jcxoq4-MuiButton-endIcon"
                    >
                      <svg
                        aria-hidden="true"
                        class="MuiSvgIcon-root MuiSvgIcon-fontSizeLarge css-1562cnx-MuiSvgIcon-root"
                        focusable="false"
                        viewBox="0 0 20 20"
                      >
                        <path
                          d="M4.297 17.445h9.539c1.523 0 2.305-.78 2.305-2.28v-9.58c0-1.507-.782-2.288-2.305-2.288h-9.54c-1.523 0-2.304.773-2.304 2.289v9.578c0 1.508.781 2.281 2.305 2.281Zm.016-.968c-.875 0-1.352-.461-1.352-1.368V5.633c0-.899.477-1.367 1.352-1.367h9.5c.867 0 1.359.468 1.359 1.367v9.476c0 .907-.492 1.368-1.36 1.368h-9.5Zm7.296-4.235c.266 0 .438-.195.438-.476V7.867c0-.344-.188-.492-.492-.492H7.64c-.29 0-.47.172-.47.438 0 .265.188.445.477.445H9.53l1.133-.078-1.055.992-3.382 3.383a.476.476 0 0 0-.149.328c0 .273.18.453.453.453a.47.47 0 0 0 .344-.149L10.25 9.82l.984-1.047-.078 1.282v1.718c0 .29.18.47.453.47Z"
                        />
                      </svg>
                    </span>
                  </a>
                </td>
              </tr>
              <tr
                class="MuiTableRow-root css-xjst8z-MuiTableRow-root"
              >
                <td
                  class="MuiTableCell-root MuiTableCell-sizeMedium css-9r6b29-MuiTableCell-root"
                  style="padding: 8px 0px;"
                >
                  <div
                    class="MuiBox-root css-u4p24i"
                    style="white-space: nowrap;"
                  >
                    <div
                      class="MuiBox-root css-1xhj18k"
                    >
                      <svg
                        aria-hidden="true"
                        class="MuiSvgIcon-root MuiSvgIcon-fontSizeLarge css-1djwm8g-MuiSvgIcon-root"
                        focusable="false"
                        style="z-index: 1;"
                        viewBox="0 0 32 32"
                      >
                        <path
                          d="M0 16C0 7.163 7.163 0 16 0s16 7.163 16 16-7.163 16-16 16S0 24.837 0 16Z"
                          fill="#708B96"
                        />
                        <path
                          clip-rule="evenodd"
                          d="M17.536 23.04v.032h5.504v-1.984h-2.718c1.635-1.239 2.686-3.165 2.686-5.328 0-3.738-3.138-6.768-7.008-6.768s-7.008 3.03-7.008 6.768c0 2.163 1.05 4.089 2.686 5.328H8.96v1.984h5.504v-2.667c-2.005-.63-3.456-2.465-3.456-4.629 0-2.686 2.235-4.864 4.992-4.864s4.992 2.178 4.992 4.864c0 2.164-1.45 3.998-3.456 4.63v2.634Z"
                          fill="#fff"
                          fill-rule="evenodd"
                        />
                      </svg>
                      <svg
                        aria-hidden="true"
                        class="MuiSvgIcon-root MuiSvgIcon-fontSizeLarge css-1djwm8g-MuiSvgIcon-root"
                        focusable="false"
                        style="margin-left: -6px; z-index: 1;"
                        viewBox="0 0 32 32"
                      >
                        <circle
                          cx="16"
                          cy="16"
                          fill="#F5AC37"
                          r="16"
                        />
                        <path
                          d="M16.59 17.13h6.08c.13 0 .19 0 .2-.17.05-.619.05-1.24 0-1.86 0-.12-.06-.17-.19-.17h-12.1c-.15 0-.19.05-.19.19v1.78c0 .23 0 .23.24.23h5.96Zm5.6-4.28a.195.195 0 0 0 0-.14 3.96 3.96 0 0 0-.36-.63 5.103 5.103 0 0 0-.74-.93 2.451 2.451 0 0 0-.461-.45 7.187 7.187 0 0 0-3-1.52 7.458 7.458 0 0 0-1.7-.18h-5.37c-.15 0-.17.06-.17.19v3.55c0 .15 0 .19.19.19h11.54s.1-.02.12-.08h-.049Zm0 6.36a2.336 2.336 0 0 0-.51 0H10.59c-.15 0-.2 0-.2.2v3.47c0 .16 0 .2.2.2h5.12c.245.02.49.002.73-.049a7.626 7.626 0 0 0 2.17-.48c.253-.088.498-.203.73-.34h.07a6.496 6.496 0 0 0 2.79-2.809s.07-.151-.01-.19v-.002ZM8.38 24.88v-5.53c0-.13 0-.15-.16-.15H6.05c-.12 0-.17 0-.17-.16v-1.9H8.2c.13 0 .18 0 .18-.17v-1.88c0-.12 0-.149-.16-.149H6.05c-.12 0-.17 0-.17-.16v-1.76c0-.11 0-.14.16-.14h2.15c.15 0 .19 0 .19-.19v-5.39c0-.16 0-.2.2-.2h7.5c.544.022 1.085.082 1.62.18a9.775 9.775 0 0 1 3.13 1.16 8.82 8.82 0 0 1 1.76 1.36c.396.412.753.857 1.07 1.33.314.48.575.994.78 1.53a.26.26 0 0 0 .3.21h1.79c.23 0 .23 0 .24.221v1.64c0 .16-.06.2-.221.2h-1.38c-.14 0-.18 0-.17.18.054.61.054 1.22 0 1.83 0 .17 0 .19.19.19h1.58c.07.09 0 .18 0 .27.01.117.01.234 0 .35v1.21c0 .17-.05.22-.2.22h-1.89a.25.25 0 0 0-.29.19 7.997 7.997 0 0 1-2.101 3.06c-.34.307-.697.595-1.07.86-.4.23-.79.47-1.2.66-.756.34-1.548.591-2.36.75a12.3 12.3 0 0 1-2.34.19h-6.94v-.01l.002-.002Z"
                          fill="#FEFEFD"
                        />
                      </svg>
                      <svg
                        aria-hidden="true"
                        class="MuiSvgIcon-root MuiSvgIcon-fontSizeLarge css-1djwm8g-MuiSvgIcon-root"
                        focusable="false"
                        style="margin-left: -6px; z-index: 1;"
                        viewBox="0 0 32 32"
                      >
                        <circle
                          cx="16"
                          cy="16"
                          fill="#fff"
                          r="15"
                          stroke="url(#wETH_svg__a)"
                          stroke-width="2"
                        />
                        <path
                          clip-rule="evenodd"
                          d="M16.25 20.976 10 17.349 16.25 26V26l6.253-8.65-6.253 3.626Z"
                          fill="#708B96"
                          fill-rule="evenodd"
                        />
                        <path
                          clip-rule="evenodd"
                          d="m16.25 6 6.248 10.186-6.248-2.793L10 16.186 16.25 6Zm0 7.395L10 16.185l6.25 3.629 6.248-3.628-6.248-2.791Z"
                          fill="#424242"
                          fill-rule="evenodd"
                        />
                        <defs>
                          <lineargradient
                            gradientUnits="userSpaceOnUse"
                            id="wETH_svg__a"
                            x1="16"
                            x2="16"
                            y1="0"
                            y2="32"
                          >
                            <stop
                              stop-color="#444243"
                            />
                            <stop
                              offset="1"
                              stop-color="#708B96"
                            />
                          </lineargradient>
                        </defs>
                      </svg>
                    </div>
                    <p
                      class="MuiTypography-root MuiTypography-body1 css-69sme-MuiTypography-root"
                      style="line-height: 1.4; margin-left: 10px; margin-right: 10px;"
                    >
                      OHM-DAI-wETH
                    </p>
                    <svg
                      aria-hidden="true"
                      class="MuiSvgIcon-root MuiSvgIcon-fontSizeLarge css-1djwm8g-MuiSvgIcon-root"
                      focusable="false"
                      style="font-size: 15px;"
                      viewBox="0 0 32 32"
                    >
                      <circle
                        cx="16"
                        cy="16"
                        fill="#fff"
                        r="15"
                        stroke="url(#wETH_svg__a)"
                        stroke-width="2"
                      />
                      <path
                        clip-rule="evenodd"
                        d="M16.25 20.976 10 17.349 16.25 26V26l6.253-8.65-6.253 3.626Z"
                        fill="#708B96"
                        fill-rule="evenodd"
                      />
                      <path
                        clip-rule="evenodd"
                        d="m16.25 6 6.248 10.186-6.248-2.793L10 16.186 16.25 6Zm0 7.395L10 16.185l6.25 3.629 6.248-3.628-6.248-2.791Z"
                        fill="#424242"
                        fill-rule="evenodd"
                      />
                      <defs>
                        <lineargradient
                          gradientUnits="userSpaceOnUse"
                          id="wETH_svg__a"
                          x1="16"
                          x2="16"
                          y1="0"
                          y2="32"
                        >
                          <stop
                            stop-color="#444243"
                          />
                          <stop
                            offset="1"
                            stop-color="#708B96"
                          />
                        </lineargradient>
                      </defs>
                    </svg>
                  </div>
                </td>
                <td
                  class="MuiTableCell-root MuiTableCell-sizeMedium css-9r6b29-MuiTableCell-root"
                  style="padding: 8px 0px;"
                >
                  <p
                    class="MuiTypography-root MuiTypography-body1 css-69sme-MuiTypography-root"
                    style="line-height: 1.4;"
                  >
                    <span
                      class="MuiSkeleton-root MuiSkeleton-text MuiSkeleton-pulse css-1l7q9tc-MuiSkeleton-root"
                      style="width: 60px;"
                    />
                  </p>
                </td>
                <td
                  class="MuiTableCell-root MuiTableCell-sizeMedium css-9r6b29-MuiTableCell-root"
                  style="padding: 8px 0px;"
                >
                  <p
                    class="MuiTypography-root MuiTypography-body1 css-69sme-MuiTypography-root"
                    style="line-height: 1.4;"
                  >
                    <span
                      class="MuiSkeleton-root MuiSkeleton-text MuiSkeleton-pulse css-1l7q9tc-MuiSkeleton-root"
                      style="width: 60px;"
                    />
                  </p>
                </td>
                <td
                  class="MuiTableCell-root MuiTableCell-sizeMedium css-9r6b29-MuiTableCell-root"
                  style="padding: 8px 0px;"
                >
                  <a
                    class="MuiButton-root MuiButton-outlined MuiButton-outlinedSecondary MuiButton-sizeSmall MuiButton-outlinedSizeSmall MuiButton-disableElevation MuiButton-fullWidth MuiButtonBase-root Button-root undefined css-6dncw-MuiButtonBase-root-MuiButton-root"
                    href="https://app.balancer.fi/#/pool/0xc45d42f801105e861e86658648e3678ad7aa70f900010000000000000000011e"
                    tabindex="0"
                    target="_blank"
                  >
                    Stake on
                     
                    Balancer
                    <span
                      class="MuiButton-endIcon MuiButton-iconSizeSmall css-jcxoq4-MuiButton-endIcon"
                    >
                      <svg
                        aria-hidden="true"
                        class="MuiSvgIcon-root MuiSvgIcon-fontSizeLarge css-1562cnx-MuiSvgIcon-root"
                        focusable="false"
                        viewBox="0 0 20 20"
                      >
                        <path
                          d="M4.297 17.445h9.539c1.523 0 2.305-.78 2.305-2.28v-9.58c0-1.507-.782-2.288-2.305-2.288h-9.54c-1.523 0-2.304.773-2.304 2.289v9.578c0 1.508.781 2.281 2.305 2.281Zm.016-.968c-.875 0-1.352-.461-1.352-1.368V5.633c0-.899.477-1.367 1.352-1.367h9.5c.867 0 1.359.468 1.359 1.367v9.476c0 .907-.492 1.368-1.36 1.368h-9.5Zm7.296-4.235c.266 0 .438-.195.438-.476V7.867c0-.344-.188-.492-.492-.492H7.64c-.29 0-.47.172-.47.438 0 .265.188.445.477.445H9.53l1.133-.078-1.055.992-3.382 3.383a.476.476 0 0 0-.149.328c0 .273.18.453.453.453a.47.47 0 0 0 .344-.149L10.25 9.82l.984-1.047-.078 1.282v1.718c0 .29.18.47.453.47Z"
                        />
                      </svg>
                    </span>
                  </a>
                </td>
              </tr>
              <tr
                class="MuiTableRow-root css-xjst8z-MuiTableRow-root"
              >
                <td
                  class="MuiTableCell-root MuiTableCell-sizeMedium css-9r6b29-MuiTableCell-root"
                  style="padding: 8px 0px;"
                >
                  <div
                    class="MuiBox-root css-u4p24i"
                    style="white-space: nowrap;"
                  >
                    <div
                      class="MuiBox-root css-1xhj18k"
                    >
                      <svg
                        aria-hidden="true"
                        class="MuiSvgIcon-root MuiSvgIcon-fontSizeLarge css-1djwm8g-MuiSvgIcon-root"
                        focusable="false"
                        style="z-index: 1;"
                        viewBox="0 0 32 32"
                      >
                        <path
                          d="M0 16C0 7.163 7.163 0 16 0s16 7.163 16 16-7.163 16-16 16S0 24.837 0 16Z"
                          fill="#708B96"
                        />
                        <path
                          clip-rule="evenodd"
                          d="M17.536 23.04v.032h5.504v-1.984h-2.718c1.635-1.239 2.686-3.165 2.686-5.328 0-3.738-3.138-6.768-7.008-6.768s-7.008 3.03-7.008 6.768c0 2.163 1.05 4.089 2.686 5.328H8.96v1.984h5.504v-2.667c-2.005-.63-3.456-2.465-3.456-4.629 0-2.686 2.235-4.864 4.992-4.864s4.992 2.178 4.992 4.864c0 2.164-1.45 3.998-3.456 4.63v2.634Z"
                          fill="#fff"
                          fill-rule="evenodd"
                        />
                      </svg>
                      <svg
                        aria-hidden="true"
                        class="MuiSvgIcon-root MuiSvgIcon-fontSizeLarge css-1djwm8g-MuiSvgIcon-root"
                        focusable="false"
                        style="margin-left: -6px; z-index: 1;"
                        viewBox="0 0 32 32"
                      >
                        <circle
                          cx="16"
                          cy="16"
                          fill="#fff"
                          r="15"
                          stroke="url(#wETH_svg__a)"
                          stroke-width="2"
                        />
                        <path
                          clip-rule="evenodd"
                          d="M16.25 20.976 10 17.349 16.25 26V26l6.253-8.65-6.253 3.626Z"
                          fill="#708B96"
                          fill-rule="evenodd"
                        />
                        <path
                          clip-rule="evenodd"
                          d="m16.25 6 6.248 10.186-6.248-2.793L10 16.186 16.25 6Zm0 7.395L10 16.185l6.25 3.629 6.248-3.628-6.248-2.791Z"
                          fill="#424242"
                          fill-rule="evenodd"
                        />
                        <defs>
                          <lineargradient
                            gradientUnits="userSpaceOnUse"
                            id="wETH_svg__a"
                            x1="16"
                            x2="16"
                            y1="0"
                            y2="32"
                          >
                            <stop
                              stop-color="#444243"
                            />
                            <stop
                              offset="1"
                              stop-color="#708B96"
                            />
                          </lineargradient>
                        </defs>
                      </svg>
                    </div>
                    <p
                      class="MuiTypography-root MuiTypography-body1 css-69sme-MuiTypography-root"
                      style="line-height: 1.4; margin-left: 10px; margin-right: 10px;"
                    >
                      OHM-ETH
                    </p>
                    <svg
                      aria-hidden="true"
                      class="MuiSvgIcon-root MuiSvgIcon-fontSizeLarge css-1djwm8g-MuiSvgIcon-root"
                      focusable="false"
                      style="font-size: 15px;"
                      viewBox="0 0 32 32"
                    >
                      <circle
                        cx="16"
                        cy="16"
                        fill="#fff"
                        r="15"
                        stroke="url(#wETH_svg__a)"
                        stroke-width="2"
                      />
                      <path
                        clip-rule="evenodd"
                        d="M16.25 20.976 10 17.349 16.25 26V26l6.253-8.65-6.253 3.626Z"
                        fill="#708B96"
                        fill-rule="evenodd"
                      />
                      <path
                        clip-rule="evenodd"
                        d="m16.25 6 6.248 10.186-6.248-2.793L10 16.186 16.25 6Zm0 7.395L10 16.185l6.25 3.629 6.248-3.628-6.248-2.791Z"
                        fill="#424242"
                        fill-rule="evenodd"
                      />
                      <defs>
                        <lineargradient
                          gradientUnits="userSpaceOnUse"
                          id="wETH_svg__a"
                          x1="16"
                          x2="16"
                          y1="0"
                          y2="32"
                        >
                          <stop
                            stop-color="#444243"
                          />
                          <stop
                            offset="1"
                            stop-color="#708B96"
                          />
                        </lineargradient>
                      </defs>
                    </svg>
                  </div>
                </td>
                <td
                  class="MuiTableCell-root MuiTableCell-sizeMedium css-9r6b29-MuiTableCell-root"
                  style="padding: 8px 0px;"
                >
                  <p
                    class="MuiTypography-root MuiTypography-body1 css-69sme-MuiTypography-root"
                    style="line-height: 1.4;"
                  >
                    <span
                      class="MuiSkeleton-root MuiSkeleton-text MuiSkeleton-pulse css-1l7q9tc-MuiSkeleton-root"
                      style="width: 60px;"
                    />
                  </p>
                </td>
                <td
                  class="MuiTableCell-root MuiTableCell-sizeMedium css-9r6b29-MuiTableCell-root"
                  style="padding: 8px 0px;"
                >
                  <p
                    class="MuiTypography-root MuiTypography-body1 css-69sme-MuiTypography-root"
                    style="line-height: 1.4;"
                  >
                    <span
                      class="MuiSkeleton-root MuiSkeleton-text MuiSkeleton-pulse css-1l7q9tc-MuiSkeleton-root"
                      style="width: 60px;"
                    />
                  </p>
                </td>
                <td
                  class="MuiTableCell-root MuiTableCell-sizeMedium css-9r6b29-MuiTableCell-root"
                  style="padding: 8px 0px;"
                >
                  <a
                    class="MuiButton-root MuiButton-outlined MuiButton-outlinedSecondary MuiButton-sizeSmall MuiButton-outlinedSizeSmall MuiButton-disableElevation MuiButton-fullWidth MuiButtonBase-root Button-root undefined css-6dncw-MuiButtonBase-root-MuiButton-root"
                    href="https://curve.fi/factory-crypto/21/deposit"
                    tabindex="0"
                    target="_blank"
                  >
                    Stake on
                     
                    Curve
                    <span
                      class="MuiButton-endIcon MuiButton-iconSizeSmall css-jcxoq4-MuiButton-endIcon"
                    >
                      <svg
                        aria-hidden="true"
                        class="MuiSvgIcon-root MuiSvgIcon-fontSizeLarge css-1562cnx-MuiSvgIcon-root"
                        focusable="false"
                        viewBox="0 0 20 20"
                      >
                        <path
                          d="M4.297 17.445h9.539c1.523 0 2.305-.78 2.305-2.28v-9.58c0-1.507-.782-2.288-2.305-2.288h-9.54c-1.523 0-2.304.773-2.304 2.289v9.578c0 1.508.781 2.281 2.305 2.281Zm.016-.968c-.875 0-1.352-.461-1.352-1.368V5.633c0-.899.477-1.367 1.352-1.367h9.5c.867 0 1.359.468 1.359 1.367v9.476c0 .907-.492 1.368-1.36 1.368h-9.5Zm7.296-4.235c.266 0 .438-.195.438-.476V7.867c0-.344-.188-.492-.492-.492H7.64c-.29 0-.47.172-.47.438 0 .265.188.445.477.445H9.53l1.133-.078-1.055.992-3.382 3.383a.476.476 0 0 0-.149.328c0 .273.18.453.453.453a.47.47 0 0 0 .344-.149L10.25 9.82l.984-1.047-.078 1.282v1.718c0 .29.18.47.453.47Z"
                        />
                      </svg>
                    </span>
                  </a>
                </td>
              </tr>
              <tr
                class="MuiTableRow-root css-xjst8z-MuiTableRow-root"
              >
                <td
                  class="MuiTableCell-root MuiTableCell-sizeMedium css-9r6b29-MuiTableCell-root"
                  style="padding: 8px 0px;"
                >
                  <div
                    class="MuiBox-root css-u4p24i"
                    style="white-space: nowrap;"
                  >
                    <div
                      class="MuiBox-root css-1xhj18k"
                    >
                      <svg
                        aria-hidden="true"
                        class="MuiSvgIcon-root MuiSvgIcon-fontSizeLarge css-1djwm8g-MuiSvgIcon-root"
                        focusable="false"
                        style="z-index: 1;"
                        viewBox="0 0 32 32"
                      >
                        <path
                          d="M0 16C0 7.163 7.163 0 16 0s16 7.163 16 16-7.163 16-16 16S0 24.837 0 16Z"
                          fill="#708B96"
                        />
                        <path
                          clip-rule="evenodd"
                          d="M17.536 23.04v.032h5.504v-1.984h-2.718c1.635-1.239 2.686-3.165 2.686-5.328 0-3.738-3.138-6.768-7.008-6.768s-7.008 3.03-7.008 6.768c0 2.163 1.05 4.089 2.686 5.328H8.96v1.984h5.504v-2.667c-2.005-.63-3.456-2.465-3.456-4.629 0-2.686 2.235-4.864 4.992-4.864s4.992 2.178 4.992 4.864c0 2.164-1.45 3.998-3.456 4.63v2.634Z"
                          fill="#fff"
                          fill-rule="evenodd"
                        />
                      </svg>
                      <svg
                        aria-hidden="true"
                        class="MuiSvgIcon-root MuiSvgIcon-fontSizeLarge css-1djwm8g-MuiSvgIcon-root"
                        focusable="false"
                        style="margin-left: -6px; z-index: 1;"
                        viewBox="0 0 32 32"
                      >
                        <circle
                          cx="16"
                          cy="16"
                          fill="#fff"
                          r="15"
                          stroke="url(#wETH_svg__a)"
                          stroke-width="2"
                        />
                        <path
                          clip-rule="evenodd"
                          d="M16.25 20.976 10 17.349 16.25 26V26l6.253-8.65-6.253 3.626Z"
                          fill="#708B96"
                          fill-rule="evenodd"
                        />
                        <path
                          clip-rule="evenodd"
                          d="m16.25 6 6.248 10.186-6.248-2.793L10 16.186 16.25 6Zm0 7.395L10 16.185l6.25 3.629 6.248-3.628-6.248-2.791Z"
                          fill="#424242"
                          fill-rule="evenodd"
                        />
                        <defs>
                          <lineargradient
                            gradientUnits="userSpaceOnUse"
                            id="wETH_svg__a"
                            x1="16"
                            x2="16"
                            y1="0"
                            y2="32"
                          >
                            <stop
                              stop-color="#444243"
                            />
                            <stop
                              offset="1"
                              stop-color="#708B96"
                            />
                          </lineargradient>
                        </defs>
                      </svg>
                    </div>
                    <p
                      class="MuiTypography-root MuiTypography-body1 css-69sme-MuiTypography-root"
                      style="line-height: 1.4; margin-left: 10px; margin-right: 10px;"
                    >
                      OHM-ETH
                    </p>
                    <svg
                      aria-hidden="true"
                      class="MuiSvgIcon-root MuiSvgIcon-fontSizeLarge css-1djwm8g-MuiSvgIcon-root"
                      focusable="false"
                      style="font-size: 15px;"
                      viewBox="0 0 32 32"
                    >
                      <circle
                        cx="16"
                        cy="16"
                        fill="#fff"
                        r="15"
                        stroke="url(#wETH_svg__a)"
                        stroke-width="2"
                      />
                      <path
                        clip-rule="evenodd"
                        d="M16.25 20.976 10 17.349 16.25 26V26l6.253-8.65-6.253 3.626Z"
                        fill="#708B96"
                        fill-rule="evenodd"
                      />
                      <path
                        clip-rule="evenodd"
                        d="m16.25 6 6.248 10.186-6.248-2.793L10 16.186 16.25 6Zm0 7.395L10 16.185l6.25 3.629 6.248-3.628-6.248-2.791Z"
                        fill="#424242"
                        fill-rule="evenodd"
                      />
                      <defs>
                        <lineargradient
                          gradientUnits="userSpaceOnUse"
                          id="wETH_svg__a"
                          x1="16"
                          x2="16"
                          y1="0"
                          y2="32"
                        >
                          <stop
                            stop-color="#444243"
                          />
                          <stop
                            offset="1"
                            stop-color="#708B96"
                          />
                        </lineargradient>
                      </defs>
                    </svg>
                  </div>
                </td>
                <td
                  class="MuiTableCell-root MuiTableCell-sizeMedium css-9r6b29-MuiTableCell-root"
                  style="padding: 8px 0px;"
                >
                  <p
                    class="MuiTypography-root MuiTypography-body1 css-69sme-MuiTypography-root"
                    style="line-height: 1.4;"
                  >
                    <span
                      class="MuiSkeleton-root MuiSkeleton-text MuiSkeleton-pulse css-1l7q9tc-MuiSkeleton-root"
                      style="width: 60px;"
                    />
                  </p>
                </td>
                <td
                  class="MuiTableCell-root MuiTableCell-sizeMedium css-9r6b29-MuiTableCell-root"
                  style="padding: 8px 0px;"
                >
                  <p
                    class="MuiTypography-root MuiTypography-body1 css-69sme-MuiTypography-root"
                    style="line-height: 1.4;"
                  >
                    <span
                      class="MuiSkeleton-root MuiSkeleton-text MuiSkeleton-pulse css-1l7q9tc-MuiSkeleton-root"
                      style="width: 60px;"
                    />
                  </p>
                </td>
                <td
                  class="MuiTableCell-root MuiTableCell-sizeMedium css-9r6b29-MuiTableCell-root"
                  style="padding: 8px 0px;"
                >
                  <a
                    class="MuiButton-root MuiButton-outlined MuiButton-outlinedSecondary MuiButton-sizeSmall MuiButton-outlinedSizeSmall MuiButton-disableElevation MuiButton-fullWidth MuiButtonBase-root Button-root undefined css-6dncw-MuiButtonBase-root-MuiButton-root"
                    href="https://www.convexfinance.com/stake"
                    tabindex="0"
                    target="_blank"
                  >
                    Stake on
                     
                    Convex
                    <span
                      class="MuiButton-endIcon MuiButton-iconSizeSmall css-jcxoq4-MuiButton-endIcon"
                    >
                      <svg
                        aria-hidden="true"
                        class="MuiSvgIcon-root MuiSvgIcon-fontSizeLarge css-1562cnx-MuiSvgIcon-root"
                        focusable="false"
                        viewBox="0 0 20 20"
                      >
                        <path
                          d="M4.297 17.445h9.539c1.523 0 2.305-.78 2.305-2.28v-9.58c0-1.507-.782-2.288-2.305-2.288h-9.54c-1.523 0-2.304.773-2.304 2.289v9.578c0 1.508.781 2.281 2.305 2.281Zm.016-.968c-.875 0-1.352-.461-1.352-1.368V5.633c0-.899.477-1.367 1.352-1.367h9.5c.867 0 1.359.468 1.359 1.367v9.476c0 .907-.492 1.368-1.36 1.368h-9.5Zm7.296-4.235c.266 0 .438-.195.438-.476V7.867c0-.344-.188-.492-.492-.492H7.64c-.29 0-.47.172-.47.438 0 .265.188.445.477.445H9.53l1.133-.078-1.055.992-3.382 3.383a.476.476 0 0 0-.149.328c0 .273.18.453.453.453a.47.47 0 0 0 .344-.149L10.25 9.82l.984-1.047-.078 1.282v1.718c0 .29.18.47.453.47Z"
                        />
                      </svg>
                    </span>
                  </a>
                </td>
              </tr>
            </table>
          </div>
        </div>
      </div>
    </div>
  </div>
</div>
`;

exports[`<Stake/> should render correct staking headers 1`] = `
<div>
  <div
    data-rk=""
  >
    <style>
      [data-rk]{--rk-blurs-modalOverlay:blur(0px);--rk-fonts-body:SFRounded, ui-rounded, "SF Pro Rounded", -apple-system, BlinkMacSystemFont, "Segoe UI", Roboto, Helvetica, Arial, sans-serif, "Apple Color Emoji", "Segoe UI Emoji", "Segoe UI Symbol";--rk-radii-actionButton:9999px;--rk-radii-connectButton:12px;--rk-radii-menuButton:12px;--rk-radii-modal:24px;--rk-radii-modalMobile:28px;--rk-colors-accentColor:#0E76FD;--rk-colors-accentColorForeground:#FFF;--rk-colors-actionButtonBorder:rgba(0, 0, 0, 0.04);--rk-colors-actionButtonBorderMobile:rgba(0, 0, 0, 0.06);--rk-colors-actionButtonSecondaryBackground:rgba(0, 0, 0, 0.06);--rk-colors-closeButton:rgba(60, 66, 66, 0.8);--rk-colors-closeButtonBackground:rgba(0, 0, 0, 0.06);--rk-colors-connectButtonBackground:#FFF;--rk-colors-connectButtonBackgroundError:#FF494A;--rk-colors-connectButtonInnerBackground:linear-gradient(0deg, rgba(0, 0, 0, 0.03), rgba(0, 0, 0, 0.06));--rk-colors-connectButtonText:#25292E;--rk-colors-connectButtonTextError:#FFF;--rk-colors-connectionIndicator:#30E000;--rk-colors-error:#FF494A;--rk-colors-generalBorder:rgba(0, 0, 0, 0.06);--rk-colors-generalBorderDim:rgba(0, 0, 0, 0.03);--rk-colors-menuItemBackground:rgba(60, 66, 66, 0.1);--rk-colors-modalBackdrop:rgba(0, 0, 0, 0.3);--rk-colors-modalBackground:#FFF;--rk-colors-modalBorder:transparent;--rk-colors-modalText:#25292E;--rk-colors-modalTextDim:rgba(60, 66, 66, 0.3);--rk-colors-modalTextSecondary:rgba(60, 66, 66, 0.6);--rk-colors-profileAction:#FFF;--rk-colors-profileActionHover:rgba(255, 255, 255, 0.5);--rk-colors-profileForeground:rgba(60, 66, 66, 0.06);--rk-colors-selectedOptionBorder:rgba(60, 66, 66, 0.1);--rk-colors-standby:#FFD641;--rk-shadows-connectButton:0px 4px 12px rgba(0, 0, 0, 0.1);--rk-shadows-dialog:0px 8px 32px rgba(0, 0, 0, 0.32);--rk-shadows-profileDetailsAction:0px 2px 6px rgba(37, 41, 46, 0.04);--rk-shadows-selectedOption:0px 2px 6px rgba(0, 0, 0, 0.24);--rk-shadows-selectedWallet:0px 2px 6px rgba(0, 0, 0, 0.12);--rk-shadows-walletLogo:0px 2px 16px rgba(0, 0, 0, 0.16);}
    </style>
    <div
<<<<<<< HEAD
      class="MuiPaper-root MuiPaper-elevation MuiPaper-rounded MuiPaper-elevation0 Paper-root  css-1h4i77o-MuiPaper-root"
      style="transform: none; webkit-transition: transform 225ms cubic-bezier(0.4, 0, 0.2, 1) 0ms; transition: transform 225ms cubic-bezier(0.4, 0, 0.2, 1) 0ms;"
=======
      id="stake-view"
>>>>>>> 80a8737f
    >
      <div
        class="MuiPaper-root MuiPaper-elevation MuiPaper-rounded MuiPaper-elevation0 Paper-root  css-1uix8a4-MuiPaper-root"
        style="transform: none; webkit-transition: transform 225ms cubic-bezier(0.4, 0, 0.2, 1) 0ms; transition: transform 225ms cubic-bezier(0.4, 0, 0.2, 1) 0ms;"
      >
        <div
          class="MuiGrid-root MuiGrid-container MuiGrid-spacing-xs-2 MuiGrid-direction-xs-column css-1y6dg9a-MuiGrid-root"
        >
          <div
            class="MuiGrid-root MuiGrid-item card-header css-159wrwf-MuiGrid-root"
          >
            <div
              class="MuiBox-root css-gg4vpm"
            >
              <div
                class="MuiBox-root css-1xhj18k"
              >
                <h5
                  class="MuiTypography-root MuiTypography-h5 header-text css-903ewo-MuiTypography-root"
                >
                  Single Stake (3, 3)
                </h5>
              </div>
              <div
                class="top-right"
              />
            </div>
            <div
              class="MuiBox-root css-k008qs"
            >
              <div
                class="rebase-timer MuiBox-root css-0"
              >
                <p
                  class="MuiTypography-root MuiTypography-body2 css-112gc2l-MuiTypography-root"
                >
                  <span
                    class="MuiSkeleton-root MuiSkeleton-text MuiSkeleton-pulse css-1l7q9tc-MuiSkeleton-root"
                    style="width: 155px;"
                  />
                </p>
              </div>
            </div>
          </div>
          <div
            class="MuiGrid-root MuiGrid-item css-159wrwf-MuiGrid-root"
          >
            <div
              class="MuiBox-root css-15i1vgz"
            >
              <div
                class="MuiGrid-root css-vz6rvy-MuiGrid-root"
              >
                <div
                  class="MuiBox-root css-rjww1q"
                >
                  <div
                    class="MuiGrid-root MuiGrid-container MuiGrid-spacing-xs-2 css-1wlo379-MuiGrid-root"
                  >
                    <div
                      class="MuiGrid-root MuiGrid-item MuiGrid-grid-xs-12 MuiGrid-grid-sm-4 css-wmkgw3-MuiGrid-root"
                    >
                      <div
                        class="Metric-root stake-apy css-1xkrsym"
                      >
                        <div
                          class="MuiBox-root css-g45inh"
                        >
                          <p
                            class="MuiTypography-root MuiTypography-body1 Metric-label css-tlko1g-MuiTypography-root"
                          >
                            APY
                          </p>
                          <p
                            class="MuiTypography-root MuiTypography-body1 Metric-metric css-69sme-MuiTypography-root"
                            style="width: 100%;"
                          >
                            <span
                              class="MuiSkeleton-root MuiSkeleton-text MuiSkeleton-pulse css-1l7q9tc-MuiSkeleton-root"
                              style="width: 100%;"
                            />
                          </p>
                        </div>
                      </div>
                    </div>
                    <div
                      class="MuiGrid-root MuiGrid-item MuiGrid-grid-xs-12 MuiGrid-grid-sm-4 css-wmkgw3-MuiGrid-root"
                    >
                      <div
                        class="Metric-root stake-tvl css-1xkrsym"
                      >
                        <div
                          class="MuiBox-root css-g45inh"
                        >
                          <p
                            class="MuiTypography-root MuiTypography-body1 Metric-label css-tlko1g-MuiTypography-root"
                          >
                            Total Value Deposited
                          </p>
                          <p
                            class="MuiTypography-root MuiTypography-body1 Metric-metric css-69sme-MuiTypography-root"
                            style="width: 100%;"
                          >
                            <span
                              class="MuiSkeleton-root MuiSkeleton-text MuiSkeleton-pulse css-1l7q9tc-MuiSkeleton-root"
                              style="width: 100%;"
                            />
                          </p>
                        </div>
                      </div>
                    </div>
                    <div
                      class="MuiGrid-root MuiGrid-item MuiGrid-grid-xs-12 MuiGrid-grid-sm-4 css-wmkgw3-MuiGrid-root"
                    >
                      <div
                        class="Metric-root stake-index css-1xkrsym"
                      >
                        <div
                          class="MuiBox-root css-g45inh"
                        >
                          <p
                            class="MuiTypography-root MuiTypography-body1 Metric-label css-tlko1g-MuiTypography-root"
                          >
                            Current Index
                            <div
                              class="MuiBox-root css-w341jy"
                              style="font-size: 14px;"
                            >
                              <div
                                class="MuiBox-root css-0"
                                style="display: inline-flex; justify-content: center; align-self: center;"
                              >
                                <svg
                                  aria-hidden="true"
                                  class="MuiSvgIcon-root MuiSvgIcon-fontSizeSmall info-icon css-1fx2bp7-MuiSvgIcon-root"
                                  focusable="false"
                                  style="margin: 0px 5px; font-size: 1em;"
                                  viewBox="0 0 20 20"
                                >
                                  <path
                                    d="M 10 20 C 15.475 20 20 15.473 20 10 C 20 4.518 15.473 0 9.991 0 C 4.516 0 0 4.518 0 10 C 0 15.475 4.527 20 10 20 Z M 10 18.705 C 5.189 18.714 1.287 14.812 1.297 10.001 C 1.28 5.189 5.179 1.281 9.991 1.285 C 14.807 1.28 18.714 5.182 18.714 9.999 C 18.719 14.811 14.813 18.712 10 18.702 Z M 9.941 6.242 C 10.559 6.242 11.038 5.763 11.038 5.156 C 11.043 4.547 10.549 4.053 9.94 4.058 C 9.334 4.057 8.842 4.55 8.844 5.156 C 8.843 5.761 9.337 6.249 9.941 6.242 Z M 8.216 15.444 L 12.303 15.444 C 12.623 15.444 12.871 15.204 12.871 14.895 C 12.87 14.584 12.615 14.334 12.303 14.338 L 10.868 14.338 L 10.868 8.754 C 10.868 8.346 10.658 8.065 10.269 8.065 L 8.345 8.065 C 7.919 8.045 7.631 8.493 7.826 8.872 C 7.925 9.065 8.128 9.182 8.345 9.172 L 9.652 9.172 L 9.652 14.338 L 8.216 14.338 C 7.905 14.334 7.649 14.584 7.648 14.895 C 7.648 15.204 7.897 15.444 8.216 15.444 Z"
                                  />
                                </svg>
                              </div>
                            </div>
                          </p>
                          <p
                            class="MuiTypography-root MuiTypography-body1 Metric-metric css-69sme-MuiTypography-root"
                            style="width: 100%;"
                          >
                            <span
                              class="MuiSkeleton-root MuiSkeleton-text MuiSkeleton-pulse css-1l7q9tc-MuiSkeleton-root"
                              style="width: 100%;"
                            />
                          </p>
                        </div>
                      </div>
                    </div>
                  </div>
                </div>
              </div>
            </div>
            <div
              class="MuiBox-root css-dvxtzn"
            >
              <div
                class="MuiBox-root css-1upilqn"
              >
                <div
                  style=""
                >
                  <button
                    class="MuiButton-root MuiButton-contained MuiButton-containedPrimary MuiButton-sizeMedium MuiButton-containedSizeMedium MuiButton-disableElevation MuiButtonBase-root Button-root undefined css-glhrg6-MuiButtonBase-root-MuiButton-root"
                    tabindex="0"
                    type="button"
                  >
                    Connect Wallet
                  </button>
                </div>
              </div>
              <h6
                class="MuiTypography-root MuiTypography-h6 css-rg0wkx-MuiTypography-root"
              >
                Connect your wallet to stake OHM
              </h6>
            </div>
          </div>
        </div>
      </div>
<<<<<<< HEAD
    </div>
    <div
      class="MuiPaper-root MuiPaper-elevation MuiPaper-rounded MuiPaper-elevation0 Paper-root  css-6k1qou-MuiPaper-root"
      style="transform: none; webkit-transition: transform 225ms cubic-bezier(0.4, 0, 0.2, 1) 0ms; transition: transform 225ms cubic-bezier(0.4, 0, 0.2, 1) 0ms;"
    >
=======
>>>>>>> 80a8737f
      <div
        class="MuiPaper-root MuiPaper-elevation MuiPaper-rounded MuiPaper-elevation0 Paper-root  css-m19e0g-MuiPaper-root"
        style="transform: none; webkit-transition: transform 225ms cubic-bezier(0.4, 0, 0.2, 1) 0ms; transition: transform 225ms cubic-bezier(0.4, 0, 0.2, 1) 0ms;"
      >
        <div
          class="MuiGrid-root MuiGrid-container MuiGrid-spacing-xs-2 MuiGrid-direction-xs-column css-1y6dg9a-MuiGrid-root"
        >
          <div
            class="MuiGrid-root MuiGrid-item card-header css-159wrwf-MuiGrid-root"
          >
            <div
              class="MuiBox-root css-gg4vpm"
            >
              <div
                class="MuiBox-root css-1xhj18k"
              >
                <h5
                  class="MuiTypography-root MuiTypography-h5 header-text css-903ewo-MuiTypography-root"
                >
                  Farm Pool
                </h5>
              </div>
              <div
                class="top-right"
              />
            </div>
          </div>
          <div
            class="MuiGrid-root MuiGrid-item css-159wrwf-MuiGrid-root"
          >
            <table
              class="MuiTable-root css-17zo3iv-MuiTable-root"
            >
              <thead
                class="MuiTableHead-root ExternalStakePools-stakePoolHeaderText css-1crhyyu-MuiTableHead-root"
              >
                <tr
                  class="MuiTableRow-root MuiTableRow-head css-xjst8z-MuiTableRow-root"
                >
                  <th
                    class="MuiTableCell-root MuiTableCell-head MuiTableCell-sizeMedium css-j2hfky-MuiTableCell-root"
                    scope="col"
                    style="width: 250px; padding: 8px 0px;"
                  >
                    Asset
                  </th>
                  <th
                    class="MuiTableCell-root MuiTableCell-head MuiTableCell-sizeMedium css-j2hfky-MuiTableCell-root"
                    scope="col"
                    style="width: 150px; padding: 8px 0px;"
                  >
                    TVL
                  </th>
                  <th
                    class="MuiTableCell-root MuiTableCell-head MuiTableCell-sizeMedium css-j2hfky-MuiTableCell-root"
                    scope="col"
                    style="width: 150px; padding: 8px 0px;"
                  >
                    APY
                  </th>
                </tr>
              </thead>
              <tr
                class="MuiTableRow-root css-xjst8z-MuiTableRow-root"
              >
                <td
                  class="MuiTableCell-root MuiTableCell-sizeMedium css-9r6b29-MuiTableCell-root"
                  style="padding: 8px 0px;"
                >
                  <div
                    class="MuiBox-root css-u4p24i"
                    style="white-space: nowrap;"
                  >
                    <div
                      class="MuiBox-root css-1xhj18k"
                    >
                      <svg
                        aria-hidden="true"
                        class="MuiSvgIcon-root MuiSvgIcon-fontSizeLarge css-1djwm8g-MuiSvgIcon-root"
                        focusable="false"
                        style="z-index: 1;"
                        viewBox="0 0 32 32"
                      >
                        <defs>
                          <lineargradient
                            gradientTransform="matrix(0.177778, 0, 0, 0.177778, 1.777779, 1.777779)"
                            gradientUnits="userSpaceOnUse"
                            id="paint0_linear_359"
                            x1="80"
                            x2="80"
                            y1="-84"
                            y2="256"
                          >
                            <stop
                              offset="0.1949"
                              stop-color="#708B96"
                            />
                            <stop
                              offset="1"
                              stop-color="#F7FBE7"
                            />
                          </lineargradient>
                        </defs>
                        <path
                          d="M 1.778 16 C 1.778 8.145 8.145 1.778 16 1.778 C 23.855 1.778 30.222 8.145 30.222 16 C 30.222 23.855 23.855 30.222 16 30.222 C 8.145 30.222 1.778 23.855 1.778 16 Z"
                          fill="#fff"
                        />
                        <rect
                          fill="#fff"
                          height="12.516"
                          width="12.516"
                          x="9.742"
                          y="9.771"
                        />
                        <path
                          clip-rule="evenodd"
                          d="M 14.635 22.286 L 14.635 19.916 C 12.852 19.355 11.563 17.725 11.563 15.801 C 11.563 13.413 13.549 11.477 16 11.477 C 18.451 11.477 20.437 13.413 20.437 15.801 C 20.437 17.725 19.148 19.355 17.365 19.916 L 17.365 21.658 L 17.365 22.258 L 17.365 22.286 L 22.258 22.286 L 22.258 20.523 L 19.842 20.523 C 21.295 19.421 22.229 17.709 22.229 15.787 C 22.229 12.464 19.44 9.771 16 9.771 C 12.56 9.771 9.771 12.464 9.771 15.787 C 9.771 17.709 10.705 19.421 12.158 20.523 L 9.742 20.523 L 9.742 22.286 Z"
                          fill="#708b96"
                          fill-rule="evenodd"
                        />
                        <path
                          d="M 16 28.444 C 9.127 28.444 3.556 22.873 3.556 16 L 0 16 C 0 24.837 7.163 32 16 32 Z M 28.444 16 C 28.444 22.873 22.873 28.444 16 28.444 L 16 32 C 24.837 32 32 24.837 32 16 Z M 16 3.556 C 22.873 3.556 28.444 9.127 28.444 16 L 32 16 C 32 7.163 24.837 0 16 0 Z M 16 0 C 7.163 0 0 7.163 0 16 L 3.556 16 C 3.556 9.127 9.127 3.556 16 3.556 Z"
                          fill="url(#paint0_linear_359)"
                        />
                      </svg>
                      <svg
                        aria-hidden="true"
                        class="MuiSvgIcon-root MuiSvgIcon-fontSizeLarge css-1djwm8g-MuiSvgIcon-root"
                        focusable="false"
                        style="margin-left: -6px; z-index: 1;"
                        viewBox="0 0 32 32"
                      >
                        <circle
                          cx="16"
                          cy="16"
                          fill="#fff"
                          r="15"
                          stroke="url(#wETH_svg__a)"
                          stroke-width="2"
                        />
                        <path
                          clip-rule="evenodd"
                          d="M16.25 20.976 10 17.349 16.25 26V26l6.253-8.65-6.253 3.626Z"
                          fill="#708B96"
                          fill-rule="evenodd"
                        />
                        <path
                          clip-rule="evenodd"
                          d="m16.25 6 6.248 10.186-6.248-2.793L10 16.186 16.25 6Zm0 7.395L10 16.185l6.25 3.629 6.248-3.628-6.248-2.791Z"
                          fill="#424242"
                          fill-rule="evenodd"
                        />
                        <defs>
                          <lineargradient
                            gradientUnits="userSpaceOnUse"
                            id="wETH_svg__a"
                            x1="16"
                            x2="16"
                            y1="0"
                            y2="32"
                          >
                            <stop
                              stop-color="#444243"
                            />
                            <stop
                              offset="1"
                              stop-color="#708B96"
                            />
                          </lineargradient>
                        </defs>
                      </svg>
                    </div>
                    <p
                      class="MuiTypography-root MuiTypography-body1 css-69sme-MuiTypography-root"
                      style="line-height: 1.4; margin-left: 10px; margin-right: 10px;"
                    >
                      gOHM-wETH
                    </p>
                    <svg
                      aria-hidden="true"
                      class="MuiSvgIcon-root MuiSvgIcon-fontSizeLarge css-1djwm8g-MuiSvgIcon-root"
                      focusable="false"
                      style="font-size: 15px;"
                      viewBox="0 0 32 32"
                    >
                      <ellipse
                        cx="16"
                        cy="16"
                        rx="15.442"
                        ry="15.442"
                        style="fill: rgb(44, 55, 76);"
                      />
                      <g
                        id="Background"
                        transform="matrix(0.063934, 0, 0, 0.063934, 0, 0)"
                      />
                      <g
                        id="Logos_and_symbols"
                        transform="matrix(0.055939, 0, 0, 0.055939, 2.774117, 1.580833)"
                      >
                        <g
                          id="SYMBOL_VER_3"
                        />
                        <g
                          id="SYMBOL_VER_3_3_"
                        />
                        <g
                          id="SYMBOL_VER_4"
                        />
                        <g
                          id="SYMBOL_VER_4_1_"
                        >
                          <g
                            id="SYMBOL_VER_4_3_"
                          />
                        </g>
                        <g
                          id="SYMBOL_VER_5_1_"
                        />
                        <g
                          id="off_2_1_"
                        />
                        <g
                          id="VER_3_1_"
                        >
                          <g
                            id="SYMBOL_VER_2_1_"
                          />
                        </g>
                        <g
                          id="VER_3"
                        >
                          <g
                            id="SYMBOL_VER_2"
                          />
                        </g>
                        <g
                          id="off_2"
                        />
                        <g
                          id="SYMBOL_VER_5"
                        />
                        <g
                          id="SYMBOL_VER_1"
                        />
                        <g
                          id="SYMBOL_VER_1_1_"
                        />
                        <g
                          id="SYMBOL_VER_1-1_3_"
                        />
                        <g
                          id="SYMBOL_VER_1-1_2_"
                        />
                        <g
                          id="SYMBOL_VER_1-1"
                        />
                        <g
                          id="SYMBOL_VER_1-1_1_"
                        >
                          <g
                            id="_x31_-3"
                          />
                          <g
                            id="Symbol_-_Original_14_"
                          >
                            <path
                              d="M291.134,237.469l35.654-60.5l96.103,149.684l0.046,28.727l-0.313-197.672
      c-0.228-4.832-2.794-9.252-6.887-11.859L242.715,46.324c-4.045-1.99-9.18-1.967-13.22,0.063c-0.546,0.272-1.06,0.57-1.548,0.895
      l-0.604,0.379L59.399,144.983l-0.651,0.296c-0.838,0.385-1.686,0.875-2.48,1.444c-3.185,2.283-5.299,5.66-5.983,9.448
      c-0.103,0.574-0.179,1.158-0.214,1.749l0.264,161.083l89.515-138.745c11.271-18.397,35.825-24.323,58.62-24.001l26.753,0.706
      L67.588,409.765l18.582,10.697L245.692,157.22l70.51-0.256L157.091,426.849l66.306,38.138l7.922,4.556
      c3.351,1.362,7.302,1.431,10.681,0.21l175.453-101.678l-33.544,19.438L291.134,237.469z M304.736,433.395l-66.969-105.108
      l40.881-69.371l87.952,138.628L304.736,433.395z"
                              fill="#2D374B"
                            />
                            <polygon
                              fill="#28A0F0"
                              points="237.768,328.286 304.736,433.395 366.601,397.543 278.648,258.915 			"
                            />
                            <path
                              d="M422.937,355.379l-0.046-28.727l-96.103-149.684l-35.654,60.5l92.774,150.043l33.544-19.438
      c3.29-2.673,5.281-6.594,5.49-10.825L422.937,355.379z"
                              fill="#28A0F0"
                            />
                            <path
                              d="M20.219,382.469l47.369,27.296l157.634-252.801l-26.753-0.706c-22.795-0.322-47.35,5.604-58.62,24.001
      L50.334,319.004l-30.115,46.271V382.469z"
                              fill="#FFFFFF"
                            />
                            <polygon
                              fill="#FFFFFF"
                              points="316.202,156.964 245.692,157.22 86.17,420.462 141.928,452.565 157.091,426.849 			"
                            />
                            <path
                              d="M452.65,156.601c-0.59-14.746-8.574-28.245-21.08-36.104L256.28,19.692
      c-12.371-6.229-27.825-6.237-40.218-0.004c-1.465,0.739-170.465,98.752-170.465,98.752c-2.339,1.122-4.592,2.458-6.711,3.975
      c-11.164,8.001-17.969,20.435-18.668,34.095v208.765l30.115-46.271L50.07,157.921c0.035-0.589,0.109-1.169,0.214-1.741
      c0.681-3.79,2.797-7.171,5.983-9.456c0.795-0.569,172.682-100.064,173.228-100.337c4.04-2.029,9.175-2.053,13.22-0.063
      l173.022,99.523c4.093,2.607,6.659,7.027,6.887,11.859v199.542c-0.209,4.231-1.882,8.152-5.172,10.825l-33.544,19.438
      l-17.308,10.031l-61.864,35.852l-62.737,36.357c-3.379,1.221-7.33,1.152-10.681-0.21l-74.228-42.693l-15.163,25.717
      l66.706,38.406c2.206,1.255,4.171,2.367,5.784,3.272c2.497,1.4,4.199,2.337,4.8,2.629c4.741,2.303,11.563,3.643,17.71,3.643
      c5.636,0,11.132-1.035,16.332-3.072l182.225-105.531c10.459-8.104,16.612-20.325,17.166-33.564V156.601z"
                              fill="#96BEDC"
                            />
                          </g>
                          <g
                            id="Symbol_-_Original_13_"
                          />
                          <g
                            id="Symbol_-_Original_6_"
                          />
                          <g
                            id="Symbol_-_Original_4_"
                          />
                          <g
                            id="One_color_version_-_White_3_"
                          >
                            <g
                              id="Symbol_-_Original_15_"
                            />
                          </g>
                          <g
                            id="One_color_version_-_White"
                          >
                            <g
                              id="Symbol_-_Original"
                            />
                          </g>
                          <g
                            id="Symbol_-_Monochromatic_3_"
                          >
                            <g
                              id="_x33__7_"
                            />
                          </g>
                          <g
                            id="Symbol_-_Monochromatic"
                          >
                            <g
                              id="_x33__3_"
                            />
                          </g>
                          <g
                            id="_x33__2_"
                          />
                          <g
                            id="_x33__1_"
                          />
                          <g
                            id="_x33_"
                          />
                          <g
                            id="Symbol_-_Original_10_"
                          />
                          <g
                            id="Symbol_-_Original_1_"
                          />
                          <g
                            id="Symbol_-_Original_2_"
                          />
                          <g
                            id="_x34__1_"
                          />
                          <g
                            id="Symbol_-_Monochromatic_2_"
                          >
                            <g
                              id="_x33__6_"
                            />
                          </g>
                          <g
                            id="One_color_version_-_White_2_"
                          >
                            <g
                              id="Symbol_-_Original_11_"
                            />
                          </g>
                          <g
                            id="Symbol_-_Original_5_"
                          >
                            <g
                              id="Symbol_-_Original_12_"
                            />
                          </g>
                          <g
                            id="One_color_version_-_White_1_"
                          >
                            <g
                              id="Symbol_-_Original_9_"
                            />
                          </g>
                        </g>
                        <g
                          id="SYMBOL_VER_1_2_"
                        >
                          <g
                            id="SYMBOL_VER_2_4_"
                          />
                          <g
                            id="SYMBOL_VER_2-1-1_1_"
                          />
                          <g
                            id="SYMBOL_VER_2-2-1_1_"
                          />
                          <g
                            id="SYMBOL_VER_2-3-1_4_"
                          />
                          <g
                            id="New_Symbol_1_"
                          >
                            <g
                              id="SYMBOL_VER_2-3-1_3_"
                            />
                          </g>
                          <g
                            id="New_Symbol"
                          >
                            <g
                              id="SYMBOL_VER_2-3-1_1_"
                            />
                          </g>
                        </g>
                        <g
                          id="SYMBOL_VER_2_2_"
                        />
                        <g
                          id="SYMBOL_VER_4_2_"
                        />
                        <g
                          id="SYMBOL_VER_3_2_"
                        />
                        <g
                          id="SYMBOL_VER_3_1_"
                        />
                        <g
                          id="SYMBOL_VER_1-1-1_1_"
                        />
                        <g
                          id="SYMBOL_VER_1-1-1"
                        />
                        <g
                          id="SYMBOL_VER_1-1-1_2_2_"
                        />
                        <g
                          id="SYMBOL_VER_1-1-1_2"
                        />
                        <g
                          id="SYMBOL_VER_1-1-1_2_1_"
                        />
                        <g
                          id="Symbol_-_Original_7_"
                        />
                        <g
                          id="Symbol_-_Original_8_"
                        />
                        <g
                          id="SYMBOL_VER_2-1-1"
                        />
                        <g
                          id="SYMBOL_VER_2-2-1"
                        />
                        <g
                          id="SYMBOL_VER_2-3-1"
                        />
                        <g
                          id="SYMBOL_VER_5-1_1_"
                        />
                        <g
                          id="SYMBOL_VER_5-1"
                        />
                        <g
                          id="SYMBOL_VER_5-2_1_"
                        />
                        <g
                          id="SYMBOL_VER_5-2"
                        />
                        <g
                          id="Symbol_-_Monochromatic_1_"
                        >
                          <g
                            id="_x33__4_"
                          />
                        </g>
                      </g>
                    </svg>
                  </div>
                </td>
                <td
                  class="MuiTableCell-root MuiTableCell-sizeMedium css-9r6b29-MuiTableCell-root"
                  style="padding: 8px 0px;"
                >
                  <p
                    class="MuiTypography-root MuiTypography-body1 css-69sme-MuiTypography-root"
                    style="line-height: 1.4;"
                  >
                    <span
                      class="MuiSkeleton-root MuiSkeleton-text MuiSkeleton-pulse css-1l7q9tc-MuiSkeleton-root"
                      style="width: 60px;"
                    />
                  </p>
                </td>
                <td
                  class="MuiTableCell-root MuiTableCell-sizeMedium css-9r6b29-MuiTableCell-root"
                  style="padding: 8px 0px;"
                >
                  <p
                    class="MuiTypography-root MuiTypography-body1 css-69sme-MuiTypography-root"
                    style="line-height: 1.4;"
                  >
                    <span
                      class="MuiSkeleton-root MuiSkeleton-text MuiSkeleton-pulse css-1l7q9tc-MuiSkeleton-root"
                      style="width: 60px;"
                    />
                  </p>
                </td>
                <td
                  class="MuiTableCell-root MuiTableCell-sizeMedium css-9r6b29-MuiTableCell-root"
                  style="padding: 8px 0px;"
                >
                  <a
                    class="MuiButton-root MuiButton-outlined MuiButton-outlinedSecondary MuiButton-sizeSmall MuiButton-outlinedSizeSmall MuiButton-disableElevation MuiButton-fullWidth MuiButtonBase-root Button-root undefined css-6dncw-MuiButtonBase-root-MuiButton-root"
                    href="https://app.sushi.com/farm?filter=2x"
                    tabindex="0"
                    target="_blank"
                  >
                    Stake on
                     
                    Sushi
                    <span
                      class="MuiButton-endIcon MuiButton-iconSizeSmall css-jcxoq4-MuiButton-endIcon"
                    >
                      <svg
                        aria-hidden="true"
                        class="MuiSvgIcon-root MuiSvgIcon-fontSizeLarge css-1562cnx-MuiSvgIcon-root"
                        focusable="false"
                        viewBox="0 0 20 20"
                      >
                        <path
                          d="M4.297 17.445h9.539c1.523 0 2.305-.78 2.305-2.28v-9.58c0-1.507-.782-2.288-2.305-2.288h-9.54c-1.523 0-2.304.773-2.304 2.289v9.578c0 1.508.781 2.281 2.305 2.281Zm.016-.968c-.875 0-1.352-.461-1.352-1.368V5.633c0-.899.477-1.367 1.352-1.367h9.5c.867 0 1.359.468 1.359 1.367v9.476c0 .907-.492 1.368-1.36 1.368h-9.5Zm7.296-4.235c.266 0 .438-.195.438-.476V7.867c0-.344-.188-.492-.492-.492H7.64c-.29 0-.47.172-.47.438 0 .265.188.445.477.445H9.53l1.133-.078-1.055.992-3.382 3.383a.476.476 0 0 0-.149.328c0 .273.18.453.453.453a.47.47 0 0 0 .344-.149L10.25 9.82l.984-1.047-.078 1.282v1.718c0 .29.18.47.453.47Z"
                        />
                      </svg>
                    </span>
                  </a>
                </td>
              </tr>
              <tr
                class="MuiTableRow-root css-xjst8z-MuiTableRow-root"
              >
                <td
                  class="MuiTableCell-root MuiTableCell-sizeMedium css-9r6b29-MuiTableCell-root"
                  style="padding: 8px 0px;"
                >
                  <div
                    class="MuiBox-root css-u4p24i"
                    style="white-space: nowrap;"
                  >
                    <div
                      class="MuiBox-root css-1xhj18k"
                    >
                      <svg
                        aria-hidden="true"
                        class="MuiSvgIcon-root MuiSvgIcon-fontSizeLarge css-1djwm8g-MuiSvgIcon-root"
                        focusable="false"
                        style="z-index: 1;"
                        viewBox="0 0 32 32"
                      >
                        <defs>
                          <lineargradient
                            gradientTransform="matrix(0.177778, 0, 0, 0.177778, 1.777779, 1.777779)"
                            gradientUnits="userSpaceOnUse"
                            id="paint0_linear_359"
                            x1="80"
                            x2="80"
                            y1="-84"
                            y2="256"
                          >
                            <stop
                              offset="0.1949"
                              stop-color="#708B96"
                            />
                            <stop
                              offset="1"
                              stop-color="#F7FBE7"
                            />
                          </lineargradient>
                        </defs>
                        <path
                          d="M 1.778 16 C 1.778 8.145 8.145 1.778 16 1.778 C 23.855 1.778 30.222 8.145 30.222 16 C 30.222 23.855 23.855 30.222 16 30.222 C 8.145 30.222 1.778 23.855 1.778 16 Z"
                          fill="#fff"
                        />
                        <rect
                          fill="#fff"
                          height="12.516"
                          width="12.516"
                          x="9.742"
                          y="9.771"
                        />
                        <path
                          clip-rule="evenodd"
                          d="M 14.635 22.286 L 14.635 19.916 C 12.852 19.355 11.563 17.725 11.563 15.801 C 11.563 13.413 13.549 11.477 16 11.477 C 18.451 11.477 20.437 13.413 20.437 15.801 C 20.437 17.725 19.148 19.355 17.365 19.916 L 17.365 21.658 L 17.365 22.258 L 17.365 22.286 L 22.258 22.286 L 22.258 20.523 L 19.842 20.523 C 21.295 19.421 22.229 17.709 22.229 15.787 C 22.229 12.464 19.44 9.771 16 9.771 C 12.56 9.771 9.771 12.464 9.771 15.787 C 9.771 17.709 10.705 19.421 12.158 20.523 L 9.742 20.523 L 9.742 22.286 Z"
                          fill="#708b96"
                          fill-rule="evenodd"
                        />
                        <path
                          d="M 16 28.444 C 9.127 28.444 3.556 22.873 3.556 16 L 0 16 C 0 24.837 7.163 32 16 32 Z M 28.444 16 C 28.444 22.873 22.873 28.444 16 28.444 L 16 32 C 24.837 32 32 24.837 32 16 Z M 16 3.556 C 22.873 3.556 28.444 9.127 28.444 16 L 32 16 C 32 7.163 24.837 0 16 0 Z M 16 0 C 7.163 0 0 7.163 0 16 L 3.556 16 C 3.556 9.127 9.127 3.556 16 3.556 Z"
                          fill="url(#paint0_linear_359)"
                        />
                      </svg>
                      <svg
                        aria-hidden="true"
                        class="MuiSvgIcon-root MuiSvgIcon-fontSizeLarge css-1djwm8g-MuiSvgIcon-root"
                        focusable="false"
                        style="margin-left: -6px; z-index: 1;"
                        viewBox="0 0 32 32"
                      >
                        <circle
                          cx="16"
                          cy="16"
                          fill="#fff"
                          r="15"
                          stroke="url(#wETH_svg__a)"
                          stroke-width="2"
                        />
                        <path
                          clip-rule="evenodd"
                          d="M16.25 20.976 10 17.349 16.25 26V26l6.253-8.65-6.253 3.626Z"
                          fill="#708B96"
                          fill-rule="evenodd"
                        />
                        <path
                          clip-rule="evenodd"
                          d="m16.25 6 6.248 10.186-6.248-2.793L10 16.186 16.25 6Zm0 7.395L10 16.185l6.25 3.629 6.248-3.628-6.248-2.791Z"
                          fill="#424242"
                          fill-rule="evenodd"
                        />
                        <defs>
                          <lineargradient
                            gradientUnits="userSpaceOnUse"
                            id="wETH_svg__a"
                            x1="16"
                            x2="16"
                            y1="0"
                            y2="32"
                          >
                            <stop
                              stop-color="#444243"
                            />
                            <stop
                              offset="1"
                              stop-color="#708B96"
                            />
                          </lineargradient>
                        </defs>
                      </svg>
                    </div>
                    <p
                      class="MuiTypography-root MuiTypography-body1 css-69sme-MuiTypography-root"
                      style="line-height: 1.4; margin-left: 10px; margin-right: 10px;"
                    >
                      gOHM-wETH
                    </p>
                    <svg
                      aria-hidden="true"
                      class="MuiSvgIcon-root MuiSvgIcon-fontSizeLarge css-1djwm8g-MuiSvgIcon-root"
                      focusable="false"
                      style="font-size: 15px;"
                      viewBox="0 0 32 32"
                    >
                      <path
                        d="M 24.23 10.528 C 23.645 10.194 22.893 10.194 22.225 10.528 L 17.546 13.285 L 14.371 15.039 L 9.775 17.797 C 9.191 18.131 8.439 18.131 7.77 17.797 L 4.178 15.624 C 3.593 15.29 3.175 14.622 3.175 13.87 L 3.175 9.692 C 3.175 9.024 3.509 8.355 4.178 7.938 L 7.77 5.849 C 8.355 5.515 9.107 5.515 9.775 5.849 L 13.368 8.021 C 13.953 8.355 14.371 9.024 14.371 9.776 L 14.371 12.533 L 17.546 10.695 L 17.546 7.854 C 17.546 7.186 17.211 6.517 16.543 6.1 L 9.859 2.173 C 9.274 1.838 8.522 1.838 7.854 2.173 L 1.003 6.183 C 0.334 6.517 0 7.186 0 7.854 L 0 15.708 C 0 16.376 0.334 17.045 1.003 17.462 L 7.77 21.389 C 8.355 21.724 9.107 21.724 9.775 21.389 L 14.371 18.716 L 17.546 16.878 L 22.141 14.204 C 22.726 13.87 23.478 13.87 24.146 14.204 L 27.739 16.293 C 28.324 16.627 28.742 17.295 28.742 18.047 L 28.742 22.225 C 28.742 22.893 28.407 23.562 27.739 23.979 L 24.23 26.068 C 23.645 26.402 22.893 26.402 22.225 26.068 L 18.632 23.979 C 18.047 23.645 17.629 22.977 17.629 22.225 L 17.629 19.551 L 14.454 21.389 L 14.454 24.147 C 14.454 24.815 14.789 25.483 15.457 25.901 L 22.225 29.828 C 22.809 30.162 23.561 30.162 24.23 29.828 L 30.997 25.901 C 31.582 25.567 32 24.899 32 24.147 L 32 16.209 C 32 15.541 31.666 14.872 30.997 14.455 L 24.23 10.528 Z"
                        fill="#8247e5"
                      />
                    </svg>
                  </div>
                </td>
                <td
                  class="MuiTableCell-root MuiTableCell-sizeMedium css-9r6b29-MuiTableCell-root"
                  style="padding: 8px 0px;"
                >
                  <p
                    class="MuiTypography-root MuiTypography-body1 css-69sme-MuiTypography-root"
                    style="line-height: 1.4;"
                  >
                    <span
                      class="MuiSkeleton-root MuiSkeleton-text MuiSkeleton-pulse css-1l7q9tc-MuiSkeleton-root"
                      style="width: 60px;"
                    />
                  </p>
                </td>
                <td
                  class="MuiTableCell-root MuiTableCell-sizeMedium css-9r6b29-MuiTableCell-root"
                  style="padding: 8px 0px;"
                >
                  <p
                    class="MuiTypography-root MuiTypography-body1 css-69sme-MuiTypography-root"
                    style="line-height: 1.4;"
                  >
                    <span
                      class="MuiSkeleton-root MuiSkeleton-text MuiSkeleton-pulse css-1l7q9tc-MuiSkeleton-root"
                      style="width: 60px;"
                    />
                  </p>
                </td>
                <td
                  class="MuiTableCell-root MuiTableCell-sizeMedium css-9r6b29-MuiTableCell-root"
                  style="padding: 8px 0px;"
                >
                  <a
                    class="MuiButton-root MuiButton-outlined MuiButton-outlinedSecondary MuiButton-sizeSmall MuiButton-outlinedSizeSmall MuiButton-disableElevation MuiButton-fullWidth MuiButtonBase-root Button-root undefined css-6dncw-MuiButtonBase-root-MuiButton-root"
                    href="https://app.sushi.com/farm?filter=2x"
                    tabindex="0"
                    target="_blank"
                  >
                    Stake on
                     
                    Sushi
                    <span
                      class="MuiButton-endIcon MuiButton-iconSizeSmall css-jcxoq4-MuiButton-endIcon"
                    >
                      <svg
                        aria-hidden="true"
                        class="MuiSvgIcon-root MuiSvgIcon-fontSizeLarge css-1562cnx-MuiSvgIcon-root"
                        focusable="false"
                        viewBox="0 0 20 20"
                      >
                        <path
                          d="M4.297 17.445h9.539c1.523 0 2.305-.78 2.305-2.28v-9.58c0-1.507-.782-2.288-2.305-2.288h-9.54c-1.523 0-2.304.773-2.304 2.289v9.578c0 1.508.781 2.281 2.305 2.281Zm.016-.968c-.875 0-1.352-.461-1.352-1.368V5.633c0-.899.477-1.367 1.352-1.367h9.5c.867 0 1.359.468 1.359 1.367v9.476c0 .907-.492 1.368-1.36 1.368h-9.5Zm7.296-4.235c.266 0 .438-.195.438-.476V7.867c0-.344-.188-.492-.492-.492H7.64c-.29 0-.47.172-.47.438 0 .265.188.445.477.445H9.53l1.133-.078-1.055.992-3.382 3.383a.476.476 0 0 0-.149.328c0 .273.18.453.453.453a.47.47 0 0 0 .344-.149L10.25 9.82l.984-1.047-.078 1.282v1.718c0 .29.18.47.453.47Z"
                        />
                      </svg>
                    </span>
                  </a>
                </td>
              </tr>
              <tr
                class="MuiTableRow-root css-xjst8z-MuiTableRow-root"
              >
                <td
                  class="MuiTableCell-root MuiTableCell-sizeMedium css-9r6b29-MuiTableCell-root"
                  style="padding: 8px 0px;"
                >
                  <div
                    class="MuiBox-root css-u4p24i"
                    style="white-space: nowrap;"
                  >
                    <div
                      class="MuiBox-root css-1xhj18k"
                    >
                      <svg
                        aria-hidden="true"
                        class="MuiSvgIcon-root MuiSvgIcon-fontSizeLarge css-1djwm8g-MuiSvgIcon-root"
                        focusable="false"
                        style="z-index: 1;"
                        viewBox="0 0 32 32"
                      >
                        <defs>
                          <lineargradient
                            gradientTransform="matrix(0.177778, 0, 0, 0.177778, 1.777779, 1.777779)"
                            gradientUnits="userSpaceOnUse"
                            id="paint0_linear_359"
                            x1="80"
                            x2="80"
                            y1="-84"
                            y2="256"
                          >
                            <stop
                              offset="0.1949"
                              stop-color="#708B96"
                            />
                            <stop
                              offset="1"
                              stop-color="#F7FBE7"
                            />
                          </lineargradient>
                        </defs>
                        <path
                          d="M 1.778 16 C 1.778 8.145 8.145 1.778 16 1.778 C 23.855 1.778 30.222 8.145 30.222 16 C 30.222 23.855 23.855 30.222 16 30.222 C 8.145 30.222 1.778 23.855 1.778 16 Z"
                          fill="#fff"
                        />
                        <rect
                          fill="#fff"
                          height="12.516"
                          width="12.516"
                          x="9.742"
                          y="9.771"
                        />
                        <path
                          clip-rule="evenodd"
                          d="M 14.635 22.286 L 14.635 19.916 C 12.852 19.355 11.563 17.725 11.563 15.801 C 11.563 13.413 13.549 11.477 16 11.477 C 18.451 11.477 20.437 13.413 20.437 15.801 C 20.437 17.725 19.148 19.355 17.365 19.916 L 17.365 21.658 L 17.365 22.258 L 17.365 22.286 L 22.258 22.286 L 22.258 20.523 L 19.842 20.523 C 21.295 19.421 22.229 17.709 22.229 15.787 C 22.229 12.464 19.44 9.771 16 9.771 C 12.56 9.771 9.771 12.464 9.771 15.787 C 9.771 17.709 10.705 19.421 12.158 20.523 L 9.742 20.523 L 9.742 22.286 Z"
                          fill="#708b96"
                          fill-rule="evenodd"
                        />
                        <path
                          d="M 16 28.444 C 9.127 28.444 3.556 22.873 3.556 16 L 0 16 C 0 24.837 7.163 32 16 32 Z M 28.444 16 C 28.444 22.873 22.873 28.444 16 28.444 L 16 32 C 24.837 32 32 24.837 32 16 Z M 16 3.556 C 22.873 3.556 28.444 9.127 28.444 16 L 32 16 C 32 7.163 24.837 0 16 0 Z M 16 0 C 7.163 0 0 7.163 0 16 L 3.556 16 C 3.556 9.127 9.127 3.556 16 3.556 Z"
                          fill="url(#paint0_linear_359)"
                        />
                      </svg>
                      <svg
                        aria-hidden="true"
                        class="MuiSvgIcon-root MuiSvgIcon-fontSizeLarge css-1djwm8g-MuiSvgIcon-root"
                        focusable="false"
                        style="margin-left: -6px; z-index: 1;"
                        viewBox="0 0 32 32"
                      >
                        <path
                          d="M6.104 5.475h19.771v17.981H6.104z"
                          style="fill: #fff; stroke-width: 0.02130493;"
                        />
                        <path
                          d="M32 16c0 8.837-7.163 16-16 16S0 24.837 0 16 7.163 0 16 0s16 7.163 16 16Zm-20.534 6.367H8.361c-.653 0-.975 0-1.171-.126a.79.79 0 0 1-.358-.617c-.012-.232.15-.515.472-1.08L14.97 7.028c.326-.574.49-.86.7-.967a.791.791 0 0 1 .715 0c.208.106.373.393.7.967L18.66 9.78l.008.014c.353.615.531.927.61 1.255.086.358.086.735 0 1.093-.08.33-.256.644-.614 1.27l-4.027 7.119-.01.018c-.355.62-.535.935-.784 1.172-.271.26-.597.448-.955.555-.326.09-.692.09-1.423.09zm7.842 0h4.449c.656 0 .987 0 1.183-.13a.787.787 0 0 0 .358-.62c.011-.225-.146-.497-.455-1.03l-.033-.055-2.228-3.813-.026-.043c-.313-.53-.471-.797-.674-.9a.783.783 0 0 0-.711 0c-.205.106-.37.385-.696.947l-2.22 3.813-.009.013c-.325.56-.487.841-.476 1.071a.796.796 0 0 0 .358.622c.193.125.523.125 1.18.125z"
                          style="clip-rule: evenodd; fill: #e84142; fill-rule: evenodd; stroke-width: 0.02130493;"
                        />
                      </svg>
                    </div>
                    <p
                      class="MuiTypography-root MuiTypography-body1 css-69sme-MuiTypography-root"
                      style="line-height: 1.4; margin-left: 10px; margin-right: 10px;"
                    >
                      gOHM-AVAX
                    </p>
                    <svg
                      aria-hidden="true"
                      class="MuiSvgIcon-root MuiSvgIcon-fontSizeLarge css-1djwm8g-MuiSvgIcon-root"
                      focusable="false"
                      style="font-size: 15px;"
                      viewBox="0 0 32 32"
                    >
                      <path
                        d="M6.104 5.475h19.771v17.981H6.104z"
                        style="fill: #fff; stroke-width: 0.02130493;"
                      />
                      <path
                        d="M32 16c0 8.837-7.163 16-16 16S0 24.837 0 16 7.163 0 16 0s16 7.163 16 16Zm-20.534 6.367H8.361c-.653 0-.975 0-1.171-.126a.79.79 0 0 1-.358-.617c-.012-.232.15-.515.472-1.08L14.97 7.028c.326-.574.49-.86.7-.967a.791.791 0 0 1 .715 0c.208.106.373.393.7.967L18.66 9.78l.008.014c.353.615.531.927.61 1.255.086.358.086.735 0 1.093-.08.33-.256.644-.614 1.27l-4.027 7.119-.01.018c-.355.62-.535.935-.784 1.172-.271.26-.597.448-.955.555-.326.09-.692.09-1.423.09zm7.842 0h4.449c.656 0 .987 0 1.183-.13a.787.787 0 0 0 .358-.62c.011-.225-.146-.497-.455-1.03l-.033-.055-2.228-3.813-.026-.043c-.313-.53-.471-.797-.674-.9a.783.783 0 0 0-.711 0c-.205.106-.37.385-.696.947l-2.22 3.813-.009.013c-.325.56-.487.841-.476 1.071a.796.796 0 0 0 .358.622c.193.125.523.125 1.18.125z"
                        style="clip-rule: evenodd; fill: #e84142; fill-rule: evenodd; stroke-width: 0.02130493;"
                      />
                    </svg>
                  </div>
                </td>
                <td
                  class="MuiTableCell-root MuiTableCell-sizeMedium css-9r6b29-MuiTableCell-root"
                  style="padding: 8px 0px;"
                >
                  <p
                    class="MuiTypography-root MuiTypography-body1 css-69sme-MuiTypography-root"
                    style="line-height: 1.4;"
                  >
                    <span
                      class="MuiSkeleton-root MuiSkeleton-text MuiSkeleton-pulse css-1l7q9tc-MuiSkeleton-root"
                      style="width: 60px;"
                    />
                  </p>
                </td>
                <td
                  class="MuiTableCell-root MuiTableCell-sizeMedium css-9r6b29-MuiTableCell-root"
                  style="padding: 8px 0px;"
                >
                  <p
                    class="MuiTypography-root MuiTypography-body1 css-69sme-MuiTypography-root"
                    style="line-height: 1.4;"
                  >
                    <span
                      class="MuiSkeleton-root MuiSkeleton-text MuiSkeleton-pulse css-1l7q9tc-MuiSkeleton-root"
                      style="width: 60px;"
                    />
                  </p>
                </td>
                <td
                  class="MuiTableCell-root MuiTableCell-sizeMedium css-9r6b29-MuiTableCell-root"
                  style="padding: 8px 0px;"
                >
                  <a
                    class="MuiButton-root MuiButton-outlined MuiButton-outlinedSecondary MuiButton-sizeSmall MuiButton-outlinedSizeSmall MuiButton-disableElevation MuiButton-fullWidth MuiButtonBase-root Button-root undefined css-6dncw-MuiButtonBase-root-MuiButton-root"
                    href="https://traderjoexyz.com/farm/0xB674f93952F02F2538214D4572Aa47F262e990Ff-0x188bED1968b795d5c9022F6a0bb5931Ac4c18F00"
                    tabindex="0"
                    target="_blank"
                  >
                    Stake on
                     
                    Trader Joe
                    <span
                      class="MuiButton-endIcon MuiButton-iconSizeSmall css-jcxoq4-MuiButton-endIcon"
                    >
                      <svg
                        aria-hidden="true"
                        class="MuiSvgIcon-root MuiSvgIcon-fontSizeLarge css-1562cnx-MuiSvgIcon-root"
                        focusable="false"
                        viewBox="0 0 20 20"
                      >
                        <path
                          d="M4.297 17.445h9.539c1.523 0 2.305-.78 2.305-2.28v-9.58c0-1.507-.782-2.288-2.305-2.288h-9.54c-1.523 0-2.304.773-2.304 2.289v9.578c0 1.508.781 2.281 2.305 2.281Zm.016-.968c-.875 0-1.352-.461-1.352-1.368V5.633c0-.899.477-1.367 1.352-1.367h9.5c.867 0 1.359.468 1.359 1.367v9.476c0 .907-.492 1.368-1.36 1.368h-9.5Zm7.296-4.235c.266 0 .438-.195.438-.476V7.867c0-.344-.188-.492-.492-.492H7.64c-.29 0-.47.172-.47.438 0 .265.188.445.477.445H9.53l1.133-.078-1.055.992-3.382 3.383a.476.476 0 0 0-.149.328c0 .273.18.453.453.453a.47.47 0 0 0 .344-.149L10.25 9.82l.984-1.047-.078 1.282v1.718c0 .29.18.47.453.47Z"
                        />
                      </svg>
                    </span>
                  </a>
                </td>
              </tr>
              <tr
                class="MuiTableRow-root css-xjst8z-MuiTableRow-root"
              >
                <td
                  class="MuiTableCell-root MuiTableCell-sizeMedium css-9r6b29-MuiTableCell-root"
                  style="padding: 8px 0px;"
                >
                  <div
                    class="MuiBox-root css-u4p24i"
                    style="white-space: nowrap;"
                  >
                    <div
                      class="MuiBox-root css-1xhj18k"
                    >
                      <svg
                        aria-hidden="true"
                        class="MuiSvgIcon-root MuiSvgIcon-fontSizeLarge css-1djwm8g-MuiSvgIcon-root"
                        focusable="false"
                        style="z-index: 1;"
                        viewBox="0 0 32 32"
                      >
                        <defs>
                          <lineargradient
                            gradientTransform="matrix(0.177778, 0, 0, 0.177778, 1.777779, 1.777779)"
                            gradientUnits="userSpaceOnUse"
                            id="paint0_linear_359"
                            x1="80"
                            x2="80"
                            y1="-84"
                            y2="256"
                          >
                            <stop
                              offset="0.1949"
                              stop-color="#708B96"
                            />
                            <stop
                              offset="1"
                              stop-color="#F7FBE7"
                            />
                          </lineargradient>
                        </defs>
                        <path
                          d="M 1.778 16 C 1.778 8.145 8.145 1.778 16 1.778 C 23.855 1.778 30.222 8.145 30.222 16 C 30.222 23.855 23.855 30.222 16 30.222 C 8.145 30.222 1.778 23.855 1.778 16 Z"
                          fill="#fff"
                        />
                        <rect
                          fill="#fff"
                          height="12.516"
                          width="12.516"
                          x="9.742"
                          y="9.771"
                        />
                        <path
                          clip-rule="evenodd"
                          d="M 14.635 22.286 L 14.635 19.916 C 12.852 19.355 11.563 17.725 11.563 15.801 C 11.563 13.413 13.549 11.477 16 11.477 C 18.451 11.477 20.437 13.413 20.437 15.801 C 20.437 17.725 19.148 19.355 17.365 19.916 L 17.365 21.658 L 17.365 22.258 L 17.365 22.286 L 22.258 22.286 L 22.258 20.523 L 19.842 20.523 C 21.295 19.421 22.229 17.709 22.229 15.787 C 22.229 12.464 19.44 9.771 16 9.771 C 12.56 9.771 9.771 12.464 9.771 15.787 C 9.771 17.709 10.705 19.421 12.158 20.523 L 9.742 20.523 L 9.742 22.286 Z"
                          fill="#708b96"
                          fill-rule="evenodd"
                        />
                        <path
                          d="M 16 28.444 C 9.127 28.444 3.556 22.873 3.556 16 L 0 16 C 0 24.837 7.163 32 16 32 Z M 28.444 16 C 28.444 22.873 22.873 28.444 16 28.444 L 16 32 C 24.837 32 32 24.837 32 16 Z M 16 3.556 C 22.873 3.556 28.444 9.127 28.444 16 L 32 16 C 32 7.163 24.837 0 16 0 Z M 16 0 C 7.163 0 0 7.163 0 16 L 3.556 16 C 3.556 9.127 9.127 3.556 16 3.556 Z"
                          fill="url(#paint0_linear_359)"
                        />
                      </svg>
                      <svg
                        aria-hidden="true"
                        class="MuiSvgIcon-root MuiSvgIcon-fontSizeLarge css-1djwm8g-MuiSvgIcon-root"
                        focusable="false"
                        style="margin-left: -6px; z-index: 1;"
                        viewBox="0 0 32 32"
                      >
                        <defs>
                          <style>
                            .fantom_svg__cls-1{fill:#fff;fill-rule:evenodd}
                          </style>
                          <mask
                            height="20"
                            id="fantom_svg__mask"
                            maskUnits="userSpaceOnUse"
                            width="93.1"
                            x="10"
                            y="6"
                          >
                            <path
                              class="fantom_svg__cls-1"
                              d="M10 6h93.1v20H10Z"
                              id="fantom_svg__a"
                            />
                          </mask>
                        </defs>
                        <g
                          data-name="Layer 2"
                          id="fantom_svg__Layer_2"
                        >
                          <g
                            data-name="Layer 1"
                            id="fantom_svg__Layer_1-2"
                          >
                            <circle
                              cx="16"
                              cy="16"
                              r="16"
                              style="fill: #13b5ec;"
                            />
                            <path
                              class="fantom_svg__cls-1"
                              d="m17.2 12.9 3.6-2.1V15Zm3.6 9L16 24.7l-4.8-2.8V17l4.8 2.8 4.8-2.8Zm-9.6-11.1 3.6 2.1-3.6 2.1Zm5.4 3.1 3.6 2.1-3.6 2.1Zm-1.2 4.2L11.8 16l3.6-2.1Zm4.8-8.3L16 12.2l-4.2-2.4L16 7.3ZM10 9.4v13.1l6 3.4 6-3.4V9.4L16 6Z"
                              style="mask: url(#fantom_svg__mask);"
                            />
                          </g>
                        </g>
                      </svg>
                    </div>
                    <p
                      class="MuiTypography-root MuiTypography-body1 css-69sme-MuiTypography-root"
                      style="line-height: 1.4; margin-left: 10px; margin-right: 10px;"
                    >
                      gOHM-FTM
                    </p>
                    <svg
                      aria-hidden="true"
                      class="MuiSvgIcon-root MuiSvgIcon-fontSizeLarge css-1djwm8g-MuiSvgIcon-root"
                      focusable="false"
                      style="font-size: 15px;"
                      viewBox="0 0 32 32"
                    >
                      <defs>
                        <style>
                          .fantom_svg__cls-1{fill:#fff;fill-rule:evenodd}
                        </style>
                        <mask
                          height="20"
                          id="fantom_svg__mask"
                          maskUnits="userSpaceOnUse"
                          width="93.1"
                          x="10"
                          y="6"
                        >
                          <path
                            class="fantom_svg__cls-1"
                            d="M10 6h93.1v20H10Z"
                            id="fantom_svg__a"
                          />
                        </mask>
                      </defs>
                      <g
                        data-name="Layer 2"
                        id="fantom_svg__Layer_2"
                      >
                        <g
                          data-name="Layer 1"
                          id="fantom_svg__Layer_1-2"
                        >
                          <circle
                            cx="16"
                            cy="16"
                            r="16"
                            style="fill: #13b5ec;"
                          />
                          <path
                            class="fantom_svg__cls-1"
                            d="m17.2 12.9 3.6-2.1V15Zm3.6 9L16 24.7l-4.8-2.8V17l4.8 2.8 4.8-2.8Zm-9.6-11.1 3.6 2.1-3.6 2.1Zm5.4 3.1 3.6 2.1-3.6 2.1Zm-1.2 4.2L11.8 16l3.6-2.1Zm4.8-8.3L16 12.2l-4.2-2.4L16 7.3ZM10 9.4v13.1l6 3.4 6-3.4V9.4L16 6Z"
                            style="mask: url(#fantom_svg__mask);"
                          />
                        </g>
                      </g>
                    </svg>
                  </div>
                </td>
                <td
                  class="MuiTableCell-root MuiTableCell-sizeMedium css-9r6b29-MuiTableCell-root"
                  style="padding: 8px 0px;"
                >
                  <p
                    class="MuiTypography-root MuiTypography-body1 css-69sme-MuiTypography-root"
                    style="line-height: 1.4;"
                  >
                    <span
                      class="MuiSkeleton-root MuiSkeleton-text MuiSkeleton-pulse css-1l7q9tc-MuiSkeleton-root"
                      style="width: 60px;"
                    />
                  </p>
                </td>
                <td
                  class="MuiTableCell-root MuiTableCell-sizeMedium css-9r6b29-MuiTableCell-root"
                  style="padding: 8px 0px;"
                >
                  <p
                    class="MuiTypography-root MuiTypography-body1 css-69sme-MuiTypography-root"
                    style="line-height: 1.4;"
                  >
                    <span
                      class="MuiSkeleton-root MuiSkeleton-text MuiSkeleton-pulse css-1l7q9tc-MuiSkeleton-root"
                      style="width: 60px;"
                    />
                  </p>
                </td>
                <td
                  class="MuiTableCell-root MuiTableCell-sizeMedium css-9r6b29-MuiTableCell-root"
                  style="padding: 8px 0px;"
                >
                  <a
                    class="MuiButton-root MuiButton-outlined MuiButton-outlinedSecondary MuiButton-sizeSmall MuiButton-outlinedSizeSmall MuiButton-disableElevation MuiButton-fullWidth MuiButtonBase-root Button-root undefined css-6dncw-MuiButtonBase-root-MuiButton-root"
                    href="https://app.spiritswap.finance/#/farms/allfarms"
                    tabindex="0"
                    target="_blank"
                  >
                    Stake on
                     
                    Spirit
                    <span
                      class="MuiButton-endIcon MuiButton-iconSizeSmall css-jcxoq4-MuiButton-endIcon"
                    >
                      <svg
                        aria-hidden="true"
                        class="MuiSvgIcon-root MuiSvgIcon-fontSizeLarge css-1562cnx-MuiSvgIcon-root"
                        focusable="false"
                        viewBox="0 0 20 20"
                      >
                        <path
                          d="M4.297 17.445h9.539c1.523 0 2.305-.78 2.305-2.28v-9.58c0-1.507-.782-2.288-2.305-2.288h-9.54c-1.523 0-2.304.773-2.304 2.289v9.578c0 1.508.781 2.281 2.305 2.281Zm.016-.968c-.875 0-1.352-.461-1.352-1.368V5.633c0-.899.477-1.367 1.352-1.367h9.5c.867 0 1.359.468 1.359 1.367v9.476c0 .907-.492 1.368-1.36 1.368h-9.5Zm7.296-4.235c.266 0 .438-.195.438-.476V7.867c0-.344-.188-.492-.492-.492H7.64c-.29 0-.47.172-.47.438 0 .265.188.445.477.445H9.53l1.133-.078-1.055.992-3.382 3.383a.476.476 0 0 0-.149.328c0 .273.18.453.453.453a.47.47 0 0 0 .344-.149L10.25 9.82l.984-1.047-.078 1.282v1.718c0 .29.18.47.453.47Z"
                        />
                      </svg>
                    </span>
                  </a>
                </td>
              </tr>
              <tr
                class="MuiTableRow-root css-xjst8z-MuiTableRow-root"
              >
                <td
                  class="MuiTableCell-root MuiTableCell-sizeMedium css-9r6b29-MuiTableCell-root"
                  style="padding: 8px 0px;"
                >
                  <div
                    class="MuiBox-root css-u4p24i"
                    style="white-space: nowrap;"
                  >
                    <div
                      class="MuiBox-root css-1xhj18k"
                    >
                      <svg
                        aria-hidden="true"
                        class="MuiSvgIcon-root MuiSvgIcon-fontSizeLarge css-1djwm8g-MuiSvgIcon-root"
                        focusable="false"
                        style="z-index: 1;"
                        viewBox="0 0 32 32"
                      >
                        <defs>
                          <lineargradient
                            gradientTransform="matrix(0.177778, 0, 0, 0.177778, 1.777779, 1.777779)"
                            gradientUnits="userSpaceOnUse"
                            id="paint0_linear_359"
                            x1="80"
                            x2="80"
                            y1="-84"
                            y2="256"
                          >
                            <stop
                              offset="0.1949"
                              stop-color="#708B96"
                            />
                            <stop
                              offset="1"
                              stop-color="#F7FBE7"
                            />
                          </lineargradient>
                        </defs>
                        <path
                          d="M 1.778 16 C 1.778 8.145 8.145 1.778 16 1.778 C 23.855 1.778 30.222 8.145 30.222 16 C 30.222 23.855 23.855 30.222 16 30.222 C 8.145 30.222 1.778 23.855 1.778 16 Z"
                          fill="#fff"
                        />
                        <rect
                          fill="#fff"
                          height="12.516"
                          width="12.516"
                          x="9.742"
                          y="9.771"
                        />
                        <path
                          clip-rule="evenodd"
                          d="M 14.635 22.286 L 14.635 19.916 C 12.852 19.355 11.563 17.725 11.563 15.801 C 11.563 13.413 13.549 11.477 16 11.477 C 18.451 11.477 20.437 13.413 20.437 15.801 C 20.437 17.725 19.148 19.355 17.365 19.916 L 17.365 21.658 L 17.365 22.258 L 17.365 22.286 L 22.258 22.286 L 22.258 20.523 L 19.842 20.523 C 21.295 19.421 22.229 17.709 22.229 15.787 C 22.229 12.464 19.44 9.771 16 9.771 C 12.56 9.771 9.771 12.464 9.771 15.787 C 9.771 17.709 10.705 19.421 12.158 20.523 L 9.742 20.523 L 9.742 22.286 Z"
                          fill="#708b96"
                          fill-rule="evenodd"
                        />
                        <path
                          d="M 16 28.444 C 9.127 28.444 3.556 22.873 3.556 16 L 0 16 C 0 24.837 7.163 32 16 32 Z M 28.444 16 C 28.444 22.873 22.873 28.444 16 28.444 L 16 32 C 24.837 32 32 24.837 32 16 Z M 16 3.556 C 22.873 3.556 28.444 9.127 28.444 16 L 32 16 C 32 7.163 24.837 0 16 0 Z M 16 0 C 7.163 0 0 7.163 0 16 L 3.556 16 C 3.556 9.127 9.127 3.556 16 3.556 Z"
                          fill="url(#paint0_linear_359)"
                        />
                      </svg>
                      <svg
                        aria-hidden="true"
                        class="MuiSvgIcon-root MuiSvgIcon-fontSizeLarge css-1djwm8g-MuiSvgIcon-root"
                        focusable="false"
                        style="margin-left: -6px; z-index: 1;"
                        viewBox="0 0 32 32"
                      >
                        <defs>
                          <style>
                            .fantom_svg__cls-1{fill:#fff;fill-rule:evenodd}
                          </style>
                          <mask
                            height="20"
                            id="fantom_svg__mask"
                            maskUnits="userSpaceOnUse"
                            width="93.1"
                            x="10"
                            y="6"
                          >
                            <path
                              class="fantom_svg__cls-1"
                              d="M10 6h93.1v20H10Z"
                              id="fantom_svg__a"
                            />
                          </mask>
                        </defs>
                        <g
                          data-name="Layer 2"
                          id="fantom_svg__Layer_2"
                        >
                          <g
                            data-name="Layer 1"
                            id="fantom_svg__Layer_1-2"
                          >
                            <circle
                              cx="16"
                              cy="16"
                              r="16"
                              style="fill: #13b5ec;"
                            />
                            <path
                              class="fantom_svg__cls-1"
                              d="m17.2 12.9 3.6-2.1V15Zm3.6 9L16 24.7l-4.8-2.8V17l4.8 2.8 4.8-2.8Zm-9.6-11.1 3.6 2.1-3.6 2.1Zm5.4 3.1 3.6 2.1-3.6 2.1Zm-1.2 4.2L11.8 16l3.6-2.1Zm4.8-8.3L16 12.2l-4.2-2.4L16 7.3ZM10 9.4v13.1l6 3.4 6-3.4V9.4L16 6Z"
                              style="mask: url(#fantom_svg__mask);"
                            />
                          </g>
                        </g>
                      </svg>
                    </div>
                    <p
                      class="MuiTypography-root MuiTypography-body1 css-69sme-MuiTypography-root"
                      style="line-height: 1.4; margin-left: 10px; margin-right: 10px;"
                    >
                      gOHM-wFTM
                    </p>
                    <svg
                      aria-hidden="true"
                      class="MuiSvgIcon-root MuiSvgIcon-fontSizeLarge css-1djwm8g-MuiSvgIcon-root"
                      focusable="false"
                      style="font-size: 15px;"
                      viewBox="0 0 32 32"
                    >
                      <defs>
                        <style>
                          .fantom_svg__cls-1{fill:#fff;fill-rule:evenodd}
                        </style>
                        <mask
                          height="20"
                          id="fantom_svg__mask"
                          maskUnits="userSpaceOnUse"
                          width="93.1"
                          x="10"
                          y="6"
                        >
                          <path
                            class="fantom_svg__cls-1"
                            d="M10 6h93.1v20H10Z"
                            id="fantom_svg__a"
                          />
                        </mask>
                      </defs>
                      <g
                        data-name="Layer 2"
                        id="fantom_svg__Layer_2"
                      >
                        <g
                          data-name="Layer 1"
                          id="fantom_svg__Layer_1-2"
                        >
                          <circle
                            cx="16"
                            cy="16"
                            r="16"
                            style="fill: #13b5ec;"
                          />
                          <path
                            class="fantom_svg__cls-1"
                            d="m17.2 12.9 3.6-2.1V15Zm3.6 9L16 24.7l-4.8-2.8V17l4.8 2.8 4.8-2.8Zm-9.6-11.1 3.6 2.1-3.6 2.1Zm5.4 3.1 3.6 2.1-3.6 2.1Zm-1.2 4.2L11.8 16l3.6-2.1Zm4.8-8.3L16 12.2l-4.2-2.4L16 7.3ZM10 9.4v13.1l6 3.4 6-3.4V9.4L16 6Z"
                            style="mask: url(#fantom_svg__mask);"
                          />
                        </g>
                      </g>
                    </svg>
                  </div>
                </td>
                <td
                  class="MuiTableCell-root MuiTableCell-sizeMedium css-9r6b29-MuiTableCell-root"
                  style="padding: 8px 0px;"
                >
                  <p
                    class="MuiTypography-root MuiTypography-body1 css-69sme-MuiTypography-root"
                    style="line-height: 1.4;"
                  >
                    <span
                      class="MuiSkeleton-root MuiSkeleton-text MuiSkeleton-pulse css-1l7q9tc-MuiSkeleton-root"
                      style="width: 60px;"
                    />
                  </p>
                </td>
                <td
                  class="MuiTableCell-root MuiTableCell-sizeMedium css-9r6b29-MuiTableCell-root"
                  style="padding: 8px 0px;"
                >
                  <p
                    class="MuiTypography-root MuiTypography-body1 css-69sme-MuiTypography-root"
                    style="line-height: 1.4;"
                  >
                    <span
                      class="MuiSkeleton-root MuiSkeleton-text MuiSkeleton-pulse css-1l7q9tc-MuiSkeleton-root"
                      style="width: 60px;"
                    />
                  </p>
                </td>
                <td
                  class="MuiTableCell-root MuiTableCell-sizeMedium css-9r6b29-MuiTableCell-root"
                  style="padding: 8px 0px;"
                >
                  <a
                    class="MuiButton-root MuiButton-outlined MuiButton-outlinedSecondary MuiButton-sizeSmall MuiButton-outlinedSizeSmall MuiButton-disableElevation MuiButton-fullWidth MuiButtonBase-root Button-root undefined css-6dncw-MuiButtonBase-root-MuiButton-root"
                    href="https://beets.fi/#/pool/0xf7bf0f161d3240488807ffa23894452246049916000200000000000000000198"
                    tabindex="0"
                    target="_blank"
                  >
                    Stake on
                     
                    Beethoven
                    <span
                      class="MuiButton-endIcon MuiButton-iconSizeSmall css-jcxoq4-MuiButton-endIcon"
                    >
                      <svg
                        aria-hidden="true"
                        class="MuiSvgIcon-root MuiSvgIcon-fontSizeLarge css-1562cnx-MuiSvgIcon-root"
                        focusable="false"
                        viewBox="0 0 20 20"
                      >
                        <path
                          d="M4.297 17.445h9.539c1.523 0 2.305-.78 2.305-2.28v-9.58c0-1.507-.782-2.288-2.305-2.288h-9.54c-1.523 0-2.304.773-2.304 2.289v9.578c0 1.508.781 2.281 2.305 2.281Zm.016-.968c-.875 0-1.352-.461-1.352-1.368V5.633c0-.899.477-1.367 1.352-1.367h9.5c.867 0 1.359.468 1.359 1.367v9.476c0 .907-.492 1.368-1.36 1.368h-9.5Zm7.296-4.235c.266 0 .438-.195.438-.476V7.867c0-.344-.188-.492-.492-.492H7.64c-.29 0-.47.172-.47.438 0 .265.188.445.477.445H9.53l1.133-.078-1.055.992-3.382 3.383a.476.476 0 0 0-.149.328c0 .273.18.453.453.453a.47.47 0 0 0 .344-.149L10.25 9.82l.984-1.047-.078 1.282v1.718c0 .29.18.47.453.47Z"
                        />
                      </svg>
                    </span>
                  </a>
                </td>
              </tr>
              <tr
                class="MuiTableRow-root css-xjst8z-MuiTableRow-root"
              >
                <td
                  class="MuiTableCell-root MuiTableCell-sizeMedium css-9r6b29-MuiTableCell-root"
                  style="padding: 8px 0px;"
                >
                  <div
                    class="MuiBox-root css-u4p24i"
                    style="white-space: nowrap;"
                  >
                    <div
                      class="MuiBox-root css-1xhj18k"
                    >
                      <svg
                        aria-hidden="true"
                        class="MuiSvgIcon-root MuiSvgIcon-fontSizeLarge css-1djwm8g-MuiSvgIcon-root"
                        focusable="false"
                        style="z-index: 1;"
                        viewBox="0 0 32 32"
                      >
                        <defs>
                          <lineargradient
                            gradientTransform="matrix(0.177778, 0, 0, 0.177778, 1.777779, 1.777779)"
                            gradientUnits="userSpaceOnUse"
                            id="paint0_linear_359"
                            x1="80"
                            x2="80"
                            y1="-84"
                            y2="256"
                          >
                            <stop
                              offset="0.1949"
                              stop-color="#708B96"
                            />
                            <stop
                              offset="1"
                              stop-color="#F7FBE7"
                            />
                          </lineargradient>
                        </defs>
                        <path
                          d="M 1.778 16 C 1.778 8.145 8.145 1.778 16 1.778 C 23.855 1.778 30.222 8.145 30.222 16 C 30.222 23.855 23.855 30.222 16 30.222 C 8.145 30.222 1.778 23.855 1.778 16 Z"
                          fill="#fff"
                        />
                        <rect
                          fill="#fff"
                          height="12.516"
                          width="12.516"
                          x="9.742"
                          y="9.771"
                        />
                        <path
                          clip-rule="evenodd"
                          d="M 14.635 22.286 L 14.635 19.916 C 12.852 19.355 11.563 17.725 11.563 15.801 C 11.563 13.413 13.549 11.477 16 11.477 C 18.451 11.477 20.437 13.413 20.437 15.801 C 20.437 17.725 19.148 19.355 17.365 19.916 L 17.365 21.658 L 17.365 22.258 L 17.365 22.286 L 22.258 22.286 L 22.258 20.523 L 19.842 20.523 C 21.295 19.421 22.229 17.709 22.229 15.787 C 22.229 12.464 19.44 9.771 16 9.771 C 12.56 9.771 9.771 12.464 9.771 15.787 C 9.771 17.709 10.705 19.421 12.158 20.523 L 9.742 20.523 L 9.742 22.286 Z"
                          fill="#708b96"
                          fill-rule="evenodd"
                        />
                        <path
                          d="M 16 28.444 C 9.127 28.444 3.556 22.873 3.556 16 L 0 16 C 0 24.837 7.163 32 16 32 Z M 28.444 16 C 28.444 22.873 22.873 28.444 16 28.444 L 16 32 C 24.837 32 32 24.837 32 16 Z M 16 3.556 C 22.873 3.556 28.444 9.127 28.444 16 L 32 16 C 32 7.163 24.837 0 16 0 Z M 16 0 C 7.163 0 0 7.163 0 16 L 3.556 16 C 3.556 9.127 9.127 3.556 16 3.556 Z"
                          fill="url(#paint0_linear_359)"
                        />
                      </svg>
                      <svg
                        aria-hidden="true"
                        class="MuiSvgIcon-root MuiSvgIcon-fontSizeLarge css-1djwm8g-MuiSvgIcon-root"
                        focusable="false"
                        style="margin-left: -6px; z-index: 1;"
                        viewBox="0 0 32 32"
                      >
                        <circle
                          cx="16"
                          cy="16"
                          fill="#fff"
                          r="15"
                          stroke="url(#wETH_svg__a)"
                          stroke-width="2"
                        />
                        <path
                          clip-rule="evenodd"
                          d="M16.25 20.976 10 17.349 16.25 26V26l6.253-8.65-6.253 3.626Z"
                          fill="#708B96"
                          fill-rule="evenodd"
                        />
                        <path
                          clip-rule="evenodd"
                          d="m16.25 6 6.248 10.186-6.248-2.793L10 16.186 16.25 6Zm0 7.395L10 16.185l6.25 3.629 6.248-3.628-6.248-2.791Z"
                          fill="#424242"
                          fill-rule="evenodd"
                        />
                        <defs>
                          <lineargradient
                            gradientUnits="userSpaceOnUse"
                            id="wETH_svg__a"
                            x1="16"
                            x2="16"
                            y1="0"
                            y2="32"
                          >
                            <stop
                              stop-color="#444243"
                            />
                            <stop
                              offset="1"
                              stop-color="#708B96"
                            />
                          </lineargradient>
                        </defs>
                      </svg>
                    </div>
                    <p
                      class="MuiTypography-root MuiTypography-body1 css-69sme-MuiTypography-root"
                      style="line-height: 1.4; margin-left: 10px; margin-right: 10px;"
                    >
                      gOHM-wETH
                    </p>
                    <svg
                      aria-hidden="true"
                      class="MuiSvgIcon-root MuiSvgIcon-fontSizeLarge css-1djwm8g-MuiSvgIcon-root"
                      focusable="false"
                      style="font-size: 15px;"
                      viewBox="0 0 32 32"
                    >
                      <circle
                        cx="16"
                        cy="16"
                        fill="#FF0420"
                        r="16"
                      />
                      <path
                        d="M 11.337 20.253 C 10.384 20.253 9.603 20.028 8.995 19.58 C 8.394 19.124 8.094 18.475 8.094 17.635 C 8.094 17.458 8.114 17.242 8.154 16.986 C 8.258 16.41 8.406 15.717 8.599 14.909 C 9.143 12.707 10.548 11.606 12.814 11.606 C 13.43 11.606 13.982 11.71 14.471 11.918 C 14.959 12.119 15.343 12.423 15.624 12.831 C 15.904 13.231 16.044 13.712 16.044 14.272 C 16.044 14.44 16.024 14.652 15.984 14.909 C 15.864 15.621 15.72 16.314 15.552 16.986 C 15.271 18.083 14.787 18.904 14.099 19.448 C 13.41 19.984 12.489 20.253 11.337 20.253 Z M 11.505 18.523 C 11.953 18.523 12.333 18.391 12.646 18.127 C 12.966 17.863 13.194 17.458 13.33 16.914 C 13.514 16.162 13.654 15.505 13.75 14.945 C 13.782 14.777 13.798 14.604 13.798 14.428 C 13.798 13.7 13.418 13.335 12.658 13.335 C 12.209 13.335 11.825 13.468 11.505 13.732 C 11.192 13.996 10.968 14.4 10.832 14.945 C 10.688 15.481 10.544 16.138 10.4 16.914 C 10.368 17.074 10.352 17.242 10.352 17.418 C 10.352 18.155 10.736 18.523 11.505 18.523 Z"
                        fill="white"
                      />
                      <path
                        d="M 16.595 20.132 C 16.507 20.132 16.439 20.104 16.391 20.048 C 16.351 19.984 16.339 19.912 16.355 19.832 L 18.012 12.026 C 18.028 11.938 18.072 11.866 18.145 11.81 C 18.217 11.754 18.293 11.726 18.373 11.726 L 21.567 11.726 C 22.456 11.726 23.168 11.91 23.705 12.279 C 24.249 12.647 24.521 13.179 24.521 13.876 C 24.521 14.076 24.497 14.284 24.449 14.5 C 24.249 15.421 23.845 16.102 23.236 16.542 C 22.636 16.982 21.811 17.202 20.762 17.202 L 19.141 17.202 L 18.589 19.832 C 18.573 19.92 18.529 19.992 18.457 20.048 C 18.385 20.104 18.309 20.132 18.229 20.132 L 16.595 20.132 Z M 20.847 15.545 C 21.183 15.545 21.475 15.453 21.723 15.269 C 21.979 15.085 22.147 14.821 22.228 14.476 C 22.252 14.34 22.264 14.22 22.264 14.116 C 22.264 13.884 22.196 13.708 22.059 13.588 C 21.923 13.46 21.691 13.396 21.363 13.396 L 19.922 13.396 L 19.465 15.545 L 20.847 15.545 Z"
                        fill="white"
                      />
                    </svg>
                  </div>
                </td>
                <td
                  class="MuiTableCell-root MuiTableCell-sizeMedium css-9r6b29-MuiTableCell-root"
                  style="padding: 8px 0px;"
                >
                  <p
                    class="MuiTypography-root MuiTypography-body1 css-69sme-MuiTypography-root"
                    style="line-height: 1.4;"
                  >
                    <span
                      class="MuiSkeleton-root MuiSkeleton-text MuiSkeleton-pulse css-1l7q9tc-MuiSkeleton-root"
                      style="width: 60px;"
                    />
                  </p>
                </td>
                <td
                  class="MuiTableCell-root MuiTableCell-sizeMedium css-9r6b29-MuiTableCell-root"
                  style="padding: 8px 0px;"
                >
                  <p
                    class="MuiTypography-root MuiTypography-body1 css-69sme-MuiTypography-root"
                    style="line-height: 1.4;"
                  >
                    <span
                      class="MuiSkeleton-root MuiSkeleton-text MuiSkeleton-pulse css-1l7q9tc-MuiSkeleton-root"
                      style="width: 60px;"
                    />
                  </p>
                </td>
                <td
                  class="MuiTableCell-root MuiTableCell-sizeMedium css-9r6b29-MuiTableCell-root"
                  style="padding: 8px 0px;"
                >
                  <a
                    class="MuiButton-root MuiButton-outlined MuiButton-outlinedSecondary MuiButton-sizeSmall MuiButton-outlinedSizeSmall MuiButton-disableElevation MuiButton-fullWidth MuiButtonBase-root Button-root undefined css-6dncw-MuiButtonBase-root-MuiButton-root"
                    href="https://zipswap.fi/#/farm/0x3f6da9334142477718bE2ecC3577d1A28dceAAe1"
                    tabindex="0"
                    target="_blank"
                  >
                    Stake on
                     
                    Zipswap
                    <span
                      class="MuiButton-endIcon MuiButton-iconSizeSmall css-jcxoq4-MuiButton-endIcon"
                    >
                      <svg
                        aria-hidden="true"
                        class="MuiSvgIcon-root MuiSvgIcon-fontSizeLarge css-1562cnx-MuiSvgIcon-root"
                        focusable="false"
                        viewBox="0 0 20 20"
                      >
                        <path
                          d="M4.297 17.445h9.539c1.523 0 2.305-.78 2.305-2.28v-9.58c0-1.507-.782-2.288-2.305-2.288h-9.54c-1.523 0-2.304.773-2.304 2.289v9.578c0 1.508.781 2.281 2.305 2.281Zm.016-.968c-.875 0-1.352-.461-1.352-1.368V5.633c0-.899.477-1.367 1.352-1.367h9.5c.867 0 1.359.468 1.359 1.367v9.476c0 .907-.492 1.368-1.36 1.368h-9.5Zm7.296-4.235c.266 0 .438-.195.438-.476V7.867c0-.344-.188-.492-.492-.492H7.64c-.29 0-.47.172-.47.438 0 .265.188.445.477.445H9.53l1.133-.078-1.055.992-3.382 3.383a.476.476 0 0 0-.149.328c0 .273.18.453.453.453a.47.47 0 0 0 .344-.149L10.25 9.82l.984-1.047-.078 1.282v1.718c0 .29.18.47.453.47Z"
                        />
                      </svg>
                    </span>
                  </a>
                </td>
              </tr>
              <tr
                class="MuiTableRow-root css-xjst8z-MuiTableRow-root"
              >
                <td
                  class="MuiTableCell-root MuiTableCell-sizeMedium css-9r6b29-MuiTableCell-root"
                  style="padding: 8px 0px;"
                >
                  <div
                    class="MuiBox-root css-u4p24i"
                    style="white-space: nowrap;"
                  >
                    <div
                      class="MuiBox-root css-1xhj18k"
                    >
                      <svg
                        aria-hidden="true"
                        class="MuiSvgIcon-root MuiSvgIcon-fontSizeLarge css-1djwm8g-MuiSvgIcon-root"
                        focusable="false"
                        style="z-index: 1;"
                        viewBox="0 0 32 32"
                      >
                        <svg
                          fill="none"
                          height="32px"
                          viewBox="0 0 32 32"
                          width="32px"
                          xmlns="http://www.w3.org/2000/svg"
                        >
                          <g
                            filter="url(#filter0_b_174_6646)"
                            transform="matrix(1, 0, 0, 1, -0.000099, -2.000099)"
                          >
                            <ellipse
                              cx="16.0001"
                              cy="18.0001"
                              fill="url(#paint0_linear_174_6646)"
                              rx="15.9999"
                              ry="15.9999"
                              transform="rotate(-180 16.0001 18.0001)"
                            />
                            <ellipse
                              cx="16.0001"
                              cy="18.0001"
                              fill="black"
                              fill-opacity="0.8"
                              rx="15.9999"
                              ry="15.9999"
                              transform="rotate(-180 16.0001 18.0001)"
                            />
                            <path
                              d="M0.500192 18.0001C0.500193 9.43973 7.43974 2.50018 16.0001 2.50019C24.5605 2.50019 31.5 9.43973 31.5 18.0001C31.5 26.5605 24.5605 33.5 16.0001 33.5C7.43973 33.5 0.500191 26.5605 0.500192 18.0001Z"
                              stroke="url(#paint1_linear_174_6646)"
                              stroke-opacity="0.4"
                            />
                          </g>
                          <path
                            d="M 22.099 11.576 C 20.505 12.533 13.726 11.709 10.537 11.177 C 9.58 10.22 13.859 9.449 16.119 9.184 L 19.707 9.184 L 23.296 11.177 L 22.099 11.576 Z"
                            fill="#321B06"
                          />
                          <path
                            d="M 17.931 4.423 C 17.993 4.306 18.092 4.212 18.214 4.155 C 18.38 4.079 18.549 4.071 18.704 4.18 C 18.757 4.218 18.799 4.268 18.826 4.326 C 18.966 4.628 19.105 4.93 19.233 5.238 C 19.438 5.736 19.717 6.198 19.944 6.686 C 20.267 7.379 20.592 8.071 20.921 8.761 C 21.109 9.156 21.287 9.56 21.523 9.932 C 21.588 10.03 21.658 10.124 21.735 10.214 C 21.767 10.25 21.807 10.279 21.852 10.299 C 22.197 10.456 22.568 10.486 22.938 10.509 C 23.127 10.521 23.312 10.496 23.5 10.496 C 23.859 10.496 24.218 10.497 24.575 10.509 C 24.812 10.517 25.048 10.545 25.284 10.569 C 25.375 10.582 25.465 10.601 25.553 10.625 C 25.59 10.636 25.626 10.65 25.66 10.668 C 25.852 10.766 25.89 10.93 25.758 11.097 C 25.647 11.237 25.505 11.35 25.342 11.426 C 24.994 11.581 24.631 11.702 24.258 11.788 C 23.891 11.877 23.527 11.977 23.165 12.087 C 22.611 12.261 22.044 12.389 21.469 12.47 C 21.086 12.52 20.7 12.544 20.313 12.542 C 19.966 12.544 19.619 12.518 19.271 12.505 C 18.739 12.486 18.21 12.446 17.679 12.403 C 16.902 12.346 16.122 12.433 15.378 12.66 C 14.876 12.806 14.372 12.946 13.872 13.105 C 13.636 13.18 13.409 13.288 13.184 13.385 C 12.887 13.512 12.593 13.65 12.293 13.773 C 11.563 14.076 10.802 14.269 10.001 14.271 C 9.58 14.281 9.158 14.255 8.742 14.193 C 8.493 14.15 8.242 14.131 7.998 14.046 C 7.216 13.77 6.694 13.253 6.509 12.444 C 6.459 12.234 6.457 12.015 6.504 11.804 C 6.55 11.593 6.644 11.395 6.779 11.225 C 6.91 11.052 7.037 10.87 7.179 10.703 C 7.463 10.362 7.815 10.082 8.214 9.883 C 8.586 9.695 8.992 9.582 9.409 9.551 C 9.676 9.525 9.944 9.527 10.211 9.555 C 10.302 9.565 10.391 9.588 10.481 9.603 C 10.523 9.608 10.564 9.612 10.616 9.618 C 10.628 9.585 10.636 9.552 10.642 9.518 C 10.662 9.233 10.68 8.947 10.699 8.661 C 10.708 8.586 10.711 8.511 10.715 8.436 C 10.721 8.285 10.722 8.134 10.732 7.984 C 10.753 7.65 10.749 7.313 10.824 6.983 C 10.834 6.931 10.84 6.879 10.841 6.826 C 10.852 6.564 10.946 6.326 11.058 6.093 C 11.069 6.069 11.082 6.046 11.097 6.024 C 11.312 5.736 11.573 5.484 11.871 5.28 C 12.448 4.881 13.09 4.582 13.769 4.395 C 14.244 4.263 14.729 4.172 15.221 4.124 C 15.674 4.085 16.131 4.1 16.582 4.17 C 16.737 4.194 16.894 4.215 17.048 4.226 C 17.315 4.243 17.579 4.3 17.83 4.394 C 17.861 4.405 17.891 4.412 17.931 4.423 Z M 10.971 9.706 C 11.02 9.726 11.068 9.749 11.119 9.764 C 11.495 9.878 11.871 9.99 12.248 10.103 L 12.303 10.113 C 12.264 10.082 12.218 10.06 12.17 10.047 C 11.888 9.962 11.608 9.877 11.326 9.795 C 11.209 9.761 11.089 9.736 10.972 9.707 C 10.949 9.558 10.962 9.531 11.098 9.471 C 11.157 9.444 11.218 9.421 11.276 9.394 C 12.186 8.998 13.14 8.708 14.119 8.532 C 14.863 8.393 15.615 8.299 16.371 8.251 C 17.02 8.206 17.671 8.202 18.321 8.239 C 18.822 8.262 19.32 8.33 19.809 8.444 C 20.033 8.494 20.252 8.565 20.463 8.656 C 20.538 8.687 20.599 8.744 20.635 8.816 C 20.735 9.011 20.842 9.204 20.946 9.398 L 21.414 10.269 C 21.431 10.3 21.463 10.331 21.425 10.386 C 21.343 10.361 21.256 10.337 21.171 10.307 C 20.733 10.157 20.28 10.053 19.82 9.997 C 19.366 9.936 18.907 9.897 18.449 9.868 C 18.087 9.845 17.723 9.851 17.359 9.848 C 17.141 9.841 16.923 9.845 16.706 9.86 C 16.302 9.9 15.901 9.96 15.499 10.008 L 13.532 10.26 C 13.51 10.263 13.488 10.267 13.467 10.271 L 13.464 10.294 C 13.758 10.331 14.048 10.392 14.331 10.478 C 14.153 10.467 13.976 10.445 13.799 10.429 C 13.621 10.412 13.441 10.404 13.261 10.386 C 13.081 10.368 12.919 10.311 12.74 10.334 C 12.777 10.361 12.817 10.383 12.86 10.398 C 13.201 10.533 13.55 10.649 13.904 10.744 C 14.39 10.865 14.873 11.003 15.356 11.133 C 15.529 11.18 15.701 11.237 15.878 11.267 C 16.164 11.316 16.453 11.351 16.741 11.382 C 16.947 11.405 17.153 11.418 17.359 11.433 C 17.528 11.446 17.695 11.455 17.862 11.467 C 18.275 11.499 18.688 11.495 19.101 11.489 C 19.748 11.481 20.393 11.424 21.03 11.318 C 21.248 11.279 21.462 11.221 21.676 11.163 C 21.872 11.111 22.062 11.042 22.257 10.989 C 22.592 10.901 22.933 10.939 23.274 10.961 C 23.362 10.966 23.449 10.983 23.536 10.996 C 23.649 11.013 23.762 11.035 23.876 11.046 C 24.111 11.072 24.348 11.093 24.585 11.106 C 24.806 11.118 25.026 11.124 25.249 11.121 C 25.345 11.115 25.439 11.099 25.53 11.072 C 25.571 11.061 25.608 11.041 25.64 11.014 C 25.733 10.939 25.728 10.851 25.62 10.8 C 25.534 10.759 25.442 10.731 25.348 10.717 C 25.011 10.666 24.671 10.641 24.33 10.643 C 24.177 10.645 24.024 10.648 23.871 10.649 C 23.772 10.648 23.672 10.643 23.572 10.64 C 23.767 10.69 23.962 10.726 24.157 10.763 C 24.337 10.798 24.517 10.835 24.696 10.872 C 24.734 10.882 24.77 10.895 24.806 10.911 L 24.799 10.933 C 24.774 10.934 24.748 10.937 24.723 10.935 C 24.651 10.932 24.578 10.927 24.505 10.921 C 24.269 10.899 24.032 10.883 23.798 10.852 C 23.563 10.821 23.314 10.775 23.073 10.738 C 22.85 10.703 22.625 10.678 22.403 10.639 C 22.13 10.587 21.862 10.509 21.605 10.405 C 21.547 10.384 21.499 10.343 21.47 10.29 C 21.244 9.869 21.011 9.452 20.789 9.029 C 20.538 8.553 20.295 8.074 20.052 7.594 C 19.868 7.232 19.683 6.871 19.511 6.505 C 19.265 5.979 19.025 5.453 18.787 4.923 C 18.709 4.747 18.613 4.578 18.593 4.386 C 18.438 4.325 18.207 4.383 18.113 4.504 C 18.231 4.579 18.396 4.558 18.518 4.688 C 18.483 4.705 18.446 4.718 18.407 4.724 C 18.342 4.723 18.277 4.714 18.214 4.699 C 18.066 4.662 17.922 4.604 17.772 4.576 C 17.517 4.526 17.26 4.487 17.003 4.446 C 16.739 4.405 16.471 4.388 16.203 4.396 C 15.909 4.401 15.613 4.394 15.32 4.406 C 14.356 4.454 13.459 4.74 12.602 5.161 C 12.323 5.302 12.056 5.467 11.806 5.652 C 11.654 5.756 11.532 5.896 11.451 6.06 C 11.224 6.543 11.137 7.057 11.105 7.583 C 11.089 7.861 11.072 8.141 11.052 8.417 C 11.033 8.693 11.011 8.966 10.988 9.24 C 10.976 9.353 10.964 9.465 10.956 9.578 C 10.939 9.624 10.931 9.67 10.971 9.706 Z M 25.511 11.164 C 25.403 11.201 25.297 11.245 25.187 11.272 C 25.048 11.311 24.905 11.337 24.761 11.35 C 24.481 11.366 24.204 11.315 23.927 11.28 C 23.651 11.245 23.389 11.208 23.12 11.169 C 22.987 11.153 22.852 11.158 22.721 11.184 C 22.41 11.236 22.121 11.359 21.82 11.445 C 21.641 11.497 21.463 11.559 21.281 11.601 C 21.036 11.658 20.786 11.693 20.54 11.75 C 20.233 11.81 19.919 11.839 19.605 11.835 C 19.138 11.841 18.673 11.8 18.207 11.774 C 17.948 11.759 17.688 11.759 17.428 11.751 C 17.137 11.739 16.846 11.733 16.557 11.703 C 16.303 11.675 16.052 11.623 15.8 11.576 C 15.514 11.523 15.233 11.447 14.959 11.351 C 14.49 11.185 14.021 11.021 13.548 10.868 C 12.944 10.673 12.338 10.484 11.73 10.303 C 11.261 10.163 10.791 10.028 10.316 9.906 C 10.138 9.86 9.955 9.838 9.771 9.841 C 9.337 9.85 8.911 9.951 8.519 10.135 C 8.288 10.243 8.063 10.364 7.846 10.499 C 7.677 10.602 7.519 10.721 7.373 10.854 C 7.039 11.164 6.809 11.566 6.713 12.008 C 6.635 12.319 6.683 12.648 6.846 12.927 C 6.983 13.154 7.159 13.357 7.366 13.527 C 7.379 13.537 7.394 13.547 7.409 13.556 C 7.371 13.485 7.326 13.419 7.274 13.359 C 7.118 13.172 6.994 12.961 6.908 12.734 C 6.796 12.404 6.8 12.081 6.978 11.772 C 7.102 11.568 7.271 11.394 7.473 11.264 C 7.838 11.016 8.249 10.877 8.676 10.779 C 9.245 10.646 9.828 10.574 10.414 10.564 C 10.662 10.562 10.91 10.568 11.159 10.571 C 11.304 10.573 11.45 10.57 11.595 10.585 C 11.842 10.602 12.089 10.635 12.332 10.684 C 12.599 10.747 12.857 10.848 13.117 10.936 C 13.654 11.116 14.191 11.295 14.725 11.482 C 15.16 11.637 15.609 11.755 16.065 11.833 C 16.632 11.92 17.205 11.967 17.779 11.975 C 18.142 11.986 18.505 12.002 18.868 12.011 C 19.128 12.018 19.389 12.032 19.648 12.014 C 20.266 11.972 20.881 11.899 21.477 11.721 C 21.708 11.652 21.94 11.59 22.17 11.521 C 22.287 11.486 22.399 11.434 22.517 11.403 C 22.901 11.298 23.29 11.341 23.679 11.382 C 23.808 11.396 23.935 11.426 24.064 11.439 C 24.193 11.452 24.324 11.45 24.453 11.463 C 24.609 11.478 24.766 11.476 24.922 11.457 C 25.155 11.433 25.337 11.315 25.509 11.173 L 25.511 11.164 Z"
                            fill="#FF890E"
                          />
                          <path
                            d="M 13.602 5.663 C 13.575 5.642 13.53 5.625 13.521 5.598 C 13.513 5.571 13.538 5.53 13.559 5.502 C 13.58 5.48 13.605 5.463 13.633 5.451 C 13.899 5.295 14.187 5.176 14.487 5.1 C 14.668 5.057 14.852 5.015 15.035 4.98 C 15.072 4.974 15.111 4.973 15.148 4.979 C 15.157 4.981 15.165 4.985 15.172 4.991 C 15.179 4.998 15.184 5.005 15.187 5.014 C 15.187 5.024 15.184 5.034 15.18 5.044 C 15.175 5.053 15.168 5.062 15.16 5.068 C 15.117 5.086 15.073 5.101 15.028 5.111 C 14.84 5.162 14.652 5.212 14.464 5.261 C 14.337 5.295 14.222 5.36 14.13 5.452 C 14.045 5.534 13.939 5.59 13.822 5.615 C 13.754 5.633 13.683 5.646 13.602 5.663 Z"
                            fill="#FF890E"
                          />
                          <path
                            d="M 19.426 6.838 C 19.346 6.836 19.269 6.806 19.211 6.752 C 19.131 6.694 19.055 6.63 18.985 6.56 C 18.743 6.313 18.533 6.039 18.358 5.742 C 18.337 5.711 18.321 5.676 18.31 5.64 C 18.307 5.628 18.307 5.615 18.31 5.603 C 18.313 5.591 18.319 5.58 18.327 5.57 C 18.337 5.563 18.349 5.558 18.362 5.557 C 18.374 5.555 18.387 5.557 18.399 5.561 C 18.43 5.576 18.457 5.597 18.477 5.624 C 18.552 5.72 18.62 5.821 18.699 5.914 C 18.871 6.12 19.049 6.323 19.223 6.529 C 19.284 6.601 19.341 6.677 19.397 6.754 C 19.41 6.781 19.419 6.809 19.426 6.838 Z"
                            fill="#FF890E"
                          />
                          <path
                            d="M 9.989 9.942 C 10.025 9.943 10.062 9.947 10.097 9.954 C 10.548 10.081 10.999 10.208 11.449 10.336 C 11.47 10.342 11.49 10.353 11.505 10.368 C 10.973 10.321 10.478 10.143 9.977 9.989 L 9.989 9.942 Z"
                            fill="#FF890E"
                          />
                          <path
                            clip-rule="evenodd"
                            d="M 14.473 25.917 L 14.473 25.885 L 14.473 25.214 L 14.473 23.265 C 12.479 22.638 11.036 20.814 11.036 18.662 C 11.036 15.991 13.259 13.826 16 13.826 C 18.741 13.826 20.964 15.991 20.964 18.662 C 20.964 20.814 19.521 22.638 17.527 23.265 L 17.527 25.214 L 17.527 25.885 L 17.527 25.917 L 23 25.917 L 23 23.944 L 20.297 23.944 C 21.923 22.712 22.968 20.797 22.968 18.646 C 22.968 14.93 19.848 11.917 16 11.917 C 12.152 11.917 9.032 14.93 9.032 18.646 C 9.032 20.797 10.076 22.712 11.702 23.944 L 9 23.944 L 9 25.917 L 14.473 25.917 Z"
                            fill="#728C97"
                            fill-rule="evenodd"
                          />
                          <defs>
                            <filter
                              color-interpolation-filters="sRGB"
                              filterUnits="userSpaceOnUse"
                              height="152"
                              id="filter0_b_174_6646"
                              width="152"
                              x="-60"
                              y="-58"
                            >
                              <feflood
                                flood-opacity="0"
                                result="BackgroundImageFix"
                              />
                              <fegaussianblur
                                in="BackgroundImage"
                                stdDeviation="30"
                              />
                              <fecomposite
                                in2="SourceAlpha"
                                operator="in"
                                result="effect1_backgroundBlur_174_6646"
                              />
                              <feblend
                                in="SourceGraphic"
                                in2="effect1_backgroundBlur_174_6646"
                                mode="normal"
                                result="shape"
                              />
                            </filter>
                            <lineargradient
                              gradientUnits="userSpaceOnUse"
                              id="paint0_linear_174_6646"
                              x1="8.19338"
                              x2="23.6522"
                              y1="21.4286"
                              y2="21.4286"
                            >
                              <stop
                                stop-color="#FF890E"
                              />
                              <stop
                                offset="1"
                                stop-color="#A169FF"
                              />
                            </lineargradient>
                            <lineargradient
                              gradientUnits="userSpaceOnUse"
                              id="paint1_linear_174_6646"
                              x1="28.4445"
                              x2="8.38674"
                              y1="9.20015"
                              y2="8.93872"
                            >
                              <stop
                                stop-color="#FF8320"
                              />
                              <stop
                                offset="1"
                                stop-color="#A169FF"
                              />
                            </lineargradient>
                          </defs>
                        </svg>
                      </svg>
                      <svg
                        aria-hidden="true"
                        class="MuiSvgIcon-root MuiSvgIcon-fontSizeLarge css-1djwm8g-MuiSvgIcon-root"
                        focusable="false"
                        style="margin-left: -6px; z-index: 1;"
                        viewBox="0 0 32 32"
                      >
                        <defs>
                          <lineargradient
                            gradientTransform="matrix(0.177778, 0, 0, 0.177778, 1.777779, 1.777779)"
                            gradientUnits="userSpaceOnUse"
                            id="paint0_linear_359"
                            x1="80"
                            x2="80"
                            y1="-84"
                            y2="256"
                          >
                            <stop
                              offset="0.1949"
                              stop-color="#708B96"
                            />
                            <stop
                              offset="1"
                              stop-color="#F7FBE7"
                            />
                          </lineargradient>
                        </defs>
                        <path
                          d="M 1.778 16 C 1.778 8.145 8.145 1.778 16 1.778 C 23.855 1.778 30.222 8.145 30.222 16 C 30.222 23.855 23.855 30.222 16 30.222 C 8.145 30.222 1.778 23.855 1.778 16 Z"
                          fill="#fff"
                        />
                        <rect
                          fill="#fff"
                          height="12.516"
                          width="12.516"
                          x="9.742"
                          y="9.771"
                        />
                        <path
                          clip-rule="evenodd"
                          d="M 14.635 22.286 L 14.635 19.916 C 12.852 19.355 11.563 17.725 11.563 15.801 C 11.563 13.413 13.549 11.477 16 11.477 C 18.451 11.477 20.437 13.413 20.437 15.801 C 20.437 17.725 19.148 19.355 17.365 19.916 L 17.365 21.658 L 17.365 22.258 L 17.365 22.286 L 22.258 22.286 L 22.258 20.523 L 19.842 20.523 C 21.295 19.421 22.229 17.709 22.229 15.787 C 22.229 12.464 19.44 9.771 16 9.771 C 12.56 9.771 9.771 12.464 9.771 15.787 C 9.771 17.709 10.705 19.421 12.158 20.523 L 9.742 20.523 L 9.742 22.286 Z"
                          fill="#708b96"
                          fill-rule="evenodd"
                        />
                        <path
                          d="M 16 28.444 C 9.127 28.444 3.556 22.873 3.556 16 L 0 16 C 0 24.837 7.163 32 16 32 Z M 28.444 16 C 28.444 22.873 22.873 28.444 16 28.444 L 16 32 C 24.837 32 32 24.837 32 16 Z M 16 3.556 C 22.873 3.556 28.444 9.127 28.444 16 L 32 16 C 32 7.163 24.837 0 16 0 Z M 16 0 C 7.163 0 0 7.163 0 16 L 3.556 16 C 3.556 9.127 9.127 3.556 16 3.556 Z"
                          fill="url(#paint0_linear_359)"
                        />
                      </svg>
                    </div>
                    <p
                      class="MuiTypography-root MuiTypography-body1 css-69sme-MuiTypography-root"
                      style="line-height: 1.4; margin-left: 10px; margin-right: 10px;"
                    >
                      jgOHM-gOHM
                    </p>
                    <svg
                      aria-hidden="true"
                      class="MuiSvgIcon-root MuiSvgIcon-fontSizeLarge css-1djwm8g-MuiSvgIcon-root"
                      focusable="false"
                      style="font-size: 15px;"
                      viewBox="0 0 32 32"
                    >
                      <ellipse
                        cx="16"
                        cy="16"
                        rx="15.442"
                        ry="15.442"
                        style="fill: rgb(44, 55, 76);"
                      />
                      <g
                        id="Background"
                        transform="matrix(0.063934, 0, 0, 0.063934, 0, 0)"
                      />
                      <g
                        id="Logos_and_symbols"
                        transform="matrix(0.055939, 0, 0, 0.055939, 2.774117, 1.580833)"
                      >
                        <g
                          id="SYMBOL_VER_3"
                        />
                        <g
                          id="SYMBOL_VER_3_3_"
                        />
                        <g
                          id="SYMBOL_VER_4"
                        />
                        <g
                          id="SYMBOL_VER_4_1_"
                        >
                          <g
                            id="SYMBOL_VER_4_3_"
                          />
                        </g>
                        <g
                          id="SYMBOL_VER_5_1_"
                        />
                        <g
                          id="off_2_1_"
                        />
                        <g
                          id="VER_3_1_"
                        >
                          <g
                            id="SYMBOL_VER_2_1_"
                          />
                        </g>
                        <g
                          id="VER_3"
                        >
                          <g
                            id="SYMBOL_VER_2"
                          />
                        </g>
                        <g
                          id="off_2"
                        />
                        <g
                          id="SYMBOL_VER_5"
                        />
                        <g
                          id="SYMBOL_VER_1"
                        />
                        <g
                          id="SYMBOL_VER_1_1_"
                        />
                        <g
                          id="SYMBOL_VER_1-1_3_"
                        />
                        <g
                          id="SYMBOL_VER_1-1_2_"
                        />
                        <g
                          id="SYMBOL_VER_1-1"
                        />
                        <g
                          id="SYMBOL_VER_1-1_1_"
                        >
                          <g
                            id="_x31_-3"
                          />
                          <g
                            id="Symbol_-_Original_14_"
                          >
                            <path
                              d="M291.134,237.469l35.654-60.5l96.103,149.684l0.046,28.727l-0.313-197.672
      c-0.228-4.832-2.794-9.252-6.887-11.859L242.715,46.324c-4.045-1.99-9.18-1.967-13.22,0.063c-0.546,0.272-1.06,0.57-1.548,0.895
      l-0.604,0.379L59.399,144.983l-0.651,0.296c-0.838,0.385-1.686,0.875-2.48,1.444c-3.185,2.283-5.299,5.66-5.983,9.448
      c-0.103,0.574-0.179,1.158-0.214,1.749l0.264,161.083l89.515-138.745c11.271-18.397,35.825-24.323,58.62-24.001l26.753,0.706
      L67.588,409.765l18.582,10.697L245.692,157.22l70.51-0.256L157.091,426.849l66.306,38.138l7.922,4.556
      c3.351,1.362,7.302,1.431,10.681,0.21l175.453-101.678l-33.544,19.438L291.134,237.469z M304.736,433.395l-66.969-105.108
      l40.881-69.371l87.952,138.628L304.736,433.395z"
                              fill="#2D374B"
                            />
                            <polygon
                              fill="#28A0F0"
                              points="237.768,328.286 304.736,433.395 366.601,397.543 278.648,258.915 			"
                            />
                            <path
                              d="M422.937,355.379l-0.046-28.727l-96.103-149.684l-35.654,60.5l92.774,150.043l33.544-19.438
      c3.29-2.673,5.281-6.594,5.49-10.825L422.937,355.379z"
                              fill="#28A0F0"
                            />
                            <path
                              d="M20.219,382.469l47.369,27.296l157.634-252.801l-26.753-0.706c-22.795-0.322-47.35,5.604-58.62,24.001
      L50.334,319.004l-30.115,46.271V382.469z"
                              fill="#FFFFFF"
                            />
                            <polygon
                              fill="#FFFFFF"
                              points="316.202,156.964 245.692,157.22 86.17,420.462 141.928,452.565 157.091,426.849 			"
                            />
                            <path
                              d="M452.65,156.601c-0.59-14.746-8.574-28.245-21.08-36.104L256.28,19.692
      c-12.371-6.229-27.825-6.237-40.218-0.004c-1.465,0.739-170.465,98.752-170.465,98.752c-2.339,1.122-4.592,2.458-6.711,3.975
      c-11.164,8.001-17.969,20.435-18.668,34.095v208.765l30.115-46.271L50.07,157.921c0.035-0.589,0.109-1.169,0.214-1.741
      c0.681-3.79,2.797-7.171,5.983-9.456c0.795-0.569,172.682-100.064,173.228-100.337c4.04-2.029,9.175-2.053,13.22-0.063
      l173.022,99.523c4.093,2.607,6.659,7.027,6.887,11.859v199.542c-0.209,4.231-1.882,8.152-5.172,10.825l-33.544,19.438
      l-17.308,10.031l-61.864,35.852l-62.737,36.357c-3.379,1.221-7.33,1.152-10.681-0.21l-74.228-42.693l-15.163,25.717
      l66.706,38.406c2.206,1.255,4.171,2.367,5.784,3.272c2.497,1.4,4.199,2.337,4.8,2.629c4.741,2.303,11.563,3.643,17.71,3.643
      c5.636,0,11.132-1.035,16.332-3.072l182.225-105.531c10.459-8.104,16.612-20.325,17.166-33.564V156.601z"
                              fill="#96BEDC"
                            />
                          </g>
                          <g
                            id="Symbol_-_Original_13_"
                          />
                          <g
                            id="Symbol_-_Original_6_"
                          />
                          <g
                            id="Symbol_-_Original_4_"
                          />
                          <g
                            id="One_color_version_-_White_3_"
                          >
                            <g
                              id="Symbol_-_Original_15_"
                            />
                          </g>
                          <g
                            id="One_color_version_-_White"
                          >
                            <g
                              id="Symbol_-_Original"
                            />
                          </g>
                          <g
                            id="Symbol_-_Monochromatic_3_"
                          >
                            <g
                              id="_x33__7_"
                            />
                          </g>
                          <g
                            id="Symbol_-_Monochromatic"
                          >
                            <g
                              id="_x33__3_"
                            />
                          </g>
                          <g
                            id="_x33__2_"
                          />
                          <g
                            id="_x33__1_"
                          />
                          <g
                            id="_x33_"
                          />
                          <g
                            id="Symbol_-_Original_10_"
                          />
                          <g
                            id="Symbol_-_Original_1_"
                          />
                          <g
                            id="Symbol_-_Original_2_"
                          />
                          <g
                            id="_x34__1_"
                          />
                          <g
                            id="Symbol_-_Monochromatic_2_"
                          >
                            <g
                              id="_x33__6_"
                            />
                          </g>
                          <g
                            id="One_color_version_-_White_2_"
                          >
                            <g
                              id="Symbol_-_Original_11_"
                            />
                          </g>
                          <g
                            id="Symbol_-_Original_5_"
                          >
                            <g
                              id="Symbol_-_Original_12_"
                            />
                          </g>
                          <g
                            id="One_color_version_-_White_1_"
                          >
                            <g
                              id="Symbol_-_Original_9_"
                            />
                          </g>
                        </g>
                        <g
                          id="SYMBOL_VER_1_2_"
                        >
                          <g
                            id="SYMBOL_VER_2_4_"
                          />
                          <g
                            id="SYMBOL_VER_2-1-1_1_"
                          />
                          <g
                            id="SYMBOL_VER_2-2-1_1_"
                          />
                          <g
                            id="SYMBOL_VER_2-3-1_4_"
                          />
                          <g
                            id="New_Symbol_1_"
                          >
                            <g
                              id="SYMBOL_VER_2-3-1_3_"
                            />
                          </g>
                          <g
                            id="New_Symbol"
                          >
                            <g
                              id="SYMBOL_VER_2-3-1_1_"
                            />
                          </g>
                        </g>
                        <g
                          id="SYMBOL_VER_2_2_"
                        />
                        <g
                          id="SYMBOL_VER_4_2_"
                        />
                        <g
                          id="SYMBOL_VER_3_2_"
                        />
                        <g
                          id="SYMBOL_VER_3_1_"
                        />
                        <g
                          id="SYMBOL_VER_1-1-1_1_"
                        />
                        <g
                          id="SYMBOL_VER_1-1-1"
                        />
                        <g
                          id="SYMBOL_VER_1-1-1_2_2_"
                        />
                        <g
                          id="SYMBOL_VER_1-1-1_2"
                        />
                        <g
                          id="SYMBOL_VER_1-1-1_2_1_"
                        />
                        <g
                          id="Symbol_-_Original_7_"
                        />
                        <g
                          id="Symbol_-_Original_8_"
                        />
                        <g
                          id="SYMBOL_VER_2-1-1"
                        />
                        <g
                          id="SYMBOL_VER_2-2-1"
                        />
                        <g
                          id="SYMBOL_VER_2-3-1"
                        />
                        <g
                          id="SYMBOL_VER_5-1_1_"
                        />
                        <g
                          id="SYMBOL_VER_5-1"
                        />
                        <g
                          id="SYMBOL_VER_5-2_1_"
                        />
                        <g
                          id="SYMBOL_VER_5-2"
                        />
                        <g
                          id="Symbol_-_Monochromatic_1_"
                        >
                          <g
                            id="_x33__4_"
                          />
                        </g>
                      </g>
                    </svg>
                  </div>
                </td>
                <td
                  class="MuiTableCell-root MuiTableCell-sizeMedium css-9r6b29-MuiTableCell-root"
                  style="padding: 8px 0px;"
                >
                  <p
                    class="MuiTypography-root MuiTypography-body1 css-69sme-MuiTypography-root"
                    style="line-height: 1.4;"
                  >
                    <span
                      class="MuiSkeleton-root MuiSkeleton-text MuiSkeleton-pulse css-1l7q9tc-MuiSkeleton-root"
                      style="width: 60px;"
                    />
                  </p>
                </td>
                <td
                  class="MuiTableCell-root MuiTableCell-sizeMedium css-9r6b29-MuiTableCell-root"
                  style="padding: 8px 0px;"
                >
                  <p
                    class="MuiTypography-root MuiTypography-body1 css-69sme-MuiTypography-root"
                    style="line-height: 1.4;"
                  >
                    <span
                      class="MuiSkeleton-root MuiSkeleton-text MuiSkeleton-pulse css-1l7q9tc-MuiSkeleton-root"
                      style="width: 60px;"
                    />
                  </p>
                </td>
                <td
                  class="MuiTableCell-root MuiTableCell-sizeMedium css-9r6b29-MuiTableCell-root"
                  style="padding: 8px 0px;"
                >
                  <a
                    class="MuiButton-root MuiButton-outlined MuiButton-outlinedSecondary MuiButton-sizeSmall MuiButton-outlinedSizeSmall MuiButton-disableElevation MuiButton-fullWidth MuiButtonBase-root Button-root undefined css-6dncw-MuiButtonBase-root-MuiButton-root"
                    href="https://jonesdao.io/farms"
                    tabindex="0"
                    target="_blank"
                  >
                    Stake on
                     
                    Jones DAO
                    <span
                      class="MuiButton-endIcon MuiButton-iconSizeSmall css-jcxoq4-MuiButton-endIcon"
                    >
                      <svg
                        aria-hidden="true"
                        class="MuiSvgIcon-root MuiSvgIcon-fontSizeLarge css-1562cnx-MuiSvgIcon-root"
                        focusable="false"
                        viewBox="0 0 20 20"
                      >
                        <path
                          d="M4.297 17.445h9.539c1.523 0 2.305-.78 2.305-2.28v-9.58c0-1.507-.782-2.288-2.305-2.288h-9.54c-1.523 0-2.304.773-2.304 2.289v9.578c0 1.508.781 2.281 2.305 2.281Zm.016-.968c-.875 0-1.352-.461-1.352-1.368V5.633c0-.899.477-1.367 1.352-1.367h9.5c.867 0 1.359.468 1.359 1.367v9.476c0 .907-.492 1.368-1.36 1.368h-9.5Zm7.296-4.235c.266 0 .438-.195.438-.476V7.867c0-.344-.188-.492-.492-.492H7.64c-.29 0-.47.172-.47.438 0 .265.188.445.477.445H9.53l1.133-.078-1.055.992-3.382 3.383a.476.476 0 0 0-.149.328c0 .273.18.453.453.453a.47.47 0 0 0 .344-.149L10.25 9.82l.984-1.047-.078 1.282v1.718c0 .29.18.47.453.47Z"
                        />
                      </svg>
                    </span>
                  </a>
                </td>
              </tr>
              <tr
                class="MuiTableRow-root css-xjst8z-MuiTableRow-root"
              >
                <td
                  class="MuiTableCell-root MuiTableCell-sizeMedium css-9r6b29-MuiTableCell-root"
                  style="padding: 8px 0px;"
                >
                  <div
                    class="MuiBox-root css-u4p24i"
                    style="white-space: nowrap;"
                  >
                    <div
                      class="MuiBox-root css-1xhj18k"
                    >
                      <svg
                        aria-hidden="true"
                        class="MuiSvgIcon-root MuiSvgIcon-fontSizeLarge css-1djwm8g-MuiSvgIcon-root"
                        focusable="false"
                        style="z-index: 1;"
                        viewBox="0 0 32 32"
                      >
                        <path
                          d="M0 16C0 7.163 7.163 0 16 0s16 7.163 16 16-7.163 16-16 16S0 24.837 0 16Z"
                          fill="#708B96"
                        />
                        <path
                          clip-rule="evenodd"
                          d="M17.536 23.04v.032h5.504v-1.984h-2.718c1.635-1.239 2.686-3.165 2.686-5.328 0-3.738-3.138-6.768-7.008-6.768s-7.008 3.03-7.008 6.768c0 2.163 1.05 4.089 2.686 5.328H8.96v1.984h5.504v-2.667c-2.005-.63-3.456-2.465-3.456-4.629 0-2.686 2.235-4.864 4.992-4.864s4.992 2.178 4.992 4.864c0 2.164-1.45 3.998-3.456 4.63v2.634Z"
                          fill="#fff"
                          fill-rule="evenodd"
                        />
                      </svg>
                      <svg
                        aria-hidden="true"
                        class="MuiSvgIcon-root MuiSvgIcon-fontSizeLarge css-1djwm8g-MuiSvgIcon-root"
                        focusable="false"
                        style="margin-left: -6px; z-index: 1;"
                        viewBox="0 0 32 32"
                      >
                        <circle
                          cx="16"
                          cy="16"
                          fill="#F5AC37"
                          r="16"
                        />
                        <path
                          d="M16.59 17.13h6.08c.13 0 .19 0 .2-.17.05-.619.05-1.24 0-1.86 0-.12-.06-.17-.19-.17h-12.1c-.15 0-.19.05-.19.19v1.78c0 .23 0 .23.24.23h5.96Zm5.6-4.28a.195.195 0 0 0 0-.14 3.96 3.96 0 0 0-.36-.63 5.103 5.103 0 0 0-.74-.93 2.451 2.451 0 0 0-.461-.45 7.187 7.187 0 0 0-3-1.52 7.458 7.458 0 0 0-1.7-.18h-5.37c-.15 0-.17.06-.17.19v3.55c0 .15 0 .19.19.19h11.54s.1-.02.12-.08h-.049Zm0 6.36a2.336 2.336 0 0 0-.51 0H10.59c-.15 0-.2 0-.2.2v3.47c0 .16 0 .2.2.2h5.12c.245.02.49.002.73-.049a7.626 7.626 0 0 0 2.17-.48c.253-.088.498-.203.73-.34h.07a6.496 6.496 0 0 0 2.79-2.809s.07-.151-.01-.19v-.002ZM8.38 24.88v-5.53c0-.13 0-.15-.16-.15H6.05c-.12 0-.17 0-.17-.16v-1.9H8.2c.13 0 .18 0 .18-.17v-1.88c0-.12 0-.149-.16-.149H6.05c-.12 0-.17 0-.17-.16v-1.76c0-.11 0-.14.16-.14h2.15c.15 0 .19 0 .19-.19v-5.39c0-.16 0-.2.2-.2h7.5c.544.022 1.085.082 1.62.18a9.775 9.775 0 0 1 3.13 1.16 8.82 8.82 0 0 1 1.76 1.36c.396.412.753.857 1.07 1.33.314.48.575.994.78 1.53a.26.26 0 0 0 .3.21h1.79c.23 0 .23 0 .24.221v1.64c0 .16-.06.2-.221.2h-1.38c-.14 0-.18 0-.17.18.054.61.054 1.22 0 1.83 0 .17 0 .19.19.19h1.58c.07.09 0 .18 0 .27.01.117.01.234 0 .35v1.21c0 .17-.05.22-.2.22h-1.89a.25.25 0 0 0-.29.19 7.997 7.997 0 0 1-2.101 3.06c-.34.307-.697.595-1.07.86-.4.23-.79.47-1.2.66-.756.34-1.548.591-2.36.75a12.3 12.3 0 0 1-2.34.19h-6.94v-.01l.002-.002Z"
                          fill="#FEFEFD"
                        />
                      </svg>
                      <svg
                        aria-hidden="true"
                        class="MuiSvgIcon-root MuiSvgIcon-fontSizeLarge css-1djwm8g-MuiSvgIcon-root"
                        focusable="false"
                        style="margin-left: -6px; z-index: 1;"
                        viewBox="0 0 32 32"
                      >
                        <circle
                          cx="16"
                          cy="16"
                          fill="#fff"
                          r="15"
                          stroke="url(#wETH_svg__a)"
                          stroke-width="2"
                        />
                        <path
                          clip-rule="evenodd"
                          d="M16.25 20.976 10 17.349 16.25 26V26l6.253-8.65-6.253 3.626Z"
                          fill="#708B96"
                          fill-rule="evenodd"
                        />
                        <path
                          clip-rule="evenodd"
                          d="m16.25 6 6.248 10.186-6.248-2.793L10 16.186 16.25 6Zm0 7.395L10 16.185l6.25 3.629 6.248-3.628-6.248-2.791Z"
                          fill="#424242"
                          fill-rule="evenodd"
                        />
                        <defs>
                          <lineargradient
                            gradientUnits="userSpaceOnUse"
                            id="wETH_svg__a"
                            x1="16"
                            x2="16"
                            y1="0"
                            y2="32"
                          >
                            <stop
                              stop-color="#444243"
                            />
                            <stop
                              offset="1"
                              stop-color="#708B96"
                            />
                          </lineargradient>
                        </defs>
                      </svg>
                    </div>
                    <p
                      class="MuiTypography-root MuiTypography-body1 css-69sme-MuiTypography-root"
                      style="line-height: 1.4; margin-left: 10px; margin-right: 10px;"
                    >
                      OHM-DAI-wETH
                    </p>
                    <svg
                      aria-hidden="true"
                      class="MuiSvgIcon-root MuiSvgIcon-fontSizeLarge css-1djwm8g-MuiSvgIcon-root"
                      focusable="false"
                      style="font-size: 15px;"
                      viewBox="0 0 32 32"
                    >
                      <circle
                        cx="16"
                        cy="16"
                        fill="#fff"
                        r="15"
                        stroke="url(#wETH_svg__a)"
                        stroke-width="2"
                      />
                      <path
                        clip-rule="evenodd"
                        d="M16.25 20.976 10 17.349 16.25 26V26l6.253-8.65-6.253 3.626Z"
                        fill="#708B96"
                        fill-rule="evenodd"
                      />
                      <path
                        clip-rule="evenodd"
                        d="m16.25 6 6.248 10.186-6.248-2.793L10 16.186 16.25 6Zm0 7.395L10 16.185l6.25 3.629 6.248-3.628-6.248-2.791Z"
                        fill="#424242"
                        fill-rule="evenodd"
                      />
                      <defs>
                        <lineargradient
                          gradientUnits="userSpaceOnUse"
                          id="wETH_svg__a"
                          x1="16"
                          x2="16"
                          y1="0"
                          y2="32"
                        >
                          <stop
                            stop-color="#444243"
                          />
                          <stop
                            offset="1"
                            stop-color="#708B96"
                          />
                        </lineargradient>
                      </defs>
                    </svg>
                  </div>
                </td>
                <td
                  class="MuiTableCell-root MuiTableCell-sizeMedium css-9r6b29-MuiTableCell-root"
                  style="padding: 8px 0px;"
                >
                  <p
                    class="MuiTypography-root MuiTypography-body1 css-69sme-MuiTypography-root"
                    style="line-height: 1.4;"
                  >
                    <span
                      class="MuiSkeleton-root MuiSkeleton-text MuiSkeleton-pulse css-1l7q9tc-MuiSkeleton-root"
                      style="width: 60px;"
                    />
                  </p>
                </td>
                <td
                  class="MuiTableCell-root MuiTableCell-sizeMedium css-9r6b29-MuiTableCell-root"
                  style="padding: 8px 0px;"
                >
                  <p
                    class="MuiTypography-root MuiTypography-body1 css-69sme-MuiTypography-root"
                    style="line-height: 1.4;"
                  >
                    <span
                      class="MuiSkeleton-root MuiSkeleton-text MuiSkeleton-pulse css-1l7q9tc-MuiSkeleton-root"
                      style="width: 60px;"
                    />
                  </p>
                </td>
                <td
                  class="MuiTableCell-root MuiTableCell-sizeMedium css-9r6b29-MuiTableCell-root"
                  style="padding: 8px 0px;"
                >
                  <a
                    class="MuiButton-root MuiButton-outlined MuiButton-outlinedSecondary MuiButton-sizeSmall MuiButton-outlinedSizeSmall MuiButton-disableElevation MuiButton-fullWidth MuiButtonBase-root Button-root undefined css-6dncw-MuiButtonBase-root-MuiButton-root"
                    href="https://app.balancer.fi/#/pool/0xc45d42f801105e861e86658648e3678ad7aa70f900010000000000000000011e"
                    tabindex="0"
                    target="_blank"
                  >
                    Stake on
                     
                    Balancer
                    <span
                      class="MuiButton-endIcon MuiButton-iconSizeSmall css-jcxoq4-MuiButton-endIcon"
                    >
                      <svg
                        aria-hidden="true"
                        class="MuiSvgIcon-root MuiSvgIcon-fontSizeLarge css-1562cnx-MuiSvgIcon-root"
                        focusable="false"
                        viewBox="0 0 20 20"
                      >
                        <path
                          d="M4.297 17.445h9.539c1.523 0 2.305-.78 2.305-2.28v-9.58c0-1.507-.782-2.288-2.305-2.288h-9.54c-1.523 0-2.304.773-2.304 2.289v9.578c0 1.508.781 2.281 2.305 2.281Zm.016-.968c-.875 0-1.352-.461-1.352-1.368V5.633c0-.899.477-1.367 1.352-1.367h9.5c.867 0 1.359.468 1.359 1.367v9.476c0 .907-.492 1.368-1.36 1.368h-9.5Zm7.296-4.235c.266 0 .438-.195.438-.476V7.867c0-.344-.188-.492-.492-.492H7.64c-.29 0-.47.172-.47.438 0 .265.188.445.477.445H9.53l1.133-.078-1.055.992-3.382 3.383a.476.476 0 0 0-.149.328c0 .273.18.453.453.453a.47.47 0 0 0 .344-.149L10.25 9.82l.984-1.047-.078 1.282v1.718c0 .29.18.47.453.47Z"
                        />
                      </svg>
                    </span>
                  </a>
                </td>
              </tr>
              <tr
                class="MuiTableRow-root css-xjst8z-MuiTableRow-root"
              >
                <td
                  class="MuiTableCell-root MuiTableCell-sizeMedium css-9r6b29-MuiTableCell-root"
                  style="padding: 8px 0px;"
                >
                  <div
                    class="MuiBox-root css-u4p24i"
                    style="white-space: nowrap;"
                  >
                    <div
                      class="MuiBox-root css-1xhj18k"
                    >
                      <svg
                        aria-hidden="true"
                        class="MuiSvgIcon-root MuiSvgIcon-fontSizeLarge css-1djwm8g-MuiSvgIcon-root"
                        focusable="false"
                        style="z-index: 1;"
                        viewBox="0 0 32 32"
                      >
                        <path
                          d="M0 16C0 7.163 7.163 0 16 0s16 7.163 16 16-7.163 16-16 16S0 24.837 0 16Z"
                          fill="#708B96"
                        />
                        <path
                          clip-rule="evenodd"
                          d="M17.536 23.04v.032h5.504v-1.984h-2.718c1.635-1.239 2.686-3.165 2.686-5.328 0-3.738-3.138-6.768-7.008-6.768s-7.008 3.03-7.008 6.768c0 2.163 1.05 4.089 2.686 5.328H8.96v1.984h5.504v-2.667c-2.005-.63-3.456-2.465-3.456-4.629 0-2.686 2.235-4.864 4.992-4.864s4.992 2.178 4.992 4.864c0 2.164-1.45 3.998-3.456 4.63v2.634Z"
                          fill="#fff"
                          fill-rule="evenodd"
                        />
                      </svg>
                      <svg
                        aria-hidden="true"
                        class="MuiSvgIcon-root MuiSvgIcon-fontSizeLarge css-1djwm8g-MuiSvgIcon-root"
                        focusable="false"
                        style="margin-left: -6px; z-index: 1;"
                        viewBox="0 0 32 32"
                      >
                        <circle
                          cx="16"
                          cy="16"
                          fill="#fff"
                          r="15"
                          stroke="url(#wETH_svg__a)"
                          stroke-width="2"
                        />
                        <path
                          clip-rule="evenodd"
                          d="M16.25 20.976 10 17.349 16.25 26V26l6.253-8.65-6.253 3.626Z"
                          fill="#708B96"
                          fill-rule="evenodd"
                        />
                        <path
                          clip-rule="evenodd"
                          d="m16.25 6 6.248 10.186-6.248-2.793L10 16.186 16.25 6Zm0 7.395L10 16.185l6.25 3.629 6.248-3.628-6.248-2.791Z"
                          fill="#424242"
                          fill-rule="evenodd"
                        />
                        <defs>
                          <lineargradient
                            gradientUnits="userSpaceOnUse"
                            id="wETH_svg__a"
                            x1="16"
                            x2="16"
                            y1="0"
                            y2="32"
                          >
                            <stop
                              stop-color="#444243"
                            />
                            <stop
                              offset="1"
                              stop-color="#708B96"
                            />
                          </lineargradient>
                        </defs>
                      </svg>
                    </div>
                    <p
                      class="MuiTypography-root MuiTypography-body1 css-69sme-MuiTypography-root"
                      style="line-height: 1.4; margin-left: 10px; margin-right: 10px;"
                    >
                      OHM-ETH
                    </p>
                    <svg
                      aria-hidden="true"
                      class="MuiSvgIcon-root MuiSvgIcon-fontSizeLarge css-1djwm8g-MuiSvgIcon-root"
                      focusable="false"
                      style="font-size: 15px;"
                      viewBox="0 0 32 32"
                    >
                      <circle
                        cx="16"
                        cy="16"
                        fill="#fff"
                        r="15"
                        stroke="url(#wETH_svg__a)"
                        stroke-width="2"
                      />
                      <path
                        clip-rule="evenodd"
                        d="M16.25 20.976 10 17.349 16.25 26V26l6.253-8.65-6.253 3.626Z"
                        fill="#708B96"
                        fill-rule="evenodd"
                      />
                      <path
                        clip-rule="evenodd"
                        d="m16.25 6 6.248 10.186-6.248-2.793L10 16.186 16.25 6Zm0 7.395L10 16.185l6.25 3.629 6.248-3.628-6.248-2.791Z"
                        fill="#424242"
                        fill-rule="evenodd"
                      />
                      <defs>
                        <lineargradient
                          gradientUnits="userSpaceOnUse"
                          id="wETH_svg__a"
                          x1="16"
                          x2="16"
                          y1="0"
                          y2="32"
                        >
                          <stop
                            stop-color="#444243"
                          />
                          <stop
                            offset="1"
                            stop-color="#708B96"
                          />
                        </lineargradient>
                      </defs>
                    </svg>
                  </div>
                </td>
                <td
                  class="MuiTableCell-root MuiTableCell-sizeMedium css-9r6b29-MuiTableCell-root"
                  style="padding: 8px 0px;"
                >
                  <p
                    class="MuiTypography-root MuiTypography-body1 css-69sme-MuiTypography-root"
                    style="line-height: 1.4;"
                  >
                    <span
                      class="MuiSkeleton-root MuiSkeleton-text MuiSkeleton-pulse css-1l7q9tc-MuiSkeleton-root"
                      style="width: 60px;"
                    />
                  </p>
                </td>
                <td
                  class="MuiTableCell-root MuiTableCell-sizeMedium css-9r6b29-MuiTableCell-root"
                  style="padding: 8px 0px;"
                >
                  <p
                    class="MuiTypography-root MuiTypography-body1 css-69sme-MuiTypography-root"
                    style="line-height: 1.4;"
                  >
                    <span
                      class="MuiSkeleton-root MuiSkeleton-text MuiSkeleton-pulse css-1l7q9tc-MuiSkeleton-root"
                      style="width: 60px;"
                    />
                  </p>
                </td>
                <td
                  class="MuiTableCell-root MuiTableCell-sizeMedium css-9r6b29-MuiTableCell-root"
                  style="padding: 8px 0px;"
                >
                  <a
                    class="MuiButton-root MuiButton-outlined MuiButton-outlinedSecondary MuiButton-sizeSmall MuiButton-outlinedSizeSmall MuiButton-disableElevation MuiButton-fullWidth MuiButtonBase-root Button-root undefined css-6dncw-MuiButtonBase-root-MuiButton-root"
                    href="https://curve.fi/factory-crypto/21/deposit"
                    tabindex="0"
                    target="_blank"
                  >
                    Stake on
                     
                    Curve
                    <span
                      class="MuiButton-endIcon MuiButton-iconSizeSmall css-jcxoq4-MuiButton-endIcon"
                    >
                      <svg
                        aria-hidden="true"
                        class="MuiSvgIcon-root MuiSvgIcon-fontSizeLarge css-1562cnx-MuiSvgIcon-root"
                        focusable="false"
                        viewBox="0 0 20 20"
                      >
                        <path
                          d="M4.297 17.445h9.539c1.523 0 2.305-.78 2.305-2.28v-9.58c0-1.507-.782-2.288-2.305-2.288h-9.54c-1.523 0-2.304.773-2.304 2.289v9.578c0 1.508.781 2.281 2.305 2.281Zm.016-.968c-.875 0-1.352-.461-1.352-1.368V5.633c0-.899.477-1.367 1.352-1.367h9.5c.867 0 1.359.468 1.359 1.367v9.476c0 .907-.492 1.368-1.36 1.368h-9.5Zm7.296-4.235c.266 0 .438-.195.438-.476V7.867c0-.344-.188-.492-.492-.492H7.64c-.29 0-.47.172-.47.438 0 .265.188.445.477.445H9.53l1.133-.078-1.055.992-3.382 3.383a.476.476 0 0 0-.149.328c0 .273.18.453.453.453a.47.47 0 0 0 .344-.149L10.25 9.82l.984-1.047-.078 1.282v1.718c0 .29.18.47.453.47Z"
                        />
                      </svg>
                    </span>
                  </a>
                </td>
              </tr>
              <tr
                class="MuiTableRow-root css-xjst8z-MuiTableRow-root"
              >
                <td
                  class="MuiTableCell-root MuiTableCell-sizeMedium css-9r6b29-MuiTableCell-root"
                  style="padding: 8px 0px;"
                >
                  <div
                    class="MuiBox-root css-u4p24i"
                    style="white-space: nowrap;"
                  >
                    <div
                      class="MuiBox-root css-1xhj18k"
                    >
                      <svg
                        aria-hidden="true"
                        class="MuiSvgIcon-root MuiSvgIcon-fontSizeLarge css-1djwm8g-MuiSvgIcon-root"
                        focusable="false"
                        style="z-index: 1;"
                        viewBox="0 0 32 32"
                      >
                        <path
                          d="M0 16C0 7.163 7.163 0 16 0s16 7.163 16 16-7.163 16-16 16S0 24.837 0 16Z"
                          fill="#708B96"
                        />
                        <path
                          clip-rule="evenodd"
                          d="M17.536 23.04v.032h5.504v-1.984h-2.718c1.635-1.239 2.686-3.165 2.686-5.328 0-3.738-3.138-6.768-7.008-6.768s-7.008 3.03-7.008 6.768c0 2.163 1.05 4.089 2.686 5.328H8.96v1.984h5.504v-2.667c-2.005-.63-3.456-2.465-3.456-4.629 0-2.686 2.235-4.864 4.992-4.864s4.992 2.178 4.992 4.864c0 2.164-1.45 3.998-3.456 4.63v2.634Z"
                          fill="#fff"
                          fill-rule="evenodd"
                        />
                      </svg>
                      <svg
                        aria-hidden="true"
                        class="MuiSvgIcon-root MuiSvgIcon-fontSizeLarge css-1djwm8g-MuiSvgIcon-root"
                        focusable="false"
                        style="margin-left: -6px; z-index: 1;"
                        viewBox="0 0 32 32"
                      >
                        <circle
                          cx="16"
                          cy="16"
                          fill="#fff"
                          r="15"
                          stroke="url(#wETH_svg__a)"
                          stroke-width="2"
                        />
                        <path
                          clip-rule="evenodd"
                          d="M16.25 20.976 10 17.349 16.25 26V26l6.253-8.65-6.253 3.626Z"
                          fill="#708B96"
                          fill-rule="evenodd"
                        />
                        <path
                          clip-rule="evenodd"
                          d="m16.25 6 6.248 10.186-6.248-2.793L10 16.186 16.25 6Zm0 7.395L10 16.185l6.25 3.629 6.248-3.628-6.248-2.791Z"
                          fill="#424242"
                          fill-rule="evenodd"
                        />
                        <defs>
                          <lineargradient
                            gradientUnits="userSpaceOnUse"
                            id="wETH_svg__a"
                            x1="16"
                            x2="16"
                            y1="0"
                            y2="32"
                          >
                            <stop
                              stop-color="#444243"
                            />
                            <stop
                              offset="1"
                              stop-color="#708B96"
                            />
                          </lineargradient>
                        </defs>
                      </svg>
                    </div>
                    <p
                      class="MuiTypography-root MuiTypography-body1 css-69sme-MuiTypography-root"
                      style="line-height: 1.4; margin-left: 10px; margin-right: 10px;"
                    >
                      OHM-ETH
                    </p>
                    <svg
                      aria-hidden="true"
                      class="MuiSvgIcon-root MuiSvgIcon-fontSizeLarge css-1djwm8g-MuiSvgIcon-root"
                      focusable="false"
                      style="font-size: 15px;"
                      viewBox="0 0 32 32"
                    >
                      <circle
                        cx="16"
                        cy="16"
                        fill="#fff"
                        r="15"
                        stroke="url(#wETH_svg__a)"
                        stroke-width="2"
                      />
                      <path
                        clip-rule="evenodd"
                        d="M16.25 20.976 10 17.349 16.25 26V26l6.253-8.65-6.253 3.626Z"
                        fill="#708B96"
                        fill-rule="evenodd"
                      />
                      <path
                        clip-rule="evenodd"
                        d="m16.25 6 6.248 10.186-6.248-2.793L10 16.186 16.25 6Zm0 7.395L10 16.185l6.25 3.629 6.248-3.628-6.248-2.791Z"
                        fill="#424242"
                        fill-rule="evenodd"
                      />
                      <defs>
                        <lineargradient
                          gradientUnits="userSpaceOnUse"
                          id="wETH_svg__a"
                          x1="16"
                          x2="16"
                          y1="0"
                          y2="32"
                        >
                          <stop
                            stop-color="#444243"
                          />
                          <stop
                            offset="1"
                            stop-color="#708B96"
                          />
                        </lineargradient>
                      </defs>
                    </svg>
                  </div>
                </td>
                <td
                  class="MuiTableCell-root MuiTableCell-sizeMedium css-9r6b29-MuiTableCell-root"
                  style="padding: 8px 0px;"
                >
                  <p
                    class="MuiTypography-root MuiTypography-body1 css-69sme-MuiTypography-root"
                    style="line-height: 1.4;"
                  >
                    <span
                      class="MuiSkeleton-root MuiSkeleton-text MuiSkeleton-pulse css-1l7q9tc-MuiSkeleton-root"
                      style="width: 60px;"
                    />
                  </p>
                </td>
                <td
                  class="MuiTableCell-root MuiTableCell-sizeMedium css-9r6b29-MuiTableCell-root"
                  style="padding: 8px 0px;"
                >
                  <p
                    class="MuiTypography-root MuiTypography-body1 css-69sme-MuiTypography-root"
                    style="line-height: 1.4;"
                  >
                    <span
                      class="MuiSkeleton-root MuiSkeleton-text MuiSkeleton-pulse css-1l7q9tc-MuiSkeleton-root"
                      style="width: 60px;"
                    />
                  </p>
                </td>
                <td
                  class="MuiTableCell-root MuiTableCell-sizeMedium css-9r6b29-MuiTableCell-root"
                  style="padding: 8px 0px;"
                >
                  <a
                    class="MuiButton-root MuiButton-outlined MuiButton-outlinedSecondary MuiButton-sizeSmall MuiButton-outlinedSizeSmall MuiButton-disableElevation MuiButton-fullWidth MuiButtonBase-root Button-root undefined css-6dncw-MuiButtonBase-root-MuiButton-root"
                    href="https://www.convexfinance.com/stake"
                    tabindex="0"
                    target="_blank"
                  >
                    Stake on
                     
                    Convex
                    <span
                      class="MuiButton-endIcon MuiButton-iconSizeSmall css-jcxoq4-MuiButton-endIcon"
                    >
                      <svg
                        aria-hidden="true"
                        class="MuiSvgIcon-root MuiSvgIcon-fontSizeLarge css-1562cnx-MuiSvgIcon-root"
                        focusable="false"
                        viewBox="0 0 20 20"
                      >
                        <path
                          d="M4.297 17.445h9.539c1.523 0 2.305-.78 2.305-2.28v-9.58c0-1.507-.782-2.288-2.305-2.288h-9.54c-1.523 0-2.304.773-2.304 2.289v9.578c0 1.508.781 2.281 2.305 2.281Zm.016-.968c-.875 0-1.352-.461-1.352-1.368V5.633c0-.899.477-1.367 1.352-1.367h9.5c.867 0 1.359.468 1.359 1.367v9.476c0 .907-.492 1.368-1.36 1.368h-9.5Zm7.296-4.235c.266 0 .438-.195.438-.476V7.867c0-.344-.188-.492-.492-.492H7.64c-.29 0-.47.172-.47.438 0 .265.188.445.477.445H9.53l1.133-.078-1.055.992-3.382 3.383a.476.476 0 0 0-.149.328c0 .273.18.453.453.453a.47.47 0 0 0 .344-.149L10.25 9.82l.984-1.047-.078 1.282v1.718c0 .29.18.47.453.47Z"
                        />
                      </svg>
                    </span>
                  </a>
                </td>
              </tr>
            </table>
          </div>
        </div>
      </div>
    </div>
  </div>
</div>
`;<|MERGE_RESOLUTION|>--- conflicted
+++ resolved
@@ -9,15 +9,10 @@
       [data-rk]{--rk-blurs-modalOverlay:blur(0px);--rk-fonts-body:SFRounded, ui-rounded, "SF Pro Rounded", -apple-system, BlinkMacSystemFont, "Segoe UI", Roboto, Helvetica, Arial, sans-serif, "Apple Color Emoji", "Segoe UI Emoji", "Segoe UI Symbol";--rk-radii-actionButton:9999px;--rk-radii-connectButton:12px;--rk-radii-menuButton:12px;--rk-radii-modal:24px;--rk-radii-modalMobile:28px;--rk-colors-accentColor:#0E76FD;--rk-colors-accentColorForeground:#FFF;--rk-colors-actionButtonBorder:rgba(0, 0, 0, 0.04);--rk-colors-actionButtonBorderMobile:rgba(0, 0, 0, 0.06);--rk-colors-actionButtonSecondaryBackground:rgba(0, 0, 0, 0.06);--rk-colors-closeButton:rgba(60, 66, 66, 0.8);--rk-colors-closeButtonBackground:rgba(0, 0, 0, 0.06);--rk-colors-connectButtonBackground:#FFF;--rk-colors-connectButtonBackgroundError:#FF494A;--rk-colors-connectButtonInnerBackground:linear-gradient(0deg, rgba(0, 0, 0, 0.03), rgba(0, 0, 0, 0.06));--rk-colors-connectButtonText:#25292E;--rk-colors-connectButtonTextError:#FFF;--rk-colors-connectionIndicator:#30E000;--rk-colors-error:#FF494A;--rk-colors-generalBorder:rgba(0, 0, 0, 0.06);--rk-colors-generalBorderDim:rgba(0, 0, 0, 0.03);--rk-colors-menuItemBackground:rgba(60, 66, 66, 0.1);--rk-colors-modalBackdrop:rgba(0, 0, 0, 0.3);--rk-colors-modalBackground:#FFF;--rk-colors-modalBorder:transparent;--rk-colors-modalText:#25292E;--rk-colors-modalTextDim:rgba(60, 66, 66, 0.3);--rk-colors-modalTextSecondary:rgba(60, 66, 66, 0.6);--rk-colors-profileAction:#FFF;--rk-colors-profileActionHover:rgba(255, 255, 255, 0.5);--rk-colors-profileForeground:rgba(60, 66, 66, 0.06);--rk-colors-selectedOptionBorder:rgba(60, 66, 66, 0.1);--rk-colors-standby:#FFD641;--rk-shadows-connectButton:0px 4px 12px rgba(0, 0, 0, 0.1);--rk-shadows-dialog:0px 8px 32px rgba(0, 0, 0, 0.32);--rk-shadows-profileDetailsAction:0px 2px 6px rgba(37, 41, 46, 0.04);--rk-shadows-selectedOption:0px 2px 6px rgba(0, 0, 0, 0.24);--rk-shadows-selectedWallet:0px 2px 6px rgba(0, 0, 0, 0.12);--rk-shadows-walletLogo:0px 2px 16px rgba(0, 0, 0, 0.16);}
     </style>
     <div
-<<<<<<< HEAD
-      class="MuiPaper-root MuiPaper-elevation MuiPaper-rounded MuiPaper-elevation0 Paper-root  css-1h4i77o-MuiPaper-root"
-      style="transform: none; webkit-transition: transform 225ms cubic-bezier(0.4, 0, 0.2, 1) 0ms; transition: transform 225ms cubic-bezier(0.4, 0, 0.2, 1) 0ms;"
-=======
       id="stake-view"
->>>>>>> 80a8737f
     >
       <div
-        class="MuiPaper-root MuiPaper-elevation MuiPaper-rounded MuiPaper-elevation0 Paper-root  css-1uix8a4-MuiPaper-root"
+        class="MuiPaper-root MuiPaper-elevation MuiPaper-rounded MuiPaper-elevation0 Paper-root  css-1h4i77o-MuiPaper-root"
         style="transform: none; webkit-transition: transform 225ms cubic-bezier(0.4, 0, 0.2, 1) 0ms; transition: transform 225ms cubic-bezier(0.4, 0, 0.2, 1) 0ms;"
       >
         <div
@@ -204,16 +199,8 @@
           </div>
         </div>
       </div>
-<<<<<<< HEAD
-    </div>
-    <div
-      class="MuiPaper-root MuiPaper-elevation MuiPaper-rounded MuiPaper-elevation0 Paper-root  css-6k1qou-MuiPaper-root"
-      style="transform: none; webkit-transition: transform 225ms cubic-bezier(0.4, 0, 0.2, 1) 0ms; transition: transform 225ms cubic-bezier(0.4, 0, 0.2, 1) 0ms;"
-    >
-=======
->>>>>>> 80a8737f
       <div
-        class="MuiPaper-root MuiPaper-elevation MuiPaper-rounded MuiPaper-elevation0 Paper-root  css-m19e0g-MuiPaper-root"
+        class="MuiPaper-root MuiPaper-elevation MuiPaper-rounded MuiPaper-elevation0 Paper-root  css-6k1qou-MuiPaper-root"
         style="transform: none; webkit-transition: transform 225ms cubic-bezier(0.4, 0, 0.2, 1) 0ms; transition: transform 225ms cubic-bezier(0.4, 0, 0.2, 1) 0ms;"
       >
         <div
@@ -2937,15 +2924,10 @@
       [data-rk]{--rk-blurs-modalOverlay:blur(0px);--rk-fonts-body:SFRounded, ui-rounded, "SF Pro Rounded", -apple-system, BlinkMacSystemFont, "Segoe UI", Roboto, Helvetica, Arial, sans-serif, "Apple Color Emoji", "Segoe UI Emoji", "Segoe UI Symbol";--rk-radii-actionButton:9999px;--rk-radii-connectButton:12px;--rk-radii-menuButton:12px;--rk-radii-modal:24px;--rk-radii-modalMobile:28px;--rk-colors-accentColor:#0E76FD;--rk-colors-accentColorForeground:#FFF;--rk-colors-actionButtonBorder:rgba(0, 0, 0, 0.04);--rk-colors-actionButtonBorderMobile:rgba(0, 0, 0, 0.06);--rk-colors-actionButtonSecondaryBackground:rgba(0, 0, 0, 0.06);--rk-colors-closeButton:rgba(60, 66, 66, 0.8);--rk-colors-closeButtonBackground:rgba(0, 0, 0, 0.06);--rk-colors-connectButtonBackground:#FFF;--rk-colors-connectButtonBackgroundError:#FF494A;--rk-colors-connectButtonInnerBackground:linear-gradient(0deg, rgba(0, 0, 0, 0.03), rgba(0, 0, 0, 0.06));--rk-colors-connectButtonText:#25292E;--rk-colors-connectButtonTextError:#FFF;--rk-colors-connectionIndicator:#30E000;--rk-colors-error:#FF494A;--rk-colors-generalBorder:rgba(0, 0, 0, 0.06);--rk-colors-generalBorderDim:rgba(0, 0, 0, 0.03);--rk-colors-menuItemBackground:rgba(60, 66, 66, 0.1);--rk-colors-modalBackdrop:rgba(0, 0, 0, 0.3);--rk-colors-modalBackground:#FFF;--rk-colors-modalBorder:transparent;--rk-colors-modalText:#25292E;--rk-colors-modalTextDim:rgba(60, 66, 66, 0.3);--rk-colors-modalTextSecondary:rgba(60, 66, 66, 0.6);--rk-colors-profileAction:#FFF;--rk-colors-profileActionHover:rgba(255, 255, 255, 0.5);--rk-colors-profileForeground:rgba(60, 66, 66, 0.06);--rk-colors-selectedOptionBorder:rgba(60, 66, 66, 0.1);--rk-colors-standby:#FFD641;--rk-shadows-connectButton:0px 4px 12px rgba(0, 0, 0, 0.1);--rk-shadows-dialog:0px 8px 32px rgba(0, 0, 0, 0.32);--rk-shadows-profileDetailsAction:0px 2px 6px rgba(37, 41, 46, 0.04);--rk-shadows-selectedOption:0px 2px 6px rgba(0, 0, 0, 0.24);--rk-shadows-selectedWallet:0px 2px 6px rgba(0, 0, 0, 0.12);--rk-shadows-walletLogo:0px 2px 16px rgba(0, 0, 0, 0.16);}
     </style>
     <div
-<<<<<<< HEAD
-      class="MuiPaper-root MuiPaper-elevation MuiPaper-rounded MuiPaper-elevation0 Paper-root  css-1h4i77o-MuiPaper-root"
-      style="transform: none; webkit-transition: transform 225ms cubic-bezier(0.4, 0, 0.2, 1) 0ms; transition: transform 225ms cubic-bezier(0.4, 0, 0.2, 1) 0ms;"
-=======
       id="stake-view"
->>>>>>> 80a8737f
     >
       <div
-        class="MuiPaper-root MuiPaper-elevation MuiPaper-rounded MuiPaper-elevation0 Paper-root  css-1uix8a4-MuiPaper-root"
+        class="MuiPaper-root MuiPaper-elevation MuiPaper-rounded MuiPaper-elevation0 Paper-root  css-1h4i77o-MuiPaper-root"
         style="transform: none; webkit-transition: transform 225ms cubic-bezier(0.4, 0, 0.2, 1) 0ms; transition: transform 225ms cubic-bezier(0.4, 0, 0.2, 1) 0ms;"
       >
         <div
@@ -3132,16 +3114,8 @@
           </div>
         </div>
       </div>
-<<<<<<< HEAD
-    </div>
-    <div
-      class="MuiPaper-root MuiPaper-elevation MuiPaper-rounded MuiPaper-elevation0 Paper-root  css-6k1qou-MuiPaper-root"
-      style="transform: none; webkit-transition: transform 225ms cubic-bezier(0.4, 0, 0.2, 1) 0ms; transition: transform 225ms cubic-bezier(0.4, 0, 0.2, 1) 0ms;"
-    >
-=======
->>>>>>> 80a8737f
       <div
-        class="MuiPaper-root MuiPaper-elevation MuiPaper-rounded MuiPaper-elevation0 Paper-root  css-m19e0g-MuiPaper-root"
+        class="MuiPaper-root MuiPaper-elevation MuiPaper-rounded MuiPaper-elevation0 Paper-root  css-6k1qou-MuiPaper-root"
         style="transform: none; webkit-transition: transform 225ms cubic-bezier(0.4, 0, 0.2, 1) 0ms; transition: transform 225ms cubic-bezier(0.4, 0, 0.2, 1) 0ms;"
       >
         <div
