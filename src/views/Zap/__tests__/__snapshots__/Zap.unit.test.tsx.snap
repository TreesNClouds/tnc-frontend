// Jest Snapshot v1, https://goo.gl/fbAQLP

exports[`<Zap/> should render component 1`] = `
<div>
  <div
    data-rk=""
  >
    <style>
      [data-rk]{--rk-blurs-modalOverlay:blur(0px);--rk-fonts-body:SFRounded, ui-rounded, "SF Pro Rounded", -apple-system, BlinkMacSystemFont, "Segoe UI", Roboto, Helvetica, Arial, sans-serif, "Apple Color Emoji", "Segoe UI Emoji", "Segoe UI Symbol";--rk-radii-actionButton:9999px;--rk-radii-connectButton:12px;--rk-radii-menuButton:12px;--rk-radii-modal:24px;--rk-radii-modalMobile:28px;--rk-colors-accentColor:#0E76FD;--rk-colors-accentColorForeground:#FFF;--rk-colors-actionButtonBorder:rgba(0, 0, 0, 0.04);--rk-colors-actionButtonBorderMobile:rgba(0, 0, 0, 0.06);--rk-colors-actionButtonSecondaryBackground:rgba(0, 0, 0, 0.06);--rk-colors-closeButton:rgba(60, 66, 66, 0.8);--rk-colors-closeButtonBackground:rgba(0, 0, 0, 0.06);--rk-colors-connectButtonBackground:#FFF;--rk-colors-connectButtonBackgroundError:#FF494A;--rk-colors-connectButtonInnerBackground:linear-gradient(0deg, rgba(0, 0, 0, 0.03), rgba(0, 0, 0, 0.06));--rk-colors-connectButtonText:#25292E;--rk-colors-connectButtonTextError:#FFF;--rk-colors-connectionIndicator:#30E000;--rk-colors-error:#FF494A;--rk-colors-generalBorder:rgba(0, 0, 0, 0.06);--rk-colors-generalBorderDim:rgba(0, 0, 0, 0.03);--rk-colors-menuItemBackground:rgba(60, 66, 66, 0.1);--rk-colors-modalBackdrop:rgba(0, 0, 0, 0.3);--rk-colors-modalBackground:#FFF;--rk-colors-modalBorder:transparent;--rk-colors-modalText:#25292E;--rk-colors-modalTextDim:rgba(60, 66, 66, 0.3);--rk-colors-modalTextSecondary:rgba(60, 66, 66, 0.6);--rk-colors-profileAction:#FFF;--rk-colors-profileActionHover:rgba(255, 255, 255, 0.5);--rk-colors-profileForeground:rgba(60, 66, 66, 0.06);--rk-colors-selectedOptionBorder:rgba(60, 66, 66, 0.1);--rk-colors-standby:#FFD641;--rk-shadows-connectButton:0px 4px 12px rgba(0, 0, 0, 0.1);--rk-shadows-dialog:0px 8px 32px rgba(0, 0, 0, 0.32);--rk-shadows-profileDetailsAction:0px 2px 6px rgba(37, 41, 46, 0.04);--rk-shadows-selectedOption:0px 2px 6px rgba(0, 0, 0, 0.24);--rk-shadows-selectedWallet:0px 2px 6px rgba(0, 0, 0, 0.12);--rk-shadows-walletLogo:0px 2px 16px rgba(0, 0, 0, 0.16);}
    </style>
    <div
      id="zap-view"
    >
      <div
        class="MuiPaper-root MuiPaper-elevation MuiPaper-rounded MuiPaper-elevation0 Paper-root  css-1px9s0k-MuiPaper-root"
        style="transform: none; webkit-transition: transform 225ms cubic-bezier(0.4, 0, 0.2, 1) 0ms; transition: transform 225ms cubic-bezier(0.4, 0, 0.2, 1) 0ms;"
      >
        <div
          class="MuiGrid-root MuiGrid-container MuiGrid-spacing-xs-2 MuiGrid-direction-xs-column css-1rl1og4-MuiGrid-root"
        >
          <div
            class="MuiGrid-root MuiGrid-item css-13i4rnv-MuiGrid-root"
          >
            <div
              class="staking-area"
            >
              <div
                class="stake-wallet-notification"
              >
                <div
                  class="wallet-menu"
                  id="wallet-menu"
                >
                  <div
                    style=""
                  >
                    <button
<<<<<<< HEAD
                      class="MuiButton-root MuiButton-contained MuiButton-containedPrimary MuiButton-sizeMedium MuiButton-containedSizeMedium MuiButton-disableElevation MuiButtonBase-root custom-root  css-1d0yu0y-MuiButtonBase-root-MuiButton-root"
=======
                      class="MuiButtonBase-root MuiButton-root MuiButton-contained MuiButton-containedPrimary MuiButton-sizeMedium MuiButton-containedSizeMedium MuiButton-disableElevation Button-root undefined css-glhrg6-MuiButtonBase-root-MuiButton-root"
>>>>>>> 2368ed33
                      tabindex="0"
                      type="button"
                    >
                      Connect Wallet
                    </button>
                  </div>
                </div>
                <h6
                  class="MuiTypography-root MuiTypography-h6 css-1wdxjpy-MuiTypography-root"
                >
                  Connect your wallet to use Zap
                </h6>
              </div>
            </div>
          </div>
        </div>
      </div>
      <div
        class="MuiPaper-root MuiPaper-elevation MuiPaper-rounded MuiPaper-elevation0 ohm-card css-14xqp2o-MuiPaper-root"
        id="olyzaps-info"
      >
        <div
          class="MuiGrid-root MuiGrid-container css-11lq3yg-MuiGrid-root"
        >
          <div
<<<<<<< HEAD
            class="ZapInfo-infoBox MuiGrid-root ZapInfo-infoBoxItem MuiGrid-item MuiGrid-grid-sm-12 MuiGrid-grid-md-4 css-1rdy40-MuiGrid-root"
=======
            class="MuiGrid-root ZapInfo-infoBox MuiGrid-item ZapInfo-infoBoxItem MuiGrid-grid-sm-12 MuiGrid-grid-md-4 css-175k5gr-MuiGrid-root"
>>>>>>> 2368ed33
          >
            <div
              class="ZapInfo-infoHeader oly-info-header-box MuiBox-root css-1m5be6d"
            >
              <div
                class="MuiBox-root css-0"
              >
                <div
                  class="MuiBox-root css-1xhj18k"
                >
                  <svg
                    aria-hidden="true"
                    class="MuiSvgIcon-root MuiSvgIcon-fontSizeLarge css-1djwm8g-MuiSvgIcon-root"
                    focusable="false"
                    style="z-index: 1; margin-bottom: 16px;"
                    viewBox="0 0 32 32"
                  >
                    <circle
                      cx="16"
                      cy="16"
                      fill="#F5AC37"
                      r="16"
                    />
                    <path
                      d="M16.59 17.13h6.08c.13 0 .19 0 .2-.17.05-.619.05-1.24 0-1.86 0-.12-.06-.17-.19-.17h-12.1c-.15 0-.19.05-.19.19v1.78c0 .23 0 .23.24.23h5.96Zm5.6-4.28a.195.195 0 0 0 0-.14 3.96 3.96 0 0 0-.36-.63 5.103 5.103 0 0 0-.74-.93 2.451 2.451 0 0 0-.461-.45 7.187 7.187 0 0 0-3-1.52 7.458 7.458 0 0 0-1.7-.18h-5.37c-.15 0-.17.06-.17.19v3.55c0 .15 0 .19.19.19h11.54s.1-.02.12-.08h-.049Zm0 6.36a2.336 2.336 0 0 0-.51 0H10.59c-.15 0-.2 0-.2.2v3.47c0 .16 0 .2.2.2h5.12c.245.02.49.002.73-.049a7.626 7.626 0 0 0 2.17-.48c.253-.088.498-.203.73-.34h.07a6.496 6.496 0 0 0 2.79-2.809s.07-.151-.01-.19v-.002ZM8.38 24.88v-5.53c0-.13 0-.15-.16-.15H6.05c-.12 0-.17 0-.17-.16v-1.9H8.2c.13 0 .18 0 .18-.17v-1.88c0-.12 0-.149-.16-.149H6.05c-.12 0-.17 0-.17-.16v-1.76c0-.11 0-.14.16-.14h2.15c.15 0 .19 0 .19-.19v-5.39c0-.16 0-.2.2-.2h7.5c.544.022 1.085.082 1.62.18a9.775 9.775 0 0 1 3.13 1.16 8.82 8.82 0 0 1 1.76 1.36c.396.412.753.857 1.07 1.33.314.48.575.994.78 1.53a.26.26 0 0 0 .3.21h1.79c.23 0 .23 0 .24.221v1.64c0 .16-.06.2-.221.2h-1.38c-.14 0-.18 0-.17.18.054.61.054 1.22 0 1.83 0 .17 0 .19.19.19h1.58c.07.09 0 .18 0 .27.01.117.01.234 0 .35v1.21c0 .17-.05.22-.2.22h-1.89a.25.25 0 0 0-.29.19 7.997 7.997 0 0 1-2.101 3.06c-.34.307-.697.595-1.07.86-.4.23-.79.47-1.2.66-.756.34-1.548.591-2.36.75a12.3 12.3 0 0 1-2.34.19h-6.94v-.01l.002-.002Z"
                      fill="#FEFEFD"
                    />
                  </svg>
                  <svg
                    aria-hidden="true"
                    class="MuiSvgIcon-root MuiSvgIcon-fontSizeLarge css-1djwm8g-MuiSvgIcon-root"
                    focusable="false"
                    style="margin-left: -6px; z-index: 1; margin-bottom: 16px;"
                    viewBox="0 0 32 32"
                  >
                    <circle
                      cx="16"
                      cy="16"
                      fill="#fff"
                      r="15"
                      stroke="url(#wETH_svg__a)"
                      stroke-width="2"
                    />
                    <path
                      clip-rule="evenodd"
                      d="M16.25 20.976 10 17.349 16.25 26V26l6.253-8.65-6.253 3.626Z"
                      fill="#708B96"
                      fill-rule="evenodd"
                    />
                    <path
                      clip-rule="evenodd"
                      d="m16.25 6 6.248 10.186-6.248-2.793L10 16.186 16.25 6Zm0 7.395L10 16.185l6.25 3.629 6.248-3.628-6.248-2.791Z"
                      fill="#424242"
                      fill-rule="evenodd"
                    />
                    <defs>
                      <lineargradient
                        gradientUnits="userSpaceOnUse"
                        id="wETH_svg__a"
                        x1="16"
                        x2="16"
                        y1="0"
                        y2="32"
                      >
                        <stop
                          stop-color="#444243"
                        />
                        <stop
                          offset="1"
                          stop-color="#708B96"
                        />
                      </lineargradient>
                    </defs>
                  </svg>
                </div>
              </div>
              <p
                class="MuiTypography-root MuiTypography-body1 MuiTypography-alignCenter css-1qdqi8r-MuiTypography-root"
              >
                You Give
              </p>
            </div>
            <div
              class="ZapInfo-infoBody MuiBox-root css-0"
            >
              <p
                class="MuiTypography-root MuiTypography-body1 oly-info-body-header css-haqq9q-MuiTypography-root"
              >
                Zap is a swap
              </p>
              <p
                class="MuiTypography-root MuiTypography-body2 MuiTypography-alignLeft oly-info-body css-1t6ukz-MuiTypography-root"
              >
                A zap swap is a series of smart contracts that deploys one asset to another protocol to handle a trusted transaction.
              </p>
            </div>
          </div>
          <div
<<<<<<< HEAD
            class="ZapInfo-infoBox MuiGrid-root ZapInfo-infoBoxItem MuiGrid-item MuiGrid-grid-sm-12 MuiGrid-grid-md-4 css-1rdy40-MuiGrid-root"
=======
            class="MuiGrid-root ZapInfo-infoBox MuiGrid-item ZapInfo-infoBoxItem MuiGrid-grid-sm-12 MuiGrid-grid-md-4 css-175k5gr-MuiGrid-root"
>>>>>>> 2368ed33
          >
            <div
              class="ZapInfo-infoHeader oly-info-header-box MuiBox-root css-1m5be6d"
            >
              <svg
                aria-hidden="true"
                class="MuiSvgIcon-root MuiSvgIcon-fontSizeLarge css-1djwm8g-MuiSvgIcon-root"
                focusable="false"
                style="margin-bottom: 16px;"
                viewBox="0 0 32 32"
              >
                <circle
                  cx="16"
                  cy="16"
                  fill="#8977F5"
                  r="16"
                />
                <path
                  clip-rule="evenodd"
                  d="M 24.041 13.382 C 24.39 13.382 24.652 13.556 24.826 13.905 C 25.001 14.167 24.913 14.516 24.739 14.778 L 16.02 25.251 C 15.845 25.513 15.584 25.6 15.322 25.6 C 15.235 25.6 15.06 25.6 14.973 25.513 C 14.624 25.425 14.363 24.989 14.45 24.64 L 15.235 18.618 L 8.346 18.618 C 7.998 18.618 7.736 18.444 7.562 18.182 C 7.387 17.833 7.475 17.484 7.649 17.222 L 16.368 6.749 C 16.63 6.4 17.066 6.313 17.415 6.487 C 17.763 6.575 18.025 7.011 17.938 7.36 L 17.153 13.382 L 24.041 13.382 Z M 17.066 17.832 L 16.543 21.847 L 22.123 15.127 L 16.107 15.127 C 15.932 15.127 15.671 15.039 15.496 14.865 C 15.409 14.69 15.322 14.428 15.322 14.167 L 15.758 10.152 L 10.178 16.872 L 16.194 16.872 C 16.455 16.872 16.717 16.959 16.892 17.134 C 16.979 17.308 17.066 17.57 17.066 17.832 Z"
                  fill="white"
                  fill-rule="evenodd"
                />
              </svg>
              <p
                class="MuiTypography-root MuiTypography-body1 MuiTypography-alignCenter css-1qdqi8r-MuiTypography-root"
              >
                All-in-one zap contracts
              </p>
            </div>
            <div
              class="ZapInfo-infoBody MuiBox-root css-0"
            >
              <p
                class="MuiTypography-root MuiTypography-body1 oly-info-body-header css-haqq9q-MuiTypography-root"
              >
                All-in-one easy staking
              </p>
              <p
                class="MuiTypography-root MuiTypography-body2 MuiTypography-alignLeft oly-info-body css-1t6ukz-MuiTypography-root"
              >
                OlyZap reduces complexity, saves you time and keeps you here on Olympus.
              </p>
            </div>
          </div>
          <div
<<<<<<< HEAD
            class="ZapInfo-infoBox MuiGrid-root ZapInfo-infoBoxItem MuiGrid-item MuiGrid-grid-sm-12 MuiGrid-grid-md-4 css-1rdy40-MuiGrid-root"
=======
            class="MuiGrid-root ZapInfo-infoBox MuiGrid-item ZapInfo-infoBoxItem MuiGrid-grid-sm-12 MuiGrid-grid-md-4 css-175k5gr-MuiGrid-root"
>>>>>>> 2368ed33
          >
            <div
              class="ZapInfo-infoHeader oly-info-header-box MuiBox-root css-1m5be6d"
            >
              <div
                class="MuiBox-root css-1xhj18k"
              >
                <svg
                  aria-hidden="true"
                  class="MuiSvgIcon-root MuiSvgIcon-fontSizeLarge css-1djwm8g-MuiSvgIcon-root"
                  focusable="false"
                  style="z-index: 1; margin-bottom: 16px;"
                  viewBox="0 0 32 32"
                >
                  <defs>
                    <lineargradient
                      gradientTransform="matrix(0.319996, 0, 0, 0.319996, -0.000007, -1.775952)"
                      gradientUnits="userSpaceOnUse"
                      id="paint0_linear"
                      x1="-83.5339"
                      x2="189.059"
                      y1="50"
                      y2="50"
                    >
                      <stop
                        stop-color="#708B96"
                      />
                      <stop
                        offset="1"
                        stop-color="#F7FBE7"
                      />
                    </lineargradient>
                  </defs>
                  <path
                    clip-rule="evenodd"
                    d="M 15.982 28.228 C 23.688 28.228 29.934 21.982 29.934 14.276 C 29.934 12.658 29.658 11.104 29.152 9.659 L 29.152 5.11 C 30.947 7.696 32 10.837 32 14.224 C 32 23.06 24.836 30.224 16 30.224 C 7.163 30.224 0 23.06 0 14.224 C 0 10.817 1.065 7.659 2.88 5.064 L 2.88 9.472 C 2.331 10.97 2.031 12.588 2.031 14.276 C 2.031 21.982 8.276 28.228 15.982 28.228 Z"
                    fill="url(#paint0_linear)"
                    fill-rule="evenodd"
                  />
                  <path
                    d="M 3.552 14.224 C 3.552 7.349 9.125 1.776 16 1.776 C 22.875 1.776 28.448 7.349 28.448 14.224 C 28.448 21.099 22.875 26.671 16 26.671 C 9.125 26.671 3.552 21.099 3.552 14.224 Z"
                    fill="#708B96"
                  />
                  <path
                    clip-rule="evenodd"
                    d="M 17.195 19.176 C 17.195 19.176 17.195 19.176 17.195 19.176 L 17.195 19.726 L 21.477 19.726 L 21.477 18.181 L 19.363 18.181 C 20.634 17.219 21.451 15.72 21.451 14.037 C 21.451 11.129 19.011 8.772 16 8.772 C 12.989 8.772 10.548 11.129 10.548 14.037 C 10.548 15.72 11.365 17.219 12.637 18.181 L 10.523 18.181 L 10.523 19.726 L 14.805 19.726 L 14.805 19.176 L 14.805 17.652 C 13.245 17.16 12.116 15.733 12.116 14.05 C 12.116 11.96 13.855 10.266 16 10.266 C 18.145 10.266 19.884 11.96 19.884 14.05 C 19.884 15.733 18.755 17.16 17.195 17.652 L 17.195 19.176 Z"
                    fill="white"
                    fill-rule="evenodd"
                  />
                </svg>
                <svg
                  aria-hidden="true"
                  class="MuiSvgIcon-root MuiSvgIcon-fontSizeLarge css-1djwm8g-MuiSvgIcon-root"
                  focusable="false"
                  style="margin-left: -6px; z-index: 1; margin-bottom: 16px;"
                  viewBox="0 0 32 32"
                >
                  <defs>
                    <lineargradient
                      gradientTransform="matrix(0.177778, 0, 0, 0.177778, 1.777779, 1.777779)"
                      gradientUnits="userSpaceOnUse"
                      id="paint0_linear_359"
                      x1="80"
                      x2="80"
                      y1="-84"
                      y2="256"
                    >
                      <stop
                        offset="0.1949"
                        stop-color="#708B96"
                      />
                      <stop
                        offset="1"
                        stop-color="#F7FBE7"
                      />
                    </lineargradient>
                  </defs>
                  <path
                    d="M 1.778 16 C 1.778 8.145 8.145 1.778 16 1.778 C 23.855 1.778 30.222 8.145 30.222 16 C 30.222 23.855 23.855 30.222 16 30.222 C 8.145 30.222 1.778 23.855 1.778 16 Z"
                    fill="#fff"
                  />
                  <rect
                    fill="#fff"
                    height="12.516"
                    width="12.516"
                    x="9.742"
                    y="9.771"
                  />
                  <path
                    clip-rule="evenodd"
                    d="M 14.635 22.286 L 14.635 19.916 C 12.852 19.355 11.563 17.725 11.563 15.801 C 11.563 13.413 13.549 11.477 16 11.477 C 18.451 11.477 20.437 13.413 20.437 15.801 C 20.437 17.725 19.148 19.355 17.365 19.916 L 17.365 21.658 L 17.365 22.258 L 17.365 22.286 L 22.258 22.286 L 22.258 20.523 L 19.842 20.523 C 21.295 19.421 22.229 17.709 22.229 15.787 C 22.229 12.464 19.44 9.771 16 9.771 C 12.56 9.771 9.771 12.464 9.771 15.787 C 9.771 17.709 10.705 19.421 12.158 20.523 L 9.742 20.523 L 9.742 22.286 Z"
                    fill="#708b96"
                    fill-rule="evenodd"
                  />
                  <path
                    d="M 16 28.444 C 9.127 28.444 3.556 22.873 3.556 16 L 0 16 C 0 24.837 7.163 32 16 32 Z M 28.444 16 C 28.444 22.873 22.873 28.444 16 28.444 L 16 32 C 24.837 32 32 24.837 32 16 Z M 16 3.556 C 22.873 3.556 28.444 9.127 28.444 16 L 32 16 C 32 7.163 24.837 0 16 0 Z M 16 0 C 7.163 0 0 7.163 0 16 L 3.556 16 C 3.556 9.127 9.127 3.556 16 3.556 Z"
                    fill="url(#paint0_linear_359)"
                  />
                </svg>
              </div>
              <p
                class="MuiTypography-root MuiTypography-body1 MuiTypography-alignCenter css-1qdqi8r-MuiTypography-root"
              >
                You Choose
              </p>
            </div>
            <div
              class="ZapInfo-infoBody MuiBox-root css-0"
            >
              <p
                class="MuiTypography-root MuiTypography-body1 oly-info-body-header css-haqq9q-MuiTypography-root"
              >
                Staking
              </p>
              <p
                class="MuiTypography-root MuiTypography-body2 MuiTypography-alignLeft oly-info-body css-1t6ukz-MuiTypography-root"
              >
                Staking is the primary value accrual strategy of Olympus. When you stake, you lock OHM and receive an equal value of sOHM or gOHM.
              </p>
            </div>
          </div>
        </div>
        <div
          class="button-box MuiBox-root css-0"
        >
          <a
<<<<<<< HEAD
            class="MuiButton-root MuiButton-outlined MuiButton-outlinedSecondary MuiButton-sizeMedium MuiButton-outlinedSizeMedium MuiButton-disableElevation MuiButtonBase-root learn-more-button css-8nixbj-MuiButtonBase-root-MuiButton-root"
=======
            class="MuiButtonBase-root MuiButton-root MuiButton-outlined MuiButton-outlinedSecondary MuiButton-sizeMedium MuiButton-outlinedSizeMedium MuiButton-disableElevation learn-more-button css-1sigo3z-MuiButtonBase-root-MuiButton-root"
>>>>>>> 2368ed33
            href="https://docs.olympusdao.finance/main/using-the-website/olyzaps"
            rel="noopener noreferrer"
            tabindex="0"
            target="_blank"
          >
            <p
              class="MuiTypography-root MuiTypography-body1 css-haqq9q-MuiTypography-root"
            >
              Learn More
            </p>
            <svg
              aria-hidden="true"
              class="MuiSvgIcon-root MuiSvgIcon-colorPrimary MuiSvgIcon-fontSizeSmall css-1x7u7wj-MuiSvgIcon-root"
              focusable="false"
              viewBox="0 0 20 20"
            >
              arrow-up.svg
            </svg>
          </a>
        </div>
      </div>
    </div>
  </div>
</div>
`;<|MERGE_RESOLUTION|>--- conflicted
+++ resolved
@@ -35,11 +35,7 @@
                     style=""
                   >
                     <button
-<<<<<<< HEAD
-                      class="MuiButton-root MuiButton-contained MuiButton-containedPrimary MuiButton-sizeMedium MuiButton-containedSizeMedium MuiButton-disableElevation MuiButtonBase-root custom-root  css-1d0yu0y-MuiButtonBase-root-MuiButton-root"
-=======
-                      class="MuiButtonBase-root MuiButton-root MuiButton-contained MuiButton-containedPrimary MuiButton-sizeMedium MuiButton-containedSizeMedium MuiButton-disableElevation Button-root undefined css-glhrg6-MuiButtonBase-root-MuiButton-root"
->>>>>>> 2368ed33
+                      class="MuiButtonBase-root MuiButton-root MuiButton-contained MuiButton-containedPrimary MuiButton-sizeMedium MuiButton-containedSizeMedium MuiButton-disableElevation custom-root  css-1d0yu0y-MuiButtonBase-root-MuiButton-root"
                       tabindex="0"
                       type="button"
                     >
@@ -65,11 +61,7 @@
           class="MuiGrid-root MuiGrid-container css-11lq3yg-MuiGrid-root"
         >
           <div
-<<<<<<< HEAD
-            class="ZapInfo-infoBox MuiGrid-root ZapInfo-infoBoxItem MuiGrid-item MuiGrid-grid-sm-12 MuiGrid-grid-md-4 css-1rdy40-MuiGrid-root"
-=======
-            class="MuiGrid-root ZapInfo-infoBox MuiGrid-item ZapInfo-infoBoxItem MuiGrid-grid-sm-12 MuiGrid-grid-md-4 css-175k5gr-MuiGrid-root"
->>>>>>> 2368ed33
+            class="MuiGrid-root ZapInfo-infoBox MuiGrid-item ZapInfo-infoBoxItem MuiGrid-grid-sm-12 MuiGrid-grid-md-4 css-1rdy40-MuiGrid-root"
           >
             <div
               class="ZapInfo-infoHeader oly-info-header-box MuiBox-root css-1m5be6d"
@@ -168,11 +160,7 @@
             </div>
           </div>
           <div
-<<<<<<< HEAD
-            class="ZapInfo-infoBox MuiGrid-root ZapInfo-infoBoxItem MuiGrid-item MuiGrid-grid-sm-12 MuiGrid-grid-md-4 css-1rdy40-MuiGrid-root"
-=======
-            class="MuiGrid-root ZapInfo-infoBox MuiGrid-item ZapInfo-infoBoxItem MuiGrid-grid-sm-12 MuiGrid-grid-md-4 css-175k5gr-MuiGrid-root"
->>>>>>> 2368ed33
+            class="MuiGrid-root ZapInfo-infoBox MuiGrid-item ZapInfo-infoBoxItem MuiGrid-grid-sm-12 MuiGrid-grid-md-4 css-1rdy40-MuiGrid-root"
           >
             <div
               class="ZapInfo-infoHeader oly-info-header-box MuiBox-root css-1m5be6d"
@@ -219,11 +207,7 @@
             </div>
           </div>
           <div
-<<<<<<< HEAD
-            class="ZapInfo-infoBox MuiGrid-root ZapInfo-infoBoxItem MuiGrid-item MuiGrid-grid-sm-12 MuiGrid-grid-md-4 css-1rdy40-MuiGrid-root"
-=======
-            class="MuiGrid-root ZapInfo-infoBox MuiGrid-item ZapInfo-infoBoxItem MuiGrid-grid-sm-12 MuiGrid-grid-md-4 css-175k5gr-MuiGrid-root"
->>>>>>> 2368ed33
+            class="MuiGrid-root ZapInfo-infoBox MuiGrid-item ZapInfo-infoBoxItem MuiGrid-grid-sm-12 MuiGrid-grid-md-4 css-1rdy40-MuiGrid-root"
           >
             <div
               class="ZapInfo-infoHeader oly-info-header-box MuiBox-root css-1m5be6d"
@@ -350,11 +334,7 @@
           class="button-box MuiBox-root css-0"
         >
           <a
-<<<<<<< HEAD
-            class="MuiButton-root MuiButton-outlined MuiButton-outlinedSecondary MuiButton-sizeMedium MuiButton-outlinedSizeMedium MuiButton-disableElevation MuiButtonBase-root learn-more-button css-8nixbj-MuiButtonBase-root-MuiButton-root"
-=======
-            class="MuiButtonBase-root MuiButton-root MuiButton-outlined MuiButton-outlinedSecondary MuiButton-sizeMedium MuiButton-outlinedSizeMedium MuiButton-disableElevation learn-more-button css-1sigo3z-MuiButtonBase-root-MuiButton-root"
->>>>>>> 2368ed33
+            class="MuiButtonBase-root MuiButton-root MuiButton-outlined MuiButton-outlinedSecondary MuiButton-sizeMedium MuiButton-outlinedSizeMedium MuiButton-disableElevation learn-more-button css-8nixbj-MuiButtonBase-root-MuiButton-root"
             href="https://docs.olympusdao.finance/main/using-the-website/olyzaps"
             rel="noopener noreferrer"
             tabindex="0"
