--- conflicted
+++ resolved
@@ -1,11 +1,7 @@
 import "./YieldRecipients.scss";
 
 import { t } from "@lingui/macro";
-<<<<<<< HEAD
-import { Box, Divider, TableCell, TableRow, Tooltip, Typography } from "@material-ui/core";
-=======
 import { Grid, Tooltip, Typography } from "@material-ui/core";
->>>>>>> 779dc1e0
 import { useTheme } from "@material-ui/core/styles";
 import useMediaQuery from "@material-ui/core/useMediaQuery";
 import { SecondaryButton } from "@olympusdao/component-library";
@@ -45,11 +41,7 @@
   const projectMap = new Map(projects.map(i => [i.wallet, i] as [string, Project]));
   const [isManageModalOpen, setIsManageModalOpen] = useState(false);
   const theme = useTheme();
-<<<<<<< HEAD
-  const isSmallScreen = useMediaQuery(theme.breakpoints.down("sm"));
-=======
   const isSmallScreen = useMediaQuery(theme.breakpoints.down("xs"));
->>>>>>> 779dc1e0
   const isMediumScreen = useMediaQuery(theme.breakpoints.down("md"));
 
   const getRecipientTitle = (address: string): string => {
@@ -151,41 +143,6 @@
   };
 
   return (
-<<<<<<< HEAD
-    <Box>
-      <TableRow>
-        {!isSmallScreen && (
-          <TableCell align="left" className="deposit-date-cell">
-            <Typography variant="h6">{depositObject.date}</Typography>
-          </TableCell>
-        )}
-        <TableCell align="left" className="deposit-recipient-cell">
-          <Tooltip title={depositObject.recipient} arrow>
-            <Typography variant={isSmallScreen ? "body1" : "h6"}>
-              {getRecipientTitle(depositObject.recipient)}
-            </Typography>
-          </Tooltip>
-        </TableCell>
-        {!isSmallScreen && (
-          <TableCell align="right" className="deposit-deposited-cell">
-            {/* Exact amount as this is what the user has deposited */}
-            <Typography variant="h6">{new BigNumber(depositObject.deposit).toFormat()} sOHM</Typography>
-          </TableCell>
-        )}
-        <TableCell align="right" className="deposit-yield-cell">
-          <Typography variant={isSmallScreen ? "body1" : "h6"}>
-            {new BigNumber(depositObject.yieldDonated).toFormat(DECIMAL_PLACES)} sOHM
-          </Typography>
-        </TableCell>
-        <TableCell align="right" className="deposit-manage-cell">
-          <SecondaryButton onClick={() => setIsManageModalOpen(true)} fullWidth>
-            Manage
-          </SecondaryButton>
-        </TableCell>
-      </TableRow>
-      <Divider />
-
-=======
     <Grid container alignItems="center" spacing={2}>
       {!isSmallScreen && (
         <Grid item xs={2}>
@@ -199,18 +156,20 @@
       </Grid>
       {!isSmallScreen && (
         <Grid item xs={2} style={{ textAlign: "right" }}>
-          <Typography variant="body1">{parseFloat(depositObject.deposit).toFixed(2)} sOHM</Typography>
+          {/* Exact amount as this is what the user has deposited */}
+          <Typography variant="body1">{new BigNumber(depositObject.deposit).toFormat()} sOHM</Typography>
         </Grid>
       )}
       <Grid item xs={4} sm={2} style={{ textAlign: "right" }}>
-        <Typography variant="body1">{parseFloat(depositObject.yieldDonated).toFixed(2)} sOHM</Typography>
+        <Typography variant="body1">
+          {new BigNumber(depositObject.yieldDonated).toFormat(DECIMAL_PLACES)} sOHM
+        </Typography>
       </Grid>
       <Grid item xs={4} sm={3} style={{ textAlign: "right" }}>
         <SecondaryButton onClick={() => setIsManageModalOpen(true)} size="small" fullWidth>
           Manage
         </SecondaryButton>
       </Grid>
->>>>>>> 779dc1e0
       <ManageDonationModal
         isModalOpen={isManageModalOpen}
         submitEdit={handleEditModalSubmit}
