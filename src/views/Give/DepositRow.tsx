import "./YieldRecipients.scss";

import { t } from "@lingui/macro";
import { Grid, Tooltip, Typography } from "@material-ui/core";
import { useTheme } from "@material-ui/core/styles";
import useMediaQuery from "@material-ui/core/useMediaQuery";
import { TertiaryButton } from "@olympusdao/component-library";
import { useEffect, useState } from "react";
import { useDispatch } from "react-redux";
import { Project } from "src/components/GiveProject/project.type";
import { DecimalBigNumber } from "src/helpers/DecimalBigNumber/DecimalBigNumber";
import { useCurrentIndex } from "src/hooks/useCurrentIndex";
import { ChangeAssetType } from "src/slices/interfaces";
import { error } from "src/slices/MessagesSlice";
import { GIVE_MAX_DECIMAL_FORMAT } from "src/views/Give/constants";
import { GetCorrectContractUnits } from "src/views/Give/helpers/GetCorrectUnits";
import { useDecreaseGive, useIncreaseGive } from "src/views/Give/hooks/useEditGive";
import { SubmitEditCallback, WithdrawSubmitCallback } from "src/views/Give/Interfaces";
import { ManageDonationModal } from "src/views/Give/ManageDonationModal";

import data from "./projects.json";

interface IUserDonationInfo {
  id: string;
  date: string;
  deposit: string;
  recipient: string;
  yieldDonated: string;
}

interface DepositRowProps {
  depositObject: IUserDonationInfo;
  giveAssetType: string;
  changeAssetType: ChangeAssetType;
}

const ZERO_NUMBER = new DecimalBigNumber("0");
const DECIMAL_PLACES = 2;
const DECIMAL_FORMAT = { decimals: DECIMAL_PLACES, format: true, trim: false };

export const DepositTableRow = ({ depositObject, giveAssetType, changeAssetType }: DepositRowProps) => {
  const dispatch = useDispatch();
  const { projects } = data;
  const projectMap = new Map(projects.map(i => [i.wallet, i] as [string, Project]));
  const [isManageModalOpen, setIsManageModalOpen] = useState(false);
  const theme = useTheme();
  const isSmallScreen = useMediaQuery(theme.breakpoints.down("xs"));
  const isMediumScreen = useMediaQuery(theme.breakpoints.down("md"));

  const { data: currentIndex } = useCurrentIndex();
  const increaseMutation = useIncreaseGive();
  const decreaseMutation = useDecreaseGive();

  const isMutating = increaseMutation.isLoading || decreaseMutation.isLoading;

  useEffect(() => {
    if (isManageModalOpen) setIsManageModalOpen(false);
  }, [increaseMutation.isSuccess, decreaseMutation.isSuccess]);

  const getRecipientTitle = (address: string): string => {
    const project = projectMap.get(address);
    if (!project) return isMediumScreen || isSmallScreen ? "Custom" : "Custom Recipient";

    if (!project.owner)
      return isSmallScreen && project.title.length > 16 ? project.title.substring(0, 16) + "..." : project.title;

    return project.owner + " - " + project.title;
  };

  const getDeposit = () => {
    return GetCorrectContractUnits(depositObject.deposit, "sOHM", currentIndex);
  };

  const getYieldDonated = () => {
    return GetCorrectContractUnits(depositObject.yieldDonated, "sOHM", currentIndex);
  };

  const handleManageModalCancel = () => {
    setIsManageModalOpen(false);
  };

  const handleEditModalSubmit: SubmitEditCallback = async (
    walletAddress,
    depositId,
    eventSource,
    depositAmount,
    depositAmountDiff,
  ) => {
    if (!depositAmountDiff) {
      return dispatch(error(t`Please enter a value!`));
    }

    if (depositAmountDiff.eq(ZERO_NUMBER)) return;

    if (depositAmountDiff.gt(new DecimalBigNumber("0"))) {
      await increaseMutation.mutate({
        id: depositId,
        amount: depositAmountDiff.toString(GIVE_MAX_DECIMAL_FORMAT),
        recipient: walletAddress,
        token: giveAssetType,
      });
    } else {
      const subtractionAmount = depositAmountDiff.mul(new DecimalBigNumber("-1"));
      await decreaseMutation.mutate({
        id: depositId,
        amount: subtractionAmount.toString(GIVE_MAX_DECIMAL_FORMAT),
        recipient: walletAddress,
        token: giveAssetType,
      });
    }
  };

  const handleWithdrawModalSubmit: WithdrawSubmitCallback = async (
    walletAddress,
    depositId,
    eventSource,
    depositAmount,
  ) => {
    await decreaseMutation.mutate({
      id: depositId,
      amount: depositAmount.toString(GIVE_MAX_DECIMAL_FORMAT),
      recipient: walletAddress,
      token: "gOHM",
    });
  };

  return (
    <Grid container alignItems="center" spacing={2}>
      {!isSmallScreen && (
        <Grid item xs={2}>
          <Typography variant="body1">{depositObject.date}</Typography>
        </Grid>
      )}
      <Grid item xs={4} sm={2}>
        <Tooltip title={depositObject.recipient} arrow>
          <Typography variant="body1" className="ellipsis">
            {getRecipientTitle(depositObject.recipient)}
          </Typography>
        </Tooltip>
      </Grid>
      <Grid item xs={4} sm={2} md={3} style={{ textAlign: "right" }}>
        <Typography variant="body1">{depositNumber.toString(DECIMAL_FORMAT)} sOHM</Typography>
      </Grid>
      {!isSmallScreen && (
<<<<<<< HEAD
        <Grid item xs={4} sm={2} style={{ textAlign: "right" }}>
          <Typography variant="body1">
            {new DecimalBigNumber(depositObject.yieldDonated).toString(DECIMAL_FORMAT)} sOHM
          </Typography>
        </Grid>
      )}
=======
        <Grid item xs={2} style={{ textAlign: "right" }}>
          <Typography variant="body1">{getDeposit().toString({ format: true })} sOHM</Typography>
        </Grid>
      )}
      <Grid item xs={4} sm={2} style={{ textAlign: "right" }}>
        <Typography variant="body1">
          {getYieldDonated().toString({ decimals: DECIMAL_PLACES, format: true })} sOHM
        </Typography>
      </Grid>
>>>>>>> 304ada32
      <Grid item xs={4} sm={3} style={{ textAlign: "right" }}>
        <TertiaryButton onClick={() => setIsManageModalOpen(true)} size="small">
          Manage
        </TertiaryButton>
      </Grid>

      {/* current deposit amount must be passed in as gOHM */}
      <ManageDonationModal
        isModalOpen={isManageModalOpen}
        isMutationLoading={isMutating}
        submitEdit={handleEditModalSubmit}
        submitWithdraw={handleWithdrawModalSubmit}
        cancelFunc={handleManageModalCancel}
        currentWalletAddress={depositObject.recipient}
        currentDepositAmount={depositObject.deposit}
        giveAssetType={giveAssetType}
        changeAssetType={changeAssetType}
        depositDate={depositObject.date}
        yieldSent={depositObject.yieldDonated}
        project={projectMap.get(depositObject.recipient)}
        currentDepositId={depositObject.id}
        key={"manage-modal-" + depositObject.recipient}
        eventSource={"My Donations"}
      />
    </Grid>
  );
};<|MERGE_RESOLUTION|>--- conflicted
+++ resolved
@@ -139,27 +139,17 @@
         </Tooltip>
       </Grid>
       <Grid item xs={4} sm={2} md={3} style={{ textAlign: "right" }}>
-        <Typography variant="body1">{depositNumber.toString(DECIMAL_FORMAT)} sOHM</Typography>
+        <Typography variant="body1">
+          {getDeposit().toString(DECIMAL_FORMAT)} {giveAssetType}
+        </Typography>
       </Grid>
       {!isSmallScreen && (
-<<<<<<< HEAD
         <Grid item xs={4} sm={2} style={{ textAlign: "right" }}>
           <Typography variant="body1">
-            {new DecimalBigNumber(depositObject.yieldDonated).toString(DECIMAL_FORMAT)} sOHM
+            {getYieldDonated().toString(DECIMAL_FORMAT)} {giveAssetType}
           </Typography>
         </Grid>
       )}
-=======
-        <Grid item xs={2} style={{ textAlign: "right" }}>
-          <Typography variant="body1">{getDeposit().toString({ format: true })} sOHM</Typography>
-        </Grid>
-      )}
-      <Grid item xs={4} sm={2} style={{ textAlign: "right" }}>
-        <Typography variant="body1">
-          {getYieldDonated().toString({ decimals: DECIMAL_PLACES, format: true })} sOHM
-        </Typography>
-      </Grid>
->>>>>>> 304ada32
       <Grid item xs={4} sm={3} style={{ textAlign: "right" }}>
         <TertiaryButton onClick={() => setIsManageModalOpen(true)} size="small">
           Manage
