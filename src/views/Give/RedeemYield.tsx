--- conflicted
+++ resolved
@@ -1,16 +1,8 @@
 import { t, Trans } from "@lingui/macro";
-<<<<<<< HEAD
-import { Divider, FormControl, Grid, MenuItem, Select, Typography } from "@material-ui/core";
-import { useTheme } from "@material-ui/core/styles";
-import useMediaQuery from "@material-ui/core/useMediaQuery";
-import { Skeleton } from "@material-ui/lab";
-=======
-import { FormControl, Grid, MenuItem, Select, Typography } from "@mui/material";
-import { Skeleton } from "@mui/material";
+import { Divider, FormControl, Grid, MenuItem, Select, Typography } from "@mui/material";
 import { useTheme } from "@mui/material/styles";
 import useMediaQuery from "@mui/material/useMediaQuery";
->>>>>>> 80a8737f
-import { DataRow, PrimaryButton } from "@olympusdao/component-library";
+import { DataRow, Metric, PrimaryButton } from "@olympusdao/component-library";
 import { useEffect, useMemo, useState } from "react";
 import { GiveBox as Box } from "src/components/GiveProject/GiveBox";
 import { DecimalBigNumber } from "src/helpers/DecimalBigNumber/DecimalBigNumber";
@@ -192,22 +184,17 @@
         </Grid>
       )}
       <Grid item xs={12}>
-        <Typography variant="body1" align="center" className="subtext">
-          Redeemable Amount
-        </Typography>
-        <Typography variant="h3" align="center" data-testid="redeemable-balance">
-          {isRecipientInfoLoading ? <Skeleton /> : getRedeemableBalance().toString(DECIMAL_FORMAT)} sOHM
-        </Typography>
+        <Metric label={t`Redeemable Amount`} metric={`${getRedeemableBalance().toString(DECIMAL_FORMAT)} sOHM`} />
       </Grid>
       <Grid item xs={12}>
         <Grid container>
           <Grid item xs />
-          <Grid item xs={6}>
+          <Grid className="redeem-button" item xs={6}>
             <PrimaryButton
+              size="medium"
               data-testid="redeem-yield-button"
               onClick={() => handleRedeemButtonClick()}
               disabled={!canRedeem()}
-              fullWidth
             >
               <Trans>Redeem Yield</Trans>
             </PrimaryButton>
@@ -215,51 +202,71 @@
           <Grid item xs />
         </Grid>
       </Grid>
-      <Grid item xs={12}>
-        <Typography variant="h5">Redeem Details</Typography>
-        <DataRow
-          title={t`Next Reward Amount`}
-          balance={`${nextRewardValue.toString(DECIMAL_FORMAT)} ${t`sOHM`}`}
-          isLoading={isStakingRebaseRateLoading}
-          data-testid="data-next-reward-amount"
-        />
-        <DataRow
-          title={t`Next Reward Yield`}
-          balance={`${stakingRebasePercentage.toString(DECIMAL_FORMAT)}%`}
-          isLoading={isStakingRebaseRateLoading}
-          data-testid="data-next-reward-yield"
-        />
-        <DataRow
-          title={t`ROI (5-Day Rate)`}
-          balance={`${fiveDayRateValue.toString(DECIMAL_FORMAT)}%`}
-          isLoading={isStakingRebaseRateLoading}
-          data-testid="data-roi"
-        />
-        <Divider />
-        <DataRow
-          title={t`Total sOHM Donated`}
-          // Exact number
-          balance={`${totalDebt.toString(NO_DECIMAL_FORMAT)} ${t`sOHM`}`}
-          isLoading={isRecipientInfoLoading}
-          data-testid="data-deposited-sohm"
-        />
-        <DataRow
-          title={t`Donated sOHM Yield`}
-          // Exact number
-          balance={`${totalYield.toString(NO_DECIMAL_FORMAT)} ${t`sOHM`}`}
-          isLoading={isYieldDonatedLoading}
-          data-testid="data-total-yield"
-        />
-        {isProject ? (
-          <DataRow
-            title={t`% of sOHM Goal`}
-            balance={totalDebt.mul(new DecimalBigNumber("100")).div(getRecipientGoal(address)).toString(DECIMAL_FORMAT)}
-            data-testid="project-goal-achievement"
+      <Grid container spacing={1}>
+        <Grid item xs={12}>
+          <Typography variant="h5" fontWeight="bold">
+            Redeem Details
+          </Typography>
+        </Grid>
+        <Grid item xs={12}>
+          <DataRow
+            title={t`Next Reward Amount`}
+            balance={`${nextRewardValue.toString(DECIMAL_FORMAT)} ${t`sOHM`}`}
+            isLoading={isStakingRebaseRateLoading}
+            data-testid="data-next-reward-amount"
+          />
+        </Grid>
+        <Grid item xs={12}>
+          <DataRow
+            title={t`Next Reward Yield`}
+            balance={`${stakingRebasePercentage.toString(DECIMAL_FORMAT)} %`}
+            isLoading={isStakingRebaseRateLoading}
+            data-testid="data-next-reward-yield"
+          />
+        </Grid>
+        <Grid item xs={12}>
+          <DataRow
+            title={t`ROI (5-Day Rate)`}
+            balance={`${fiveDayRateValue.toString(DECIMAL_FORMAT)} %`}
+            isLoading={isStakingRebaseRateLoading}
+            data-testid="data-roi"
+          />
+        </Grid>
+        <Grid item xs={12}>
+          <Divider />
+        </Grid>
+        <Grid item xs={12}>
+          <DataRow
+            title={t`Total sOHM Donated`}
+            // Exact number
+            balance={`${totalDebt.toString(NO_DECIMAL_FORMAT)} ${t`sOHM`}`}
             isLoading={isRecipientInfoLoading}
-          />
-        ) : (
-          <></>
-        )}
+            data-testid="data-deposited-sohm"
+          />
+        </Grid>
+        <Grid data-testid="data-redeemable-sohm" item xs={12}>
+          <DataRow
+            title={t`Donated sOHM Yield`}
+            // Exact number
+            balance={`${totalYield.toString(NO_DECIMAL_FORMAT)} ${t`sOHM`}`}
+            isLoading={isYieldDonatedLoading}
+          />
+        </Grid>
+        <Grid item xs={12}>
+          {isProject ? (
+            <DataRow
+              title={t`% of sOHM Goal`}
+              balance={totalDebt
+                .mul(new DecimalBigNumber("100"))
+                .div(getRecipientGoal(address))
+                .toString(DECIMAL_FORMAT)}
+              data-testid="project-goal-achievement"
+              isLoading={isRecipientInfoLoading}
+            />
+          ) : (
+            <></>
+          )}
+        </Grid>
       </Grid>
       <Grid item>
         <RedeemYieldModal
