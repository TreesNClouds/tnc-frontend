--- conflicted
+++ resolved
@@ -132,11 +132,7 @@
     <Grid container spacing={2}>
       <Grid item xs={12}>
         <Typography variant="h3" align="center">
-<<<<<<< HEAD
-          {isRecipientInfoLoading ? <Skeleton /> : redeemableBalanceNumber.toNumber().toFixed(2)} sOHM
-=======
           {isRecipientInfoLoading ? <Skeleton /> : redeemableBalanceNumber.toFixed(2)} sOHM
->>>>>>> 779dc1e0
         </Typography>
         <Typography variant="body1" align="center" className="subtext">
           Redeemable Yield
@@ -169,11 +165,7 @@
             <Grid item xs={4}>
               <Box>
                 <Typography variant="h5" align="center">
-<<<<<<< HEAD
                   {getRecipientDonated()}
-=======
-                  {getRecipientDonated(address)}
->>>>>>> 779dc1e0
                 </Typography>
                 <Typography variant="body1" align="center" className="subtext">
                   {isSmallScreen ? "Total Donated" : "Total sOHM Donated"}
@@ -183,11 +175,7 @@
             <Grid item xs={4}>
               <Box>
                 <Typography variant="h5" align="center">
-<<<<<<< HEAD
                   {getRecipientDonated() / getRecipientGoal(address)}%
-=======
-                  {getRecipientDonated(address) / getRecipientGoal(address)}%
->>>>>>> 779dc1e0
                 </Typography>
                 <Typography variant="body1" align="center" className="subtext">
                   of sOHM Goal
