--- conflicted
+++ resolved
@@ -3,82 +3,44 @@
 exports[`Redeem Yield should render Redeem Yield Screen 1`] = `
 <div>
   <div
-<<<<<<< HEAD
-    class="MuiGrid-root MuiGrid-container MuiGrid-spacing-xs-2 css-mhc70k-MuiGrid-root"
-=======
     data-rk=""
->>>>>>> 36be7750
   >
     <style>
       [data-rk]{--rk-blurs-modalOverlay:blur(0px);--rk-fonts-body:SFRounded, ui-rounded, "SF Pro Rounded", -apple-system, BlinkMacSystemFont, "Segoe UI", Roboto, Helvetica, Arial, sans-serif, "Apple Color Emoji", "Segoe UI Emoji", "Segoe UI Symbol";--rk-radii-actionButton:9999px;--rk-radii-connectButton:12px;--rk-radii-menuButton:12px;--rk-radii-modal:24px;--rk-radii-modalMobile:28px;--rk-colors-accentColor:#0E76FD;--rk-colors-accentColorForeground:#FFF;--rk-colors-actionButtonBorder:rgba(0, 0, 0, 0.04);--rk-colors-actionButtonBorderMobile:rgba(0, 0, 0, 0.06);--rk-colors-actionButtonSecondaryBackground:rgba(0, 0, 0, 0.06);--rk-colors-closeButton:rgba(60, 66, 66, 0.8);--rk-colors-closeButtonBackground:rgba(0, 0, 0, 0.06);--rk-colors-connectButtonBackground:#FFF;--rk-colors-connectButtonBackgroundError:#FF494A;--rk-colors-connectButtonInnerBackground:linear-gradient(0deg, rgba(0, 0, 0, 0.03), rgba(0, 0, 0, 0.06));--rk-colors-connectButtonText:#25292E;--rk-colors-connectButtonTextError:#FFF;--rk-colors-connectionIndicator:#30E000;--rk-colors-error:#FF494A;--rk-colors-generalBorder:rgba(0, 0, 0, 0.06);--rk-colors-generalBorderDim:rgba(0, 0, 0, 0.03);--rk-colors-menuItemBackground:rgba(60, 66, 66, 0.1);--rk-colors-modalBackdrop:rgba(0, 0, 0, 0.3);--rk-colors-modalBackground:#FFF;--rk-colors-modalBorder:transparent;--rk-colors-modalText:#25292E;--rk-colors-modalTextDim:rgba(60, 66, 66, 0.3);--rk-colors-modalTextSecondary:rgba(60, 66, 66, 0.6);--rk-colors-profileAction:#FFF;--rk-colors-profileActionHover:rgba(255, 255, 255, 0.5);--rk-colors-profileForeground:rgba(60, 66, 66, 0.06);--rk-colors-selectedOptionBorder:rgba(60, 66, 66, 0.1);--rk-colors-standby:#FFD641;--rk-shadows-connectButton:0px 4px 12px rgba(0, 0, 0, 0.1);--rk-shadows-dialog:0px 8px 32px rgba(0, 0, 0, 0.32);--rk-shadows-profileDetailsAction:0px 2px 6px rgba(37, 41, 46, 0.04);--rk-shadows-selectedOption:0px 2px 6px rgba(0, 0, 0, 0.24);--rk-shadows-selectedWallet:0px 2px 6px rgba(0, 0, 0, 0.12);--rk-shadows-walletLogo:0px 2px 16px rgba(0, 0, 0, 0.16);}
     </style>
     <div
-<<<<<<< HEAD
-      class="MuiGrid-root MuiGrid-item MuiGrid-grid-xs-12 css-49904w-MuiGrid-root"
+      class="MuiGrid-root MuiGrid-container MuiGrid-spacing-xs-2 css-mhc70k-MuiGrid-root"
     >
-      <h3
-        class="MuiTypography-root MuiTypography-h3 MuiTypography-alignCenter css-hib4m4-MuiTypography-root"
-        data-testid="redeemable-balance"
-      >
-        100
-         sOHM
-      </h3>
-      <p
-        class="MuiTypography-root MuiTypography-body1 MuiTypography-alignCenter subtext css-1pi44ng-MuiTypography-root"
-      >
-        Redeemable Yield
-      </p>
-    </div>
-    <div
-      class="MuiGrid-root MuiGrid-item MuiGrid-grid-xs-12 css-49904w-MuiGrid-root"
-    >
-      <div
-        class="MuiGrid-root MuiGrid-container css-11lq3yg-MuiGrid-root"
-      >
-        <div
-          class="MuiGrid-root MuiGrid-item MuiGrid-grid-xs-true css-1z0dvx8-MuiGrid-root"
-        />
-        <div
-          class="MuiGrid-root MuiGrid-item MuiGrid-grid-xs-12 MuiGrid-grid-sm-6 css-t0g9ur-MuiGrid-root"
-        >
-          <button
-            class="MuiButton-root MuiButton-contained MuiButton-containedPrimary MuiButton-sizeMedium MuiButton-containedSizeMedium MuiButton-disableElevation MuiButton-fullWidth MuiButtonBase-root custom-root  css-1hlfzy6-MuiButtonBase-root-MuiButton-root"
-            tabindex="0"
-            type="button"
-=======
-      class="MuiGrid-root MuiGrid-container MuiGrid-spacing-xs-2 css-pcr0fy-MuiGrid-root"
-    >
-      <div
-        class="MuiGrid-root MuiGrid-item MuiGrid-grid-xs-12 css-bhsuuc-MuiGrid-root"
+      <div
+        class="MuiGrid-root MuiGrid-item MuiGrid-grid-xs-12 css-49904w-MuiGrid-root"
       >
         <h3
-          class="MuiTypography-root MuiTypography-h3 MuiTypography-alignCenter css-1jsxebx-MuiTypography-root"
+          class="MuiTypography-root MuiTypography-h3 MuiTypography-alignCenter css-hib4m4-MuiTypography-root"
           data-testid="redeemable-balance"
         >
           100
            sOHM
         </h3>
         <p
-          class="MuiTypography-root MuiTypography-body1 MuiTypography-alignCenter subtext css-4p4edz-MuiTypography-root"
+          class="MuiTypography-root MuiTypography-body1 MuiTypography-alignCenter subtext css-1pi44ng-MuiTypography-root"
         >
           Redeemable Yield
         </p>
       </div>
       <div
-        class="MuiGrid-root MuiGrid-item MuiGrid-grid-xs-12 css-bhsuuc-MuiGrid-root"
-      >
-        <div
-          class="MuiGrid-root MuiGrid-container css-1bxbb5o-MuiGrid-root"
-        >
-          <div
-            class="MuiGrid-root MuiGrid-item MuiGrid-grid-xs-true css-cm1570-MuiGrid-root"
+        class="MuiGrid-root MuiGrid-item MuiGrid-grid-xs-12 css-49904w-MuiGrid-root"
+      >
+        <div
+          class="MuiGrid-root MuiGrid-container css-11lq3yg-MuiGrid-root"
+        >
+          <div
+            class="MuiGrid-root MuiGrid-item MuiGrid-grid-xs-true css-1z0dvx8-MuiGrid-root"
           />
           <div
-            class="MuiGrid-root MuiGrid-item MuiGrid-grid-xs-12 MuiGrid-grid-sm-6 css-1wp2vw1-MuiGrid-root"
->>>>>>> 36be7750
+            class="MuiGrid-root MuiGrid-item MuiGrid-grid-xs-12 MuiGrid-grid-sm-6 css-t0g9ur-MuiGrid-root"
           >
             <button
-              class="MuiButton-root MuiButton-contained MuiButton-containedPrimary MuiButton-sizeMedium MuiButton-containedSizeMedium MuiButton-disableElevation MuiButton-fullWidth MuiButtonBase-root Button-root undefined css-8aw5i7-MuiButtonBase-root-MuiButton-root"
+              class="MuiButton-root MuiButton-contained MuiButton-containedPrimary MuiButton-sizeMedium MuiButton-containedSizeMedium MuiButton-disableElevation MuiButton-fullWidth MuiButtonBase-root custom-root  css-1hlfzy6-MuiButtonBase-root-MuiButton-root"
               tabindex="0"
               type="button"
             >
@@ -86,23 +48,12 @@
             </button>
           </div>
           <div
-            class="MuiGrid-root MuiGrid-item MuiGrid-grid-xs-true css-cm1570-MuiGrid-root"
+            class="MuiGrid-root MuiGrid-item MuiGrid-grid-xs-true css-1z0dvx8-MuiGrid-root"
           />
         </div>
-<<<<<<< HEAD
-        <div
-          class="MuiGrid-root MuiGrid-item MuiGrid-grid-xs-true css-1z0dvx8-MuiGrid-root"
-        />
-      </div>
-    </div>
-    <div
-      class="MuiGrid-root MuiGrid-item MuiGrid-grid-xs-12 css-49904w-MuiGrid-root"
-    >
-=======
-      </div>
->>>>>>> 36be7750
-      <div
-        class="MuiGrid-root MuiGrid-item MuiGrid-grid-xs-12 css-bhsuuc-MuiGrid-root"
+      </div>
+      <div
+        class="MuiGrid-root MuiGrid-item MuiGrid-grid-xs-12 css-49904w-MuiGrid-root"
       >
         <div
           class="grey-box  MuiBox-root css-h33641"
@@ -114,187 +65,100 @@
               class="MuiBox-root css-1xhj18k"
             >
               <p
-                class="MuiTypography-root MuiTypography-body1 css-4xvy19-MuiTypography-root"
+                class="MuiTypography-root MuiTypography-body1 css-1mjfcze-MuiTypography-root"
               >
                 Deposited sOHM
               </p>
             </div>
             <p
-<<<<<<< HEAD
-              class="MuiTypography-root MuiTypography-body1 css-1mjfcze-MuiTypography-root"
-=======
-              class="MuiTypography-root MuiTypography-body1 css-4xvy19-MuiTypography-root"
-              style="text-align: right;"
->>>>>>> 36be7750
+              class="MuiTypography-root MuiTypography-body1 css-1mjfcze-MuiTypography-root"
+              style="text-align: right;"
             >
               1,000 sOHM
             </p>
           </div>
-<<<<<<< HEAD
-          <p
-            class="MuiTypography-root MuiTypography-body1 css-1mjfcze-MuiTypography-root"
-            style="text-align: right;"
-          >
-            1,000 sOHM
-          </p>
-        </div>
-        <div
-          class="DataRow-root data-row css-19fvmib"
-        >
-=======
->>>>>>> 36be7750
-          <div
-            class="DataRow-root data-row css-19fvmib"
-          >
-            <div
-              class="MuiBox-root css-1xhj18k"
-            >
-              <p
-                class="MuiTypography-root MuiTypography-body1 css-4xvy19-MuiTypography-root"
+          <div
+            class="DataRow-root data-row css-19fvmib"
+          >
+            <div
+              class="MuiBox-root css-1xhj18k"
+            >
+              <p
+                class="MuiTypography-root MuiTypography-body1 css-1mjfcze-MuiTypography-root"
               >
                 Redeemable Amount
               </p>
             </div>
             <p
-<<<<<<< HEAD
-              class="MuiTypography-root MuiTypography-body1 css-1mjfcze-MuiTypography-root"
-=======
-              class="MuiTypography-root MuiTypography-body1 css-4xvy19-MuiTypography-root"
-              style="text-align: right;"
->>>>>>> 36be7750
+              class="MuiTypography-root MuiTypography-body1 css-1mjfcze-MuiTypography-root"
+              style="text-align: right;"
             >
               100 sOHM
             </p>
           </div>
-<<<<<<< HEAD
-          <p
-            class="MuiTypography-root MuiTypography-body1 css-1mjfcze-MuiTypography-root"
-            style="text-align: right;"
-          >
-            100 sOHM
-          </p>
-        </div>
-        <div
-          class="DataRow-root data-row css-19fvmib"
-        >
-=======
->>>>>>> 36be7750
-          <div
-            class="DataRow-root data-row css-19fvmib"
-          >
-            <div
-              class="MuiBox-root css-1xhj18k"
-            >
-              <p
-                class="MuiTypography-root MuiTypography-body1 css-4xvy19-MuiTypography-root"
+          <div
+            class="DataRow-root data-row css-19fvmib"
+          >
+            <div
+              class="MuiBox-root css-1xhj18k"
+            >
+              <p
+                class="MuiTypography-root MuiTypography-body1 css-1mjfcze-MuiTypography-root"
               >
                 Next Reward Amount
               </p>
             </div>
             <p
-<<<<<<< HEAD
-              class="MuiTypography-root MuiTypography-body1 css-1mjfcze-MuiTypography-root"
-=======
-              class="MuiTypography-root MuiTypography-body1 css-4xvy19-MuiTypography-root"
-              style="text-align: right;"
->>>>>>> 36be7750
+              class="MuiTypography-root MuiTypography-body1 css-1mjfcze-MuiTypography-root"
+              style="text-align: right;"
             >
               2.1469 sOHM
             </p>
           </div>
-<<<<<<< HEAD
-          <p
-            class="MuiTypography-root MuiTypography-body1 css-1mjfcze-MuiTypography-root"
-            style="text-align: right;"
-          >
-            2.1469 sOHM
-          </p>
-        </div>
-        <div
-          class="DataRow-root data-row css-19fvmib"
-        >
-=======
->>>>>>> 36be7750
-          <div
-            class="DataRow-root data-row css-19fvmib"
-          >
-            <div
-              class="MuiBox-root css-1xhj18k"
-            >
-              <p
-                class="MuiTypography-root MuiTypography-body1 css-4xvy19-MuiTypography-root"
+          <div
+            class="DataRow-root data-row css-19fvmib"
+          >
+            <div
+              class="MuiBox-root css-1xhj18k"
+            >
+              <p
+                class="MuiTypography-root MuiTypography-body1 css-1mjfcze-MuiTypography-root"
               >
                 Next Reward Yield
               </p>
             </div>
             <p
-<<<<<<< HEAD
-              class="MuiTypography-root MuiTypography-body1 css-1mjfcze-MuiTypography-root"
-=======
-              class="MuiTypography-root MuiTypography-body1 css-4xvy19-MuiTypography-root"
-              style="text-align: right;"
->>>>>>> 36be7750
+              class="MuiTypography-root MuiTypography-body1 css-1mjfcze-MuiTypography-root"
+              style="text-align: right;"
             >
               0.2146%
             </p>
           </div>
-<<<<<<< HEAD
-          <p
-            class="MuiTypography-root MuiTypography-body1 css-1mjfcze-MuiTypography-root"
-            style="text-align: right;"
-          >
-            0.2146%
-          </p>
-        </div>
-        <div
-          class="DataRow-root data-row css-19fvmib"
-        >
-=======
->>>>>>> 36be7750
-          <div
-            class="DataRow-root data-row css-19fvmib"
-          >
-            <div
-              class="MuiBox-root css-1xhj18k"
-            >
-              <p
-                class="MuiTypography-root MuiTypography-body1 css-4xvy19-MuiTypography-root"
+          <div
+            class="DataRow-root data-row css-19fvmib"
+          >
+            <div
+              class="MuiBox-root css-1xhj18k"
+            >
+              <p
+                class="MuiTypography-root MuiTypography-body1 css-1mjfcze-MuiTypography-root"
               >
                 ROI (5-Day Rate)
               </p>
             </div>
             <p
-<<<<<<< HEAD
-              class="MuiTypography-root MuiTypography-body1 css-1mjfcze-MuiTypography-root"
-=======
-              class="MuiTypography-root MuiTypography-body1 css-4xvy19-MuiTypography-root"
-              style="text-align: right;"
->>>>>>> 36be7750
+              class="MuiTypography-root MuiTypography-body1 css-1mjfcze-MuiTypography-root"
+              style="text-align: right;"
             >
               3.2692%
             </p>
           </div>
-<<<<<<< HEAD
-          <p
-            class="MuiTypography-root MuiTypography-body1 css-1mjfcze-MuiTypography-root"
-            style="text-align: right;"
-          >
-            3.2692%
-          </p>
-=======
->>>>>>> 36be7750
-        </div>
-      </div>
-      <div
-        class="MuiGrid-root MuiGrid-item css-159wrwf-MuiGrid-root"
+        </div>
+      </div>
+      <div
+        class="MuiGrid-root MuiGrid-item css-13i4rnv-MuiGrid-root"
       />
     </div>
-<<<<<<< HEAD
-    <div
-      class="MuiGrid-root MuiGrid-item css-13i4rnv-MuiGrid-root"
-    />
-=======
->>>>>>> 36be7750
   </div>
 </div>
 `;
@@ -302,212 +166,113 @@
 exports[`Redeem Yield should show extra content if project wallet 1`] = `
 <div>
   <div
-<<<<<<< HEAD
-    class="MuiGrid-root MuiGrid-container MuiGrid-spacing-xs-2 css-mhc70k-MuiGrid-root"
-=======
     data-rk=""
->>>>>>> 36be7750
   >
     <style>
       [data-rk]{--rk-blurs-modalOverlay:blur(0px);--rk-fonts-body:SFRounded, ui-rounded, "SF Pro Rounded", -apple-system, BlinkMacSystemFont, "Segoe UI", Roboto, Helvetica, Arial, sans-serif, "Apple Color Emoji", "Segoe UI Emoji", "Segoe UI Symbol";--rk-radii-actionButton:9999px;--rk-radii-connectButton:12px;--rk-radii-menuButton:12px;--rk-radii-modal:24px;--rk-radii-modalMobile:28px;--rk-colors-accentColor:#0E76FD;--rk-colors-accentColorForeground:#FFF;--rk-colors-actionButtonBorder:rgba(0, 0, 0, 0.04);--rk-colors-actionButtonBorderMobile:rgba(0, 0, 0, 0.06);--rk-colors-actionButtonSecondaryBackground:rgba(0, 0, 0, 0.06);--rk-colors-closeButton:rgba(60, 66, 66, 0.8);--rk-colors-closeButtonBackground:rgba(0, 0, 0, 0.06);--rk-colors-connectButtonBackground:#FFF;--rk-colors-connectButtonBackgroundError:#FF494A;--rk-colors-connectButtonInnerBackground:linear-gradient(0deg, rgba(0, 0, 0, 0.03), rgba(0, 0, 0, 0.06));--rk-colors-connectButtonText:#25292E;--rk-colors-connectButtonTextError:#FFF;--rk-colors-connectionIndicator:#30E000;--rk-colors-error:#FF494A;--rk-colors-generalBorder:rgba(0, 0, 0, 0.06);--rk-colors-generalBorderDim:rgba(0, 0, 0, 0.03);--rk-colors-menuItemBackground:rgba(60, 66, 66, 0.1);--rk-colors-modalBackdrop:rgba(0, 0, 0, 0.3);--rk-colors-modalBackground:#FFF;--rk-colors-modalBorder:transparent;--rk-colors-modalText:#25292E;--rk-colors-modalTextDim:rgba(60, 66, 66, 0.3);--rk-colors-modalTextSecondary:rgba(60, 66, 66, 0.6);--rk-colors-profileAction:#FFF;--rk-colors-profileActionHover:rgba(255, 255, 255, 0.5);--rk-colors-profileForeground:rgba(60, 66, 66, 0.06);--rk-colors-selectedOptionBorder:rgba(60, 66, 66, 0.1);--rk-colors-standby:#FFD641;--rk-shadows-connectButton:0px 4px 12px rgba(0, 0, 0, 0.1);--rk-shadows-dialog:0px 8px 32px rgba(0, 0, 0, 0.32);--rk-shadows-profileDetailsAction:0px 2px 6px rgba(37, 41, 46, 0.04);--rk-shadows-selectedOption:0px 2px 6px rgba(0, 0, 0, 0.24);--rk-shadows-selectedWallet:0px 2px 6px rgba(0, 0, 0, 0.12);--rk-shadows-walletLogo:0px 2px 16px rgba(0, 0, 0, 0.16);}
     </style>
     <div
-<<<<<<< HEAD
-      class="MuiGrid-root MuiGrid-item MuiGrid-grid-xs-12 css-49904w-MuiGrid-root"
+      class="MuiGrid-root MuiGrid-container MuiGrid-spacing-xs-2 css-mhc70k-MuiGrid-root"
     >
-      <h3
-        class="MuiTypography-root MuiTypography-h3 MuiTypography-alignCenter css-hib4m4-MuiTypography-root"
-        data-testid="redeemable-balance"
-      >
-        100
-         sOHM
-      </h3>
-      <p
-        class="MuiTypography-root MuiTypography-body1 MuiTypography-alignCenter subtext css-1pi44ng-MuiTypography-root"
-      >
-        Redeemable Yield
-      </p>
-    </div>
-    <div
-      class="MuiGrid-root MuiGrid-item MuiGrid-grid-xs-12 css-49904w-MuiGrid-root"
-    >
-      <div
-        class="MuiGrid-root MuiGrid-container css-11lq3yg-MuiGrid-root"
-      >
-        <div
-          class="MuiGrid-root MuiGrid-item MuiGrid-grid-xs-true css-1z0dvx8-MuiGrid-root"
-        />
-        <div
-          class="MuiGrid-root MuiGrid-item MuiGrid-grid-xs-12 MuiGrid-grid-sm-6 css-t0g9ur-MuiGrid-root"
-        >
-          <button
-            class="MuiButton-root MuiButton-contained MuiButton-containedPrimary MuiButton-sizeMedium MuiButton-containedSizeMedium MuiButton-disableElevation MuiButton-fullWidth MuiButtonBase-root custom-root  css-1hlfzy6-MuiButtonBase-root-MuiButton-root"
-            tabindex="0"
-            type="button"
-          >
-            Redeem Yield
-          </button>
-        </div>
-        <div
-          class="MuiGrid-root MuiGrid-item MuiGrid-grid-xs-true css-1z0dvx8-MuiGrid-root"
-        />
-      </div>
-    </div>
-    <div
-      class="MuiGrid-root MuiGrid-item MuiGrid-grid-xs-12 css-49904w-MuiGrid-root"
-    >
-      <div
-        class="MuiGrid-root MuiGrid-container MuiGrid-spacing-xs-1 css-a5rdam-MuiGrid-root"
-      >
-        <div
-          class="MuiGrid-root MuiGrid-item MuiGrid-grid-xs-4 css-1rqx6ho-MuiGrid-root"
-=======
-      class="MuiGrid-root MuiGrid-container MuiGrid-spacing-xs-2 css-pcr0fy-MuiGrid-root"
-    >
-      <div
-        class="MuiGrid-root MuiGrid-item MuiGrid-grid-xs-12 css-bhsuuc-MuiGrid-root"
+      <div
+        class="MuiGrid-root MuiGrid-item MuiGrid-grid-xs-12 css-49904w-MuiGrid-root"
       >
         <h3
-          class="MuiTypography-root MuiTypography-h3 MuiTypography-alignCenter css-1jsxebx-MuiTypography-root"
+          class="MuiTypography-root MuiTypography-h3 MuiTypography-alignCenter css-hib4m4-MuiTypography-root"
           data-testid="redeemable-balance"
         >
           100
            sOHM
         </h3>
         <p
-          class="MuiTypography-root MuiTypography-body1 MuiTypography-alignCenter subtext css-4p4edz-MuiTypography-root"
+          class="MuiTypography-root MuiTypography-body1 MuiTypography-alignCenter subtext css-1pi44ng-MuiTypography-root"
         >
           Redeemable Yield
         </p>
       </div>
       <div
-        class="MuiGrid-root MuiGrid-item MuiGrid-grid-xs-12 css-bhsuuc-MuiGrid-root"
-      >
-        <div
-          class="MuiGrid-root MuiGrid-container css-1bxbb5o-MuiGrid-root"
->>>>>>> 36be7750
-        >
-          <div
-            class="MuiGrid-root MuiGrid-item MuiGrid-grid-xs-true css-cm1570-MuiGrid-root"
+        class="MuiGrid-root MuiGrid-item MuiGrid-grid-xs-12 css-49904w-MuiGrid-root"
+      >
+        <div
+          class="MuiGrid-root MuiGrid-container css-11lq3yg-MuiGrid-root"
+        >
+          <div
+            class="MuiGrid-root MuiGrid-item MuiGrid-grid-xs-true css-1z0dvx8-MuiGrid-root"
           />
           <div
-            class="MuiGrid-root MuiGrid-item MuiGrid-grid-xs-12 MuiGrid-grid-sm-6 css-1wp2vw1-MuiGrid-root"
-          >
-<<<<<<< HEAD
-            <h5
-              class="MuiTypography-root MuiTypography-h5 MuiTypography-alignCenter css-k7iy5d-MuiTypography-root"
-            >
-              200
-            </h5>
-            <p
-              class="MuiTypography-root MuiTypography-body1 MuiTypography-alignCenter subtext css-1pi44ng-MuiTypography-root"
-=======
+            class="MuiGrid-root MuiGrid-item MuiGrid-grid-xs-12 MuiGrid-grid-sm-6 css-t0g9ur-MuiGrid-root"
+          >
             <button
-              class="MuiButton-root MuiButton-contained MuiButton-containedPrimary MuiButton-sizeMedium MuiButton-containedSizeMedium MuiButton-disableElevation MuiButton-fullWidth MuiButtonBase-root Button-root undefined css-8aw5i7-MuiButtonBase-root-MuiButton-root"
+              class="MuiButton-root MuiButton-contained MuiButton-containedPrimary MuiButton-sizeMedium MuiButton-containedSizeMedium MuiButton-disableElevation MuiButton-fullWidth MuiButtonBase-root custom-root  css-1hlfzy6-MuiButtonBase-root-MuiButton-root"
               tabindex="0"
               type="button"
->>>>>>> 36be7750
             >
               Redeem Yield
             </button>
           </div>
           <div
-            class="MuiGrid-root MuiGrid-item MuiGrid-grid-xs-true css-cm1570-MuiGrid-root"
+            class="MuiGrid-root MuiGrid-item MuiGrid-grid-xs-true css-1z0dvx8-MuiGrid-root"
           />
         </div>
       </div>
       <div
-        class="MuiGrid-root MuiGrid-item MuiGrid-grid-xs-12 css-bhsuuc-MuiGrid-root"
-      >
-        <div
-<<<<<<< HEAD
-          class="MuiGrid-root MuiGrid-item MuiGrid-grid-xs-4 css-1rqx6ho-MuiGrid-root"
-=======
-          class="MuiGrid-root MuiGrid-container MuiGrid-spacing-xs-1 css-mbtiqp-MuiGrid-root"
->>>>>>> 36be7750
-        >
-          <div
-            class="MuiGrid-root MuiGrid-item MuiGrid-grid-xs-4 css-eb6htm-MuiGrid-root"
-          >
-<<<<<<< HEAD
-            <h5
-              class="MuiTypography-root MuiTypography-h5 MuiTypography-alignCenter css-k7iy5d-MuiTypography-root"
-              data-testid="project-deposit"
-            >
-              1,000
-            </h5>
-            <p
-              class="MuiTypography-root MuiTypography-body1 MuiTypography-alignCenter subtext css-1pi44ng-MuiTypography-root"
-=======
+        class="MuiGrid-root MuiGrid-item MuiGrid-grid-xs-12 css-49904w-MuiGrid-root"
+      >
+        <div
+          class="MuiGrid-root MuiGrid-container MuiGrid-spacing-xs-1 css-a5rdam-MuiGrid-root"
+        >
+          <div
+            class="MuiGrid-root MuiGrid-item MuiGrid-grid-xs-4 css-1rqx6ho-MuiGrid-root"
+          >
             <div
               class="grey-box  MuiBox-root css-h33641"
->>>>>>> 36be7750
             >
               <h5
-                class="MuiTypography-root MuiTypography-h5 MuiTypography-alignCenter css-12hqd1x-MuiTypography-root"
+                class="MuiTypography-root MuiTypography-h5 MuiTypography-alignCenter css-k7iy5d-MuiTypography-root"
               >
                 200
               </h5>
               <p
-                class="MuiTypography-root MuiTypography-body1 MuiTypography-alignCenter subtext css-4p4edz-MuiTypography-root"
+                class="MuiTypography-root MuiTypography-body1 MuiTypography-alignCenter subtext css-1pi44ng-MuiTypography-root"
               >
                 sOHM Goal
               </p>
             </div>
           </div>
-<<<<<<< HEAD
-        </div>
-        <div
-          class="MuiGrid-root MuiGrid-item MuiGrid-grid-xs-4 css-1rqx6ho-MuiGrid-root"
-        >
-=======
->>>>>>> 36be7750
-          <div
-            class="MuiGrid-root MuiGrid-item MuiGrid-grid-xs-4 css-eb6htm-MuiGrid-root"
-          >
-<<<<<<< HEAD
-            <h5
-              class="MuiTypography-root MuiTypography-h5 MuiTypography-alignCenter css-k7iy5d-MuiTypography-root"
-              data-testid="project-goal-achievement"
-            >
-              500
-              %
-            </h5>
-            <p
-              class="MuiTypography-root MuiTypography-body1 MuiTypography-alignCenter subtext css-1pi44ng-MuiTypography-root"
-=======
+          <div
+            class="MuiGrid-root MuiGrid-item MuiGrid-grid-xs-4 css-1rqx6ho-MuiGrid-root"
+          >
             <div
               class="grey-box  MuiBox-root css-h33641"
             >
               <h5
-                class="MuiTypography-root MuiTypography-h5 MuiTypography-alignCenter css-12hqd1x-MuiTypography-root"
+                class="MuiTypography-root MuiTypography-h5 MuiTypography-alignCenter css-k7iy5d-MuiTypography-root"
                 data-testid="project-deposit"
               >
                 1,000
               </h5>
               <p
-                class="MuiTypography-root MuiTypography-body1 MuiTypography-alignCenter subtext css-4p4edz-MuiTypography-root"
+                class="MuiTypography-root MuiTypography-body1 MuiTypography-alignCenter subtext css-1pi44ng-MuiTypography-root"
               >
                 Total sOHM Donated
               </p>
             </div>
           </div>
           <div
-            class="MuiGrid-root MuiGrid-item MuiGrid-grid-xs-4 css-eb6htm-MuiGrid-root"
+            class="MuiGrid-root MuiGrid-item MuiGrid-grid-xs-4 css-1rqx6ho-MuiGrid-root"
           >
             <div
               class="grey-box  MuiBox-root css-h33641"
->>>>>>> 36be7750
             >
               <h5
-                class="MuiTypography-root MuiTypography-h5 MuiTypography-alignCenter css-12hqd1x-MuiTypography-root"
+                class="MuiTypography-root MuiTypography-h5 MuiTypography-alignCenter css-k7iy5d-MuiTypography-root"
                 data-testid="project-goal-achievement"
               >
                 500
                 %
               </h5>
               <p
-                class="MuiTypography-root MuiTypography-body1 MuiTypography-alignCenter subtext css-4p4edz-MuiTypography-root"
+                class="MuiTypography-root MuiTypography-body1 MuiTypography-alignCenter subtext css-1pi44ng-MuiTypography-root"
               >
                 of sOHM Goal
               </p>
@@ -515,15 +280,8 @@
           </div>
         </div>
       </div>
-<<<<<<< HEAD
-    </div>
-    <div
-      class="MuiGrid-root MuiGrid-item MuiGrid-grid-xs-12 css-49904w-MuiGrid-root"
-    >
-=======
->>>>>>> 36be7750
-      <div
-        class="MuiGrid-root MuiGrid-item MuiGrid-grid-xs-12 css-bhsuuc-MuiGrid-root"
+      <div
+        class="MuiGrid-root MuiGrid-item MuiGrid-grid-xs-12 css-49904w-MuiGrid-root"
       >
         <div
           class="grey-box  MuiBox-root css-h33641"
@@ -535,187 +293,100 @@
               class="MuiBox-root css-1xhj18k"
             >
               <p
-                class="MuiTypography-root MuiTypography-body1 css-4xvy19-MuiTypography-root"
+                class="MuiTypography-root MuiTypography-body1 css-1mjfcze-MuiTypography-root"
               >
                 Deposited sOHM
               </p>
             </div>
             <p
-<<<<<<< HEAD
-              class="MuiTypography-root MuiTypography-body1 css-1mjfcze-MuiTypography-root"
-=======
-              class="MuiTypography-root MuiTypography-body1 css-4xvy19-MuiTypography-root"
-              style="text-align: right;"
->>>>>>> 36be7750
+              class="MuiTypography-root MuiTypography-body1 css-1mjfcze-MuiTypography-root"
+              style="text-align: right;"
             >
               1,000 sOHM
             </p>
           </div>
-<<<<<<< HEAD
-          <p
-            class="MuiTypography-root MuiTypography-body1 css-1mjfcze-MuiTypography-root"
-            style="text-align: right;"
-          >
-            1,000 sOHM
-          </p>
-        </div>
-        <div
-          class="DataRow-root data-row css-19fvmib"
-        >
-=======
->>>>>>> 36be7750
-          <div
-            class="DataRow-root data-row css-19fvmib"
-          >
-            <div
-              class="MuiBox-root css-1xhj18k"
-            >
-              <p
-                class="MuiTypography-root MuiTypography-body1 css-4xvy19-MuiTypography-root"
+          <div
+            class="DataRow-root data-row css-19fvmib"
+          >
+            <div
+              class="MuiBox-root css-1xhj18k"
+            >
+              <p
+                class="MuiTypography-root MuiTypography-body1 css-1mjfcze-MuiTypography-root"
               >
                 Redeemable Amount
               </p>
             </div>
             <p
-<<<<<<< HEAD
-              class="MuiTypography-root MuiTypography-body1 css-1mjfcze-MuiTypography-root"
-=======
-              class="MuiTypography-root MuiTypography-body1 css-4xvy19-MuiTypography-root"
-              style="text-align: right;"
->>>>>>> 36be7750
+              class="MuiTypography-root MuiTypography-body1 css-1mjfcze-MuiTypography-root"
+              style="text-align: right;"
             >
               100 sOHM
             </p>
           </div>
-<<<<<<< HEAD
-          <p
-            class="MuiTypography-root MuiTypography-body1 css-1mjfcze-MuiTypography-root"
-            style="text-align: right;"
-          >
-            100 sOHM
-          </p>
-        </div>
-        <div
-          class="DataRow-root data-row css-19fvmib"
-        >
-=======
->>>>>>> 36be7750
-          <div
-            class="DataRow-root data-row css-19fvmib"
-          >
-            <div
-              class="MuiBox-root css-1xhj18k"
-            >
-              <p
-                class="MuiTypography-root MuiTypography-body1 css-4xvy19-MuiTypography-root"
+          <div
+            class="DataRow-root data-row css-19fvmib"
+          >
+            <div
+              class="MuiBox-root css-1xhj18k"
+            >
+              <p
+                class="MuiTypography-root MuiTypography-body1 css-1mjfcze-MuiTypography-root"
               >
                 Next Reward Amount
               </p>
             </div>
             <p
-<<<<<<< HEAD
-              class="MuiTypography-root MuiTypography-body1 css-1mjfcze-MuiTypography-root"
-=======
-              class="MuiTypography-root MuiTypography-body1 css-4xvy19-MuiTypography-root"
-              style="text-align: right;"
->>>>>>> 36be7750
+              class="MuiTypography-root MuiTypography-body1 css-1mjfcze-MuiTypography-root"
+              style="text-align: right;"
             >
               2.1469 sOHM
             </p>
           </div>
-<<<<<<< HEAD
-          <p
-            class="MuiTypography-root MuiTypography-body1 css-1mjfcze-MuiTypography-root"
-            style="text-align: right;"
-          >
-            2.1469 sOHM
-          </p>
-        </div>
-        <div
-          class="DataRow-root data-row css-19fvmib"
-        >
-=======
->>>>>>> 36be7750
-          <div
-            class="DataRow-root data-row css-19fvmib"
-          >
-            <div
-              class="MuiBox-root css-1xhj18k"
-            >
-              <p
-                class="MuiTypography-root MuiTypography-body1 css-4xvy19-MuiTypography-root"
+          <div
+            class="DataRow-root data-row css-19fvmib"
+          >
+            <div
+              class="MuiBox-root css-1xhj18k"
+            >
+              <p
+                class="MuiTypography-root MuiTypography-body1 css-1mjfcze-MuiTypography-root"
               >
                 Next Reward Yield
               </p>
             </div>
             <p
-<<<<<<< HEAD
-              class="MuiTypography-root MuiTypography-body1 css-1mjfcze-MuiTypography-root"
-=======
-              class="MuiTypography-root MuiTypography-body1 css-4xvy19-MuiTypography-root"
-              style="text-align: right;"
->>>>>>> 36be7750
+              class="MuiTypography-root MuiTypography-body1 css-1mjfcze-MuiTypography-root"
+              style="text-align: right;"
             >
               0.2146%
             </p>
           </div>
-<<<<<<< HEAD
-          <p
-            class="MuiTypography-root MuiTypography-body1 css-1mjfcze-MuiTypography-root"
-            style="text-align: right;"
-          >
-            0.2146%
-          </p>
-        </div>
-        <div
-          class="DataRow-root data-row css-19fvmib"
-        >
-=======
->>>>>>> 36be7750
-          <div
-            class="DataRow-root data-row css-19fvmib"
-          >
-            <div
-              class="MuiBox-root css-1xhj18k"
-            >
-              <p
-                class="MuiTypography-root MuiTypography-body1 css-4xvy19-MuiTypography-root"
+          <div
+            class="DataRow-root data-row css-19fvmib"
+          >
+            <div
+              class="MuiBox-root css-1xhj18k"
+            >
+              <p
+                class="MuiTypography-root MuiTypography-body1 css-1mjfcze-MuiTypography-root"
               >
                 ROI (5-Day Rate)
               </p>
             </div>
             <p
-<<<<<<< HEAD
-              class="MuiTypography-root MuiTypography-body1 css-1mjfcze-MuiTypography-root"
-=======
-              class="MuiTypography-root MuiTypography-body1 css-4xvy19-MuiTypography-root"
-              style="text-align: right;"
->>>>>>> 36be7750
+              class="MuiTypography-root MuiTypography-body1 css-1mjfcze-MuiTypography-root"
+              style="text-align: right;"
             >
               3.2692%
             </p>
           </div>
-<<<<<<< HEAD
-          <p
-            class="MuiTypography-root MuiTypography-body1 css-1mjfcze-MuiTypography-root"
-            style="text-align: right;"
-          >
-            3.2692%
-          </p>
-=======
->>>>>>> 36be7750
-        </div>
-      </div>
-      <div
-        class="MuiGrid-root MuiGrid-item css-159wrwf-MuiGrid-root"
+        </div>
+      </div>
+      <div
+        class="MuiGrid-root MuiGrid-item css-13i4rnv-MuiGrid-root"
       />
     </div>
-<<<<<<< HEAD
-    <div
-      class="MuiGrid-root MuiGrid-item css-13i4rnv-MuiGrid-root"
-    />
-=======
->>>>>>> 36be7750
   </div>
 </div>
 `;
@@ -723,82 +394,44 @@
 exports[`Redeem Yield should show redeemable balance as 100 sOHM 1`] = `
 <div>
   <div
-<<<<<<< HEAD
-    class="MuiGrid-root MuiGrid-container MuiGrid-spacing-xs-2 css-mhc70k-MuiGrid-root"
-=======
     data-rk=""
->>>>>>> 36be7750
   >
     <style>
       [data-rk]{--rk-blurs-modalOverlay:blur(0px);--rk-fonts-body:SFRounded, ui-rounded, "SF Pro Rounded", -apple-system, BlinkMacSystemFont, "Segoe UI", Roboto, Helvetica, Arial, sans-serif, "Apple Color Emoji", "Segoe UI Emoji", "Segoe UI Symbol";--rk-radii-actionButton:9999px;--rk-radii-connectButton:12px;--rk-radii-menuButton:12px;--rk-radii-modal:24px;--rk-radii-modalMobile:28px;--rk-colors-accentColor:#0E76FD;--rk-colors-accentColorForeground:#FFF;--rk-colors-actionButtonBorder:rgba(0, 0, 0, 0.04);--rk-colors-actionButtonBorderMobile:rgba(0, 0, 0, 0.06);--rk-colors-actionButtonSecondaryBackground:rgba(0, 0, 0, 0.06);--rk-colors-closeButton:rgba(60, 66, 66, 0.8);--rk-colors-closeButtonBackground:rgba(0, 0, 0, 0.06);--rk-colors-connectButtonBackground:#FFF;--rk-colors-connectButtonBackgroundError:#FF494A;--rk-colors-connectButtonInnerBackground:linear-gradient(0deg, rgba(0, 0, 0, 0.03), rgba(0, 0, 0, 0.06));--rk-colors-connectButtonText:#25292E;--rk-colors-connectButtonTextError:#FFF;--rk-colors-connectionIndicator:#30E000;--rk-colors-error:#FF494A;--rk-colors-generalBorder:rgba(0, 0, 0, 0.06);--rk-colors-generalBorderDim:rgba(0, 0, 0, 0.03);--rk-colors-menuItemBackground:rgba(60, 66, 66, 0.1);--rk-colors-modalBackdrop:rgba(0, 0, 0, 0.3);--rk-colors-modalBackground:#FFF;--rk-colors-modalBorder:transparent;--rk-colors-modalText:#25292E;--rk-colors-modalTextDim:rgba(60, 66, 66, 0.3);--rk-colors-modalTextSecondary:rgba(60, 66, 66, 0.6);--rk-colors-profileAction:#FFF;--rk-colors-profileActionHover:rgba(255, 255, 255, 0.5);--rk-colors-profileForeground:rgba(60, 66, 66, 0.06);--rk-colors-selectedOptionBorder:rgba(60, 66, 66, 0.1);--rk-colors-standby:#FFD641;--rk-shadows-connectButton:0px 4px 12px rgba(0, 0, 0, 0.1);--rk-shadows-dialog:0px 8px 32px rgba(0, 0, 0, 0.32);--rk-shadows-profileDetailsAction:0px 2px 6px rgba(37, 41, 46, 0.04);--rk-shadows-selectedOption:0px 2px 6px rgba(0, 0, 0, 0.24);--rk-shadows-selectedWallet:0px 2px 6px rgba(0, 0, 0, 0.12);--rk-shadows-walletLogo:0px 2px 16px rgba(0, 0, 0, 0.16);}
     </style>
     <div
-<<<<<<< HEAD
-      class="MuiGrid-root MuiGrid-item MuiGrid-grid-xs-12 css-49904w-MuiGrid-root"
+      class="MuiGrid-root MuiGrid-container MuiGrid-spacing-xs-2 css-mhc70k-MuiGrid-root"
     >
-      <h3
-        class="MuiTypography-root MuiTypography-h3 MuiTypography-alignCenter css-hib4m4-MuiTypography-root"
-        data-testid="redeemable-balance"
-      >
-        100
-         sOHM
-      </h3>
-      <p
-        class="MuiTypography-root MuiTypography-body1 MuiTypography-alignCenter subtext css-1pi44ng-MuiTypography-root"
-      >
-        Redeemable Yield
-      </p>
-    </div>
-    <div
-      class="MuiGrid-root MuiGrid-item MuiGrid-grid-xs-12 css-49904w-MuiGrid-root"
-    >
-      <div
-        class="MuiGrid-root MuiGrid-container css-11lq3yg-MuiGrid-root"
-      >
-        <div
-          class="MuiGrid-root MuiGrid-item MuiGrid-grid-xs-true css-1z0dvx8-MuiGrid-root"
-        />
-        <div
-          class="MuiGrid-root MuiGrid-item MuiGrid-grid-xs-12 MuiGrid-grid-sm-6 css-t0g9ur-MuiGrid-root"
-        >
-          <button
-            class="MuiButton-root MuiButton-contained MuiButton-containedPrimary MuiButton-sizeMedium MuiButton-containedSizeMedium MuiButton-disableElevation MuiButton-fullWidth MuiButtonBase-root custom-root  css-1hlfzy6-MuiButtonBase-root-MuiButton-root"
-            tabindex="0"
-            type="button"
-=======
-      class="MuiGrid-root MuiGrid-container MuiGrid-spacing-xs-2 css-pcr0fy-MuiGrid-root"
-    >
-      <div
-        class="MuiGrid-root MuiGrid-item MuiGrid-grid-xs-12 css-bhsuuc-MuiGrid-root"
+      <div
+        class="MuiGrid-root MuiGrid-item MuiGrid-grid-xs-12 css-49904w-MuiGrid-root"
       >
         <h3
-          class="MuiTypography-root MuiTypography-h3 MuiTypography-alignCenter css-1jsxebx-MuiTypography-root"
+          class="MuiTypography-root MuiTypography-h3 MuiTypography-alignCenter css-hib4m4-MuiTypography-root"
           data-testid="redeemable-balance"
         >
           100
            sOHM
         </h3>
         <p
-          class="MuiTypography-root MuiTypography-body1 MuiTypography-alignCenter subtext css-4p4edz-MuiTypography-root"
+          class="MuiTypography-root MuiTypography-body1 MuiTypography-alignCenter subtext css-1pi44ng-MuiTypography-root"
         >
           Redeemable Yield
         </p>
       </div>
       <div
-        class="MuiGrid-root MuiGrid-item MuiGrid-grid-xs-12 css-bhsuuc-MuiGrid-root"
-      >
-        <div
-          class="MuiGrid-root MuiGrid-container css-1bxbb5o-MuiGrid-root"
-        >
-          <div
-            class="MuiGrid-root MuiGrid-item MuiGrid-grid-xs-true css-cm1570-MuiGrid-root"
+        class="MuiGrid-root MuiGrid-item MuiGrid-grid-xs-12 css-49904w-MuiGrid-root"
+      >
+        <div
+          class="MuiGrid-root MuiGrid-container css-11lq3yg-MuiGrid-root"
+        >
+          <div
+            class="MuiGrid-root MuiGrid-item MuiGrid-grid-xs-true css-1z0dvx8-MuiGrid-root"
           />
           <div
-            class="MuiGrid-root MuiGrid-item MuiGrid-grid-xs-12 MuiGrid-grid-sm-6 css-1wp2vw1-MuiGrid-root"
->>>>>>> 36be7750
+            class="MuiGrid-root MuiGrid-item MuiGrid-grid-xs-12 MuiGrid-grid-sm-6 css-t0g9ur-MuiGrid-root"
           >
             <button
-              class="MuiButton-root MuiButton-contained MuiButton-containedPrimary MuiButton-sizeMedium MuiButton-containedSizeMedium MuiButton-disableElevation MuiButton-fullWidth MuiButtonBase-root Button-root undefined css-8aw5i7-MuiButtonBase-root-MuiButton-root"
+              class="MuiButton-root MuiButton-contained MuiButton-containedPrimary MuiButton-sizeMedium MuiButton-containedSizeMedium MuiButton-disableElevation MuiButton-fullWidth MuiButtonBase-root custom-root  css-1hlfzy6-MuiButtonBase-root-MuiButton-root"
               tabindex="0"
               type="button"
             >
@@ -806,23 +439,12 @@
             </button>
           </div>
           <div
-            class="MuiGrid-root MuiGrid-item MuiGrid-grid-xs-true css-cm1570-MuiGrid-root"
+            class="MuiGrid-root MuiGrid-item MuiGrid-grid-xs-true css-1z0dvx8-MuiGrid-root"
           />
         </div>
-<<<<<<< HEAD
-        <div
-          class="MuiGrid-root MuiGrid-item MuiGrid-grid-xs-true css-1z0dvx8-MuiGrid-root"
-        />
-      </div>
-    </div>
-    <div
-      class="MuiGrid-root MuiGrid-item MuiGrid-grid-xs-12 css-49904w-MuiGrid-root"
-    >
-=======
-      </div>
->>>>>>> 36be7750
-      <div
-        class="MuiGrid-root MuiGrid-item MuiGrid-grid-xs-12 css-bhsuuc-MuiGrid-root"
+      </div>
+      <div
+        class="MuiGrid-root MuiGrid-item MuiGrid-grid-xs-12 css-49904w-MuiGrid-root"
       >
         <div
           class="grey-box  MuiBox-root css-h33641"
@@ -834,187 +456,100 @@
               class="MuiBox-root css-1xhj18k"
             >
               <p
-                class="MuiTypography-root MuiTypography-body1 css-4xvy19-MuiTypography-root"
+                class="MuiTypography-root MuiTypography-body1 css-1mjfcze-MuiTypography-root"
               >
                 Deposited sOHM
               </p>
             </div>
             <p
-<<<<<<< HEAD
-              class="MuiTypography-root MuiTypography-body1 css-1mjfcze-MuiTypography-root"
-=======
-              class="MuiTypography-root MuiTypography-body1 css-4xvy19-MuiTypography-root"
-              style="text-align: right;"
->>>>>>> 36be7750
+              class="MuiTypography-root MuiTypography-body1 css-1mjfcze-MuiTypography-root"
+              style="text-align: right;"
             >
               1,000 sOHM
             </p>
           </div>
-<<<<<<< HEAD
-          <p
-            class="MuiTypography-root MuiTypography-body1 css-1mjfcze-MuiTypography-root"
-            style="text-align: right;"
-          >
-            1,000 sOHM
-          </p>
-        </div>
-        <div
-          class="DataRow-root data-row css-19fvmib"
-        >
-=======
->>>>>>> 36be7750
-          <div
-            class="DataRow-root data-row css-19fvmib"
-          >
-            <div
-              class="MuiBox-root css-1xhj18k"
-            >
-              <p
-                class="MuiTypography-root MuiTypography-body1 css-4xvy19-MuiTypography-root"
+          <div
+            class="DataRow-root data-row css-19fvmib"
+          >
+            <div
+              class="MuiBox-root css-1xhj18k"
+            >
+              <p
+                class="MuiTypography-root MuiTypography-body1 css-1mjfcze-MuiTypography-root"
               >
                 Redeemable Amount
               </p>
             </div>
             <p
-<<<<<<< HEAD
-              class="MuiTypography-root MuiTypography-body1 css-1mjfcze-MuiTypography-root"
-=======
-              class="MuiTypography-root MuiTypography-body1 css-4xvy19-MuiTypography-root"
-              style="text-align: right;"
->>>>>>> 36be7750
+              class="MuiTypography-root MuiTypography-body1 css-1mjfcze-MuiTypography-root"
+              style="text-align: right;"
             >
               100 sOHM
             </p>
           </div>
-<<<<<<< HEAD
-          <p
-            class="MuiTypography-root MuiTypography-body1 css-1mjfcze-MuiTypography-root"
-            style="text-align: right;"
-          >
-            100 sOHM
-          </p>
-        </div>
-        <div
-          class="DataRow-root data-row css-19fvmib"
-        >
-=======
->>>>>>> 36be7750
-          <div
-            class="DataRow-root data-row css-19fvmib"
-          >
-            <div
-              class="MuiBox-root css-1xhj18k"
-            >
-              <p
-                class="MuiTypography-root MuiTypography-body1 css-4xvy19-MuiTypography-root"
+          <div
+            class="DataRow-root data-row css-19fvmib"
+          >
+            <div
+              class="MuiBox-root css-1xhj18k"
+            >
+              <p
+                class="MuiTypography-root MuiTypography-body1 css-1mjfcze-MuiTypography-root"
               >
                 Next Reward Amount
               </p>
             </div>
             <p
-<<<<<<< HEAD
-              class="MuiTypography-root MuiTypography-body1 css-1mjfcze-MuiTypography-root"
-=======
-              class="MuiTypography-root MuiTypography-body1 css-4xvy19-MuiTypography-root"
-              style="text-align: right;"
->>>>>>> 36be7750
+              class="MuiTypography-root MuiTypography-body1 css-1mjfcze-MuiTypography-root"
+              style="text-align: right;"
             >
               2.1469 sOHM
             </p>
           </div>
-<<<<<<< HEAD
-          <p
-            class="MuiTypography-root MuiTypography-body1 css-1mjfcze-MuiTypography-root"
-            style="text-align: right;"
-          >
-            2.1469 sOHM
-          </p>
-        </div>
-        <div
-          class="DataRow-root data-row css-19fvmib"
-        >
-=======
->>>>>>> 36be7750
-          <div
-            class="DataRow-root data-row css-19fvmib"
-          >
-            <div
-              class="MuiBox-root css-1xhj18k"
-            >
-              <p
-                class="MuiTypography-root MuiTypography-body1 css-4xvy19-MuiTypography-root"
+          <div
+            class="DataRow-root data-row css-19fvmib"
+          >
+            <div
+              class="MuiBox-root css-1xhj18k"
+            >
+              <p
+                class="MuiTypography-root MuiTypography-body1 css-1mjfcze-MuiTypography-root"
               >
                 Next Reward Yield
               </p>
             </div>
             <p
-<<<<<<< HEAD
-              class="MuiTypography-root MuiTypography-body1 css-1mjfcze-MuiTypography-root"
-=======
-              class="MuiTypography-root MuiTypography-body1 css-4xvy19-MuiTypography-root"
-              style="text-align: right;"
->>>>>>> 36be7750
+              class="MuiTypography-root MuiTypography-body1 css-1mjfcze-MuiTypography-root"
+              style="text-align: right;"
             >
               0.2146%
             </p>
           </div>
-<<<<<<< HEAD
-          <p
-            class="MuiTypography-root MuiTypography-body1 css-1mjfcze-MuiTypography-root"
-            style="text-align: right;"
-          >
-            0.2146%
-          </p>
-        </div>
-        <div
-          class="DataRow-root data-row css-19fvmib"
-        >
-=======
->>>>>>> 36be7750
-          <div
-            class="DataRow-root data-row css-19fvmib"
-          >
-            <div
-              class="MuiBox-root css-1xhj18k"
-            >
-              <p
-                class="MuiTypography-root MuiTypography-body1 css-4xvy19-MuiTypography-root"
+          <div
+            class="DataRow-root data-row css-19fvmib"
+          >
+            <div
+              class="MuiBox-root css-1xhj18k"
+            >
+              <p
+                class="MuiTypography-root MuiTypography-body1 css-1mjfcze-MuiTypography-root"
               >
                 ROI (5-Day Rate)
               </p>
             </div>
             <p
-<<<<<<< HEAD
-              class="MuiTypography-root MuiTypography-body1 css-1mjfcze-MuiTypography-root"
-=======
-              class="MuiTypography-root MuiTypography-body1 css-4xvy19-MuiTypography-root"
-              style="text-align: right;"
->>>>>>> 36be7750
+              class="MuiTypography-root MuiTypography-body1 css-1mjfcze-MuiTypography-root"
+              style="text-align: right;"
             >
               3.2692%
             </p>
           </div>
-<<<<<<< HEAD
-          <p
-            class="MuiTypography-root MuiTypography-body1 css-1mjfcze-MuiTypography-root"
-            style="text-align: right;"
-          >
-            3.2692%
-          </p>
-=======
->>>>>>> 36be7750
-        </div>
-      </div>
-      <div
-        class="MuiGrid-root MuiGrid-item css-159wrwf-MuiGrid-root"
+        </div>
+      </div>
+      <div
+        class="MuiGrid-root MuiGrid-item css-13i4rnv-MuiGrid-root"
       />
     </div>
-<<<<<<< HEAD
-    <div
-      class="MuiGrid-root MuiGrid-item css-13i4rnv-MuiGrid-root"
-    />
-=======
->>>>>>> 36be7750
   </div>
 </div>
 `;