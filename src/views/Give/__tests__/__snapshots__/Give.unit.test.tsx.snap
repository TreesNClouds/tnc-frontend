// Jest Snapshot v1, https://goo.gl/fbAQLP

exports[`<Give/> should render component 1`] = `
<div>
  <div
    class="
        "
    id="give-view"
  >
    <div
      class="MuiPaper-root ohm-card secondary causes-container MuiPaper-elevation0 MuiPaper-rounded"
      style="transform: none; webkit-transition: transform 225ms cubic-bezier(0.4, 0, 0.2, 1) 0ms; transition: transform 225ms cubic-bezier(0.4, 0, 0.2, 1) 0ms;"
    >
      <div
        class="card-header"
      >
        <h5
          class="MuiTypography-root MuiTypography-h5"
        >
          Give
        </h5>
      </div>
      <div
        class="MuiTabs-root give-tab-buttons"
        style="height: 40px;"
      >
        <div
          class="MuiTabs-scroller MuiTabs-fixed"
          style="overflow: hidden;"
        >
<<<<<<< HEAD
          <div
            aria-label="stake tabs"
            class="MuiTabs-flexContainer MuiTabs-centered"
            role="tablist"
=======
          <button
            class="MuiButtonBase-root MuiButton-root MuiButton-contained makeStyles-root-1 makeStyles-root-2 undefined MuiButton-containedPrimary MuiButton-containedSizeLarge MuiButton-sizeLarge MuiButton-disableElevation"
            style="font-size: 1.2857rem;"
            tabindex="0"
            type="button"
>>>>>>> c77a31ba
          >
            <button
              aria-controls="simple-tabpanel-0"
              aria-selected="true"
              class="MuiButtonBase-root MuiTab-root MuiTab-textColorPrimary Mui-selected"
              id="simple-tab-0"
              role="tab"
              tabindex="0"
              type="button"
            >
              <span
                class="MuiTab-wrapper"
              >
                Causes
              </span>
            </button>
            <button
              aria-controls="simple-tabpanel-1"
              aria-selected="false"
              class="MuiButtonBase-root MuiTab-root MuiTab-textColorPrimary"
              id="simple-tab-1"
              role="tab"
              tabindex="-1"
              type="button"
            >
              <span
                class="MuiTab-wrapper"
              >
                My Donations
              </span>
            </button>
            <button
              aria-controls="simple-tabpanel-2"
              aria-selected="false"
              class="MuiButtonBase-root MuiTab-root MuiTab-textColorPrimary"
              id="simple-tab-2"
              role="tab"
              tabindex="-1"
              type="button"
            >
              <span
                class="MuiTab-wrapper"
              >
                Redeem
              </span>
            </button>
          </div>
          <span
            class="PrivateTabIndicator-root-1 PrivateTabIndicator-colorPrimary-2 MuiTabs-indicator"
            style="left: 0px; width: 0px; display: none;"
          />
        </div>
      </div>
      <div
        aria-labelledby="simple-tab-0"
        id="simple-tabpanel-0"
        role="tabpanel"
        style="overflow: hidden;"
      >
        <div
          class="MuiBox-root MuiBox-root-5"
        >
          <div
            class="
      }"
            id="give-view"
          >
            <div
              class="MuiBox-root MuiBox-root-6 ohm-card secondary causes-container"
              style="transform: none; webkit-transition: transform 225ms cubic-bezier(0.4, 0, 0.2, 1) 0ms; transition: transform 225ms cubic-bezier(0.4, 0, 0.2, 1) 0ms;"
            >
              <div
                class="causes-body"
              >
                <div
                  class="MuiBox-root MuiBox-root-7 data-grid"
                >
                  <div
                    class="MuiBox-root MuiBox-root-8"
                    style="width: 100%; border-radius: 10px;"
                  >
                    <div
                      class="MuiGrid-root cause-card MuiGrid-item"
                    >
                      <div
                        style="display: flex; width: 100%;"
                      >
                        <div
                          class="cause-image "
                        >
                          <a
                            class="MuiTypography-root MuiLink-root MuiLink-underlineNone MuiTypography-colorPrimary"
                            href="#/give/projects/impact-market"
                          >
                            <img
                              src="/assets/images/give/impact-market/impact-market-logo.svg"
                              width="100%"
                            />
                          </a>
                        </div>
                        <div
                          class="cause-content"
                        >
                          <div
                            class="cause-title"
                          >
                            <a
                              class="MuiTypography-root MuiLink-root MuiLink-underlineNone MuiTypography-colorPrimary"
                              href="#/give/projects/impact-market"
                            >
                              <h4
                                class="MuiTypography-root MuiTypography-h4"
                              >
                                <strong>
                                  Impact Market
                                </strong>
                              </h4>
                            </a>
                          </div>
                          <div
                            class="cause-body"
                          >
                            <p
                              class="MuiTypography-root MuiTypography-body1"
                              style="line-height: 20px;"
                            >
                              <div>
                                <p>
                                  Enables any vulnerable community to implement poverty alleviation mechanisms, like Unconditional Basic Income.
                                </p>
                                

                              </div>
                            </p>
                          </div>
                          <div
                            class="MuiGrid-root cause-misc-info MuiGrid-container MuiGrid-direction-xs-column"
                          >
                            <div
                              class="MuiGrid-root MuiGrid-item MuiGrid-grid-xs-6 MuiGrid-grid-sm-12 MuiGrid-grid-md-6"
                            >
                              <div
                                class="cause-info-icon"
                              >
                                <svg
                                  aria-hidden="true"
                                  class="MuiSvgIcon-root MuiSvgIcon-fontSizeSmall"
                                  focusable="false"
                                  style="margin-right: 0.33rem;"
                                  viewBox="0 0 20 20"
                                >
                                  <path
                                    d="M 18 10 C 18 14.418 14.418 18 10 18 C 5.582 18 2 14.418 2 10 C 2 5.582 5.582 2 10 2 C 10.76 2 11.5 2.11 12.2 2.31 L 13.77 0.74 C 12.61 0.26 11.34 0 10 0 C 4.477 0 0 4.477 0 10 C 0 15.523 4.477 20 10 20 C 15.523 20 20 15.523 20 10 M 5.91 8.08 L 4.5 9.5 L 9 14 L 19 4 L 17.59 2.58 L 9 11.17 L 5.91 8.08 Z"
                                  />
                                </svg>
                              </div>
                              <div>
                                <div
                                  class=""
                                  title="Connect your wallet to view the fundraising progress"
                                >
                                  <div
                                    class="cause-info-main-text"
                                  >
                                    <p
                                      class="MuiTypography-root MuiTypography-body1"
                                    >
                                      <strong>
                                        <span
                                          class="MuiSkeleton-root MuiSkeleton-text MuiSkeleton-pulse"
                                        />
                                        % 
                                      </strong>
                                      of goal
                                    </p>
                                  </div>
                                </div>
                              </div>
                            </div>
                            <div
                              class="MuiGrid-root give-button-grid MuiGrid-item MuiGrid-grid-xs-6 MuiGrid-grid-sm-12 MuiGrid-grid-md-6"
                              style="justify-content: flex-end;"
                            >
                              <a
                                class="MuiTypography-root MuiLink-root MuiLink-underlineNone cause-link MuiTypography-colorPrimary"
                                href="#/give/projects/impact-market"
                              >
                                <button
                                  class="MuiButtonBase-root MuiButton-root MuiButton-contained cause-give-button MuiButton-containedPrimary MuiButton-disableElevation"
                                  tabindex="0"
                                  type="button"
                                >
                                  <span
                                    class="MuiButton-label"
                                  >
                                    <h6
                                      class="MuiTypography-root MuiTypography-h6"
                                    >
                                      View Details
                                    </h6>
                                  </span>
                                </button>
                              </a>
                            </div>
                          </div>
                        </div>
                      </div>
                    </div>
                  </div>
                  <div
                    class="MuiBox-root MuiBox-root-10"
                    style="width: 100%; border-radius: 10px;"
                  >
                    <div
                      class="MuiGrid-root cause-card MuiGrid-item"
                    >
                      <div
                        style="display: flex; width: 100%;"
                      >
                        <div
                          class="cause-image "
                        >
                          <a
                            class="MuiTypography-root MuiLink-root MuiLink-underlineNone MuiTypography-colorPrimary"
                            href="#/give/projects/angel-protocol"
                          >
                            <img
                              src="/assets/images/give/angel-protocol/angel-protocol-logo.svg"
                              width="100%"
                            />
                          </a>
                        </div>
                        <div
                          class="cause-content"
                        >
                          <div
                            class="cause-title"
                          >
                            <a
                              class="MuiTypography-root MuiLink-root MuiLink-underlineNone MuiTypography-colorPrimary"
                              href="#/give/projects/angel-protocol"
                            >
                              <h4
                                class="MuiTypography-root MuiTypography-h4"
                              >
                                <strong>
                                  Angel Protocol
                                </strong>
                              </h4>
                            </a>
                          </div>
                          <div
                            class="cause-body"
                          >
                            <p
                              class="MuiTypography-root MuiTypography-body1"
                              style="line-height: 20px;"
                            >
                              <div>
                                <p>
                                  Enables charities to create an endowment that makes better use of decentralized finance.
                                </p>
                                

                              </div>
                            </p>
                          </div>
                          <div
                            class="MuiGrid-root cause-misc-info MuiGrid-container MuiGrid-direction-xs-column"
                          >
                            <div
                              class="MuiGrid-root MuiGrid-item MuiGrid-grid-xs-6 MuiGrid-grid-sm-12 MuiGrid-grid-md-6"
                            >
                              <div
                                class="cause-info-icon"
                              >
                                <svg
                                  aria-hidden="true"
                                  class="MuiSvgIcon-root MuiSvgIcon-fontSizeSmall"
                                  focusable="false"
                                  style="margin-right: 0.33rem;"
                                  viewBox="0 0 20 20"
                                >
                                  <path
                                    d="M 18 10 C 18 14.418 14.418 18 10 18 C 5.582 18 2 14.418 2 10 C 2 5.582 5.582 2 10 2 C 10.76 2 11.5 2.11 12.2 2.31 L 13.77 0.74 C 12.61 0.26 11.34 0 10 0 C 4.477 0 0 4.477 0 10 C 0 15.523 4.477 20 10 20 C 15.523 20 20 15.523 20 10 M 5.91 8.08 L 4.5 9.5 L 9 14 L 19 4 L 17.59 2.58 L 9 11.17 L 5.91 8.08 Z"
                                  />
                                </svg>
                              </div>
                              <div>
                                <div
                                  class=""
                                  title="Connect your wallet to view the fundraising progress"
                                >
                                  <div
                                    class="cause-info-main-text"
                                  >
                                    <p
                                      class="MuiTypography-root MuiTypography-body1"
                                    >
                                      <strong>
                                        <span
                                          class="MuiSkeleton-root MuiSkeleton-text MuiSkeleton-pulse"
                                        />
                                        % 
                                      </strong>
                                      of goal
                                    </p>
                                  </div>
                                </div>
                              </div>
                            </div>
                            <div
                              class="MuiGrid-root give-button-grid MuiGrid-item MuiGrid-grid-xs-6 MuiGrid-grid-sm-12 MuiGrid-grid-md-6"
                              style="justify-content: flex-end;"
                            >
                              <a
                                class="MuiTypography-root MuiLink-root MuiLink-underlineNone cause-link MuiTypography-colorPrimary"
                                href="#/give/projects/angel-protocol"
                              >
                                <button
                                  class="MuiButtonBase-root MuiButton-root MuiButton-contained cause-give-button MuiButton-containedPrimary MuiButton-disableElevation"
                                  tabindex="0"
                                  type="button"
                                >
                                  <span
                                    class="MuiButton-label"
                                  >
                                    <h6
                                      class="MuiTypography-root MuiTypography-h6"
                                    >
                                      View Details
                                    </h6>
                                  </span>
                                </button>
                              </a>
                            </div>
                          </div>
                        </div>
                      </div>
                    </div>
                  </div>
                  <div
                    class="MuiBox-root MuiBox-root-11"
                    style="width: 100%; border-radius: 10px;"
                  >
                    <div
                      class="MuiGrid-root cause-card MuiGrid-item"
                    >
                      <div
                        style="display: flex; width: 100%;"
                      >
                        <div
                          class="cause-image "
                        >
                          <a
                            class="MuiTypography-root MuiLink-root MuiLink-underlineNone MuiTypography-colorPrimary"
                            href="#/give/projects/gitcoin"
                          >
                            <img
                              src="/assets/images/give/gitcoin/gitcoin-logo.svg"
                              width="100%"
                            />
                          </a>
                        </div>
                        <div
                          class="cause-content"
                        >
                          <div
                            class="cause-title"
                          >
                            <a
                              class="MuiTypography-root MuiLink-root MuiLink-underlineNone MuiTypography-colorPrimary"
                              href="#/give/projects/gitcoin"
                            >
                              <h4
                                class="MuiTypography-root MuiTypography-h4"
                              >
                                <strong>
                                  Gitcoin
                                </strong>
                              </h4>
                            </a>
                          </div>
                          <div
                            class="cause-body"
                          >
                            <p
                              class="MuiTypography-root MuiTypography-body1"
                              style="line-height: 20px;"
                            >
                              <div>
                                <p>
                                  Gitcoin Grants uses quadratic funding, ensuring that projects doing the greatest public good get the most support.
                                </p>
                                

                              </div>
                            </p>
                          </div>
                          <div
                            class="MuiGrid-root cause-misc-info MuiGrid-container MuiGrid-direction-xs-column"
                          >
                            <div
                              class="MuiGrid-root MuiGrid-item MuiGrid-grid-xs-6 MuiGrid-grid-sm-12 MuiGrid-grid-md-6"
                            >
                              <div
                                class="cause-info-icon"
                              >
                                <svg
                                  aria-hidden="true"
                                  class="MuiSvgIcon-root MuiSvgIcon-fontSizeSmall"
                                  focusable="false"
                                  style="margin-right: 0.33rem;"
                                  viewBox="0 0 20 20"
                                >
                                  <path
                                    d="M 18 10 C 18 14.418 14.418 18 10 18 C 5.582 18 2 14.418 2 10 C 2 5.582 5.582 2 10 2 C 10.76 2 11.5 2.11 12.2 2.31 L 13.77 0.74 C 12.61 0.26 11.34 0 10 0 C 4.477 0 0 4.477 0 10 C 0 15.523 4.477 20 10 20 C 15.523 20 20 15.523 20 10 M 5.91 8.08 L 4.5 9.5 L 9 14 L 19 4 L 17.59 2.58 L 9 11.17 L 5.91 8.08 Z"
                                  />
                                </svg>
                              </div>
                              <div>
                                <div
                                  class=""
                                  title="Connect your wallet to view the fundraising progress"
                                >
                                  <div
                                    class="cause-info-main-text"
                                  >
                                    <p
                                      class="MuiTypography-root MuiTypography-body1"
                                    >
                                      <strong>
                                        <span
                                          class="MuiSkeleton-root MuiSkeleton-text MuiSkeleton-pulse"
                                        />
                                        % 
                                      </strong>
                                      of goal
                                    </p>
                                  </div>
                                </div>
                              </div>
                            </div>
                            <div
                              class="MuiGrid-root give-button-grid MuiGrid-item MuiGrid-grid-xs-6 MuiGrid-grid-sm-12 MuiGrid-grid-md-6"
                              style="justify-content: flex-end;"
                            >
                              <a
                                class="MuiTypography-root MuiLink-root MuiLink-underlineNone cause-link MuiTypography-colorPrimary"
                                href="#/give/projects/gitcoin"
                              >
                                <button
                                  class="MuiButtonBase-root MuiButton-root MuiButton-contained cause-give-button MuiButton-containedPrimary MuiButton-disableElevation"
                                  tabindex="0"
                                  type="button"
                                >
                                  <span
                                    class="MuiButton-label"
                                  >
                                    <h6
                                      class="MuiTypography-root MuiTypography-h6"
                                    >
                                      View Details
                                    </h6>
                                  </span>
                                </button>
                              </a>
                            </div>
                          </div>
                        </div>
                      </div>
                    </div>
                  </div>
                  <div
                    class="MuiBox-root MuiBox-root-12"
                    style="width: 100%; border-radius: 10px;"
                  >
                    <div
                      class="MuiGrid-root cause-card MuiGrid-item"
                    >
                      <div
                        style="display: flex; width: 100%;"
                      >
                        <div
                          class="cause-image "
                        >
                          <a
                            class="MuiTypography-root MuiLink-root MuiLink-underlineNone MuiTypography-colorPrimary"
                            href="#/give/projects/kolektivo"
                          >
                            <img
                              src="/assets/images/give/kolektivo/kolektivo-logo.svg"
                              width="100%"
                            />
                          </a>
                        </div>
                        <div
                          class="cause-content"
                        >
                          <div
                            class="cause-title"
                          >
                            <a
                              class="MuiTypography-root MuiLink-root MuiLink-underlineNone MuiTypography-colorPrimary"
                              href="#/give/projects/kolektivo"
                            >
                              <h4
                                class="MuiTypography-root MuiTypography-h4"
                              >
                                <strong>
                                  Kolektivo
                                </strong>
                              </h4>
                            </a>
                          </div>
                          <div
                            class="cause-body"
                          >
                            <p
                              class="MuiTypography-root MuiTypography-body1"
                              style="line-height: 20px;"
                            >
                              <div>
                                <p>
                                  Kolektivo enables local communities to create and manage their own regenerative economy to fuel prosperity.
                                </p>
                                

                              </div>
                            </p>
                          </div>
                          <div
                            class="MuiGrid-root cause-misc-info MuiGrid-container MuiGrid-direction-xs-column"
                          >
                            <div
                              class="MuiGrid-root MuiGrid-item MuiGrid-grid-xs-6 MuiGrid-grid-sm-12 MuiGrid-grid-md-6"
                            >
                              <div
                                class="cause-info-icon"
                              >
                                <svg
                                  aria-hidden="true"
                                  class="MuiSvgIcon-root MuiSvgIcon-fontSizeSmall"
                                  focusable="false"
                                  style="margin-right: 0.33rem;"
                                  viewBox="0 0 20 20"
                                >
                                  <path
                                    d="M 18 10 C 18 14.418 14.418 18 10 18 C 5.582 18 2 14.418 2 10 C 2 5.582 5.582 2 10 2 C 10.76 2 11.5 2.11 12.2 2.31 L 13.77 0.74 C 12.61 0.26 11.34 0 10 0 C 4.477 0 0 4.477 0 10 C 0 15.523 4.477 20 10 20 C 15.523 20 20 15.523 20 10 M 5.91 8.08 L 4.5 9.5 L 9 14 L 19 4 L 17.59 2.58 L 9 11.17 L 5.91 8.08 Z"
                                  />
                                </svg>
                              </div>
                              <div>
                                <div
                                  class=""
                                  title="Connect your wallet to view the fundraising progress"
                                >
                                  <div
                                    class="cause-info-main-text"
                                  >
                                    <p
                                      class="MuiTypography-root MuiTypography-body1"
                                    >
                                      <strong>
                                        <span
                                          class="MuiSkeleton-root MuiSkeleton-text MuiSkeleton-pulse"
                                        />
                                        % 
                                      </strong>
                                      of goal
                                    </p>
                                  </div>
                                </div>
                              </div>
                            </div>
                            <div
                              class="MuiGrid-root give-button-grid MuiGrid-item MuiGrid-grid-xs-6 MuiGrid-grid-sm-12 MuiGrid-grid-md-6"
                              style="justify-content: flex-end;"
                            >
                              <a
                                class="MuiTypography-root MuiLink-root MuiLink-underlineNone cause-link MuiTypography-colorPrimary"
                                href="#/give/projects/kolektivo"
                              >
                                <button
                                  class="MuiButtonBase-root MuiButton-root MuiButton-contained cause-give-button MuiButton-containedPrimary MuiButton-disableElevation"
                                  tabindex="0"
                                  type="button"
                                >
                                  <span
                                    class="MuiButton-label"
                                  >
                                    <h6
                                      class="MuiTypography-root MuiTypography-h6"
                                    >
                                      View Details
                                    </h6>
                                  </span>
                                </button>
                              </a>
                            </div>
                          </div>
                        </div>
                      </div>
                    </div>
                  </div>
                  <div
                    class="MuiBox-root MuiBox-root-13"
                    style="width: 100%; border-radius: 10px;"
                  >
                    <div
                      class="MuiGrid-root cause-card MuiGrid-item"
                    >
                      <div
                        style="display: flex; width: 100%;"
                      >
                        <div
                          class="cause-image "
                        >
                          <a
                            class="MuiTypography-root MuiLink-root MuiLink-underlineNone MuiTypography-colorPrimary"
                            href="#/give/projects/popcorndao"
                          >
                            <img
                              src="/assets/images/give/popcorndao/popcorndao-logo.svg"
                              width="100%"
                            />
                          </a>
                        </div>
                        <div
                          class="cause-content"
                        >
                          <div
                            class="cause-title"
                          >
                            <a
                              class="MuiTypography-root MuiLink-root MuiLink-underlineNone MuiTypography-colorPrimary"
                              href="#/give/projects/popcorndao"
                            >
                              <h4
                                class="MuiTypography-root MuiTypography-h4"
                              >
                                <strong>
                                  PopcornDAO
                                </strong>
                              </h4>
                            </a>
                          </div>
                          <div
                            class="cause-body"
                          >
                            <p
                              class="MuiTypography-root MuiTypography-body1"
                              style="line-height: 20px;"
                            >
                              <div>
                                <p>
                                  DAO whose mission is to redirect funds to social impact orgs
                                </p>
                                

                              </div>
                            </p>
                          </div>
                          <div
                            class="MuiGrid-root cause-misc-info MuiGrid-container MuiGrid-direction-xs-column"
                          >
                            <div
                              class="MuiGrid-root MuiGrid-item MuiGrid-grid-xs-6 MuiGrid-grid-sm-12 MuiGrid-grid-md-6"
                            >
                              <div
                                class="cause-info-icon"
                              >
                                <svg
                                  aria-hidden="true"
                                  class="MuiSvgIcon-root MuiSvgIcon-fontSizeSmall"
                                  focusable="false"
                                  style="margin-right: 0.33rem;"
                                  viewBox="0 0 20 20"
                                >
                                  <path
                                    d="M 18 10 C 18 14.418 14.418 18 10 18 C 5.582 18 2 14.418 2 10 C 2 5.582 5.582 2 10 2 C 10.76 2 11.5 2.11 12.2 2.31 L 13.77 0.74 C 12.61 0.26 11.34 0 10 0 C 4.477 0 0 4.477 0 10 C 0 15.523 4.477 20 10 20 C 15.523 20 20 15.523 20 10 M 5.91 8.08 L 4.5 9.5 L 9 14 L 19 4 L 17.59 2.58 L 9 11.17 L 5.91 8.08 Z"
                                  />
                                </svg>
                              </div>
                              <div>
                                <div
                                  class=""
                                  title="Connect your wallet to view the fundraising progress"
                                >
                                  <div
                                    class="cause-info-main-text"
                                  >
                                    <p
                                      class="MuiTypography-root MuiTypography-body1"
                                    >
                                      <strong>
                                        <span
                                          class="MuiSkeleton-root MuiSkeleton-text MuiSkeleton-pulse"
                                        />
                                        % 
                                      </strong>
                                      of goal
                                    </p>
                                  </div>
                                </div>
                              </div>
                            </div>
                            <div
                              class="MuiGrid-root give-button-grid MuiGrid-item MuiGrid-grid-xs-6 MuiGrid-grid-sm-12 MuiGrid-grid-md-6"
                              style="justify-content: flex-end;"
                            >
                              <a
                                class="MuiTypography-root MuiLink-root MuiLink-underlineNone cause-link MuiTypography-colorPrimary"
                                href="#/give/projects/popcorndao"
                              >
                                <button
                                  class="MuiButtonBase-root MuiButton-root MuiButton-contained cause-give-button MuiButton-containedPrimary MuiButton-disableElevation"
                                  tabindex="0"
                                  type="button"
                                >
                                  <span
                                    class="MuiButton-label"
                                  >
                                    <h6
                                      class="MuiTypography-root MuiTypography-h6"
                                    >
                                      View Details
                                    </h6>
                                  </span>
                                </button>
                              </a>
                            </div>
                          </div>
                        </div>
                      </div>
                    </div>
                  </div>
                </div>
              </div>
              <div
                class="MuiPaper-root custom-recipient MuiPaper-elevation0 MuiPaper-rounded"
                style="border-radius: 10px;"
              >
                <h4
                  class="MuiTypography-root custom-recipient-headline MuiTypography-h4 MuiTypography-alignCenter"
                >
                  Want to give to a different cause?
                </h4>
                <p
                  class="MuiTypography-root custom-recipient-body MuiTypography-body1 MuiTypography-alignCenter"
                  style="margin-bottom: 30px;"
                >
                  You can direct your yield to a recipient of your choice
                </p>
                <button
                  class="MuiButtonBase-root MuiButton-root MuiButton-outlined custom-give-button MuiButton-outlinedPrimary MuiButton-disableElevation Mui-disabled Mui-disabled"
                  disabled=""
                  tabindex="-1"
                  type="button"
                >
                  <span
                    class="MuiButton-label"
                  >
                    <p
                      class="MuiTypography-root MuiTypography-body1"
                      style="margin-bottom: 0px;"
                    >
                      Custom Recipient
                    </p>
                  </span>
                </button>
              </div>
            </div>
          </div>
        </div>
      </div>
      <div
        aria-labelledby="simple-tab-1"
        hidden=""
        id="simple-tabpanel-1"
        role="tabpanel"
        style="overflow: hidden;"
      />
      <div
        aria-labelledby="simple-tab-2"
        hidden=""
        id="simple-tabpanel-2"
        role="tabpanel"
        style="overflow: hidden;"
      />
    </div>
    <div
      class="MuiPaper-root ohm-card secondary MuiPaper-elevation0 MuiPaper-rounded"
      style="webkit-transition: transform 225ms cubic-bezier(0.4, 0, 0.2, 1) 0ms; transition: transform 225ms cubic-bezier(0.4, 0, 0.2, 1) 0ms;"
    >
      <div
        class="MuiGrid-root give-info MuiGrid-container"
      >
        <div
          class="MuiGrid-root give-info-deposit-box MuiGrid-item"
        >
          <div
            class="MuiBox-root MuiBox-root-14 sect"
            style="margin-bottom: 16px;"
          >
            <div
              class="MuiBox-root MuiBox-root-15 graphic"
            >
              <div
                class="MuiBox-root MuiBox-root-16"
                style="margin-bottom: 8px;"
              >
                <svg
                  aria-hidden="true"
                  class="MuiSvgIcon-root MuiSvgIcon-fontSizeLarge"
                  focusable="false"
                  viewBox="0 0 32 32"
                >
                  <defs>
                    <lineargradient
                      gradientTransform="matrix(0.319996, 0, 0, 0.319996, -0.000007, -1.775952)"
                      gradientUnits="userSpaceOnUse"
                      id="paint0_linear"
                      x1="-83.5339"
                      x2="189.059"
                      y1="50"
                      y2="50"
                    >
                      <stop
                        stop-color="#708B96"
                      />
                      <stop
                        offset="1"
                        stop-color="#F7FBE7"
                      />
                    </lineargradient>
                  </defs>
                  <path
                    clip-rule="evenodd"
                    d="M 15.982 28.228 C 23.688 28.228 29.934 21.982 29.934 14.276 C 29.934 12.658 29.658 11.104 29.152 9.659 L 29.152 5.11 C 30.947 7.696 32 10.837 32 14.224 C 32 23.06 24.836 30.224 16 30.224 C 7.163 30.224 0 23.06 0 14.224 C 0 10.817 1.065 7.659 2.88 5.064 L 2.88 9.472 C 2.331 10.97 2.031 12.588 2.031 14.276 C 2.031 21.982 8.276 28.228 15.982 28.228 Z"
                    fill="url(#paint0_linear)"
                    fill-rule="evenodd"
                  />
                  <path
                    d="M 3.552 14.224 C 3.552 7.349 9.125 1.776 16 1.776 C 22.875 1.776 28.448 7.349 28.448 14.224 C 28.448 21.099 22.875 26.671 16 26.671 C 9.125 26.671 3.552 21.099 3.552 14.224 Z"
                    fill="#708B96"
                  />
                  <path
                    clip-rule="evenodd"
                    d="M 17.195 19.176 C 17.195 19.176 17.195 19.176 17.195 19.176 L 17.195 19.726 L 21.477 19.726 L 21.477 18.181 L 19.363 18.181 C 20.634 17.219 21.451 15.72 21.451 14.037 C 21.451 11.129 19.011 8.772 16 8.772 C 12.989 8.772 10.548 11.129 10.548 14.037 C 10.548 15.72 11.365 17.219 12.637 18.181 L 10.523 18.181 L 10.523 19.726 L 14.805 19.726 L 14.805 19.176 L 14.805 17.652 C 13.245 17.16 12.116 15.733 12.116 14.05 C 12.116 11.96 13.855 10.266 16 10.266 C 18.145 10.266 19.884 11.96 19.884 14.05 C 19.884 15.733 18.755 17.16 17.195 17.652 L 17.195 19.176 Z"
                    fill="white"
                    fill-rule="evenodd"
                  />
                </svg>
              </div>
              <div
                class="MuiBox-root MuiBox-root-18"
                style="margin-bottom: 16px; color: rgb(153, 153, 153);"
              >
                <p
                  class="MuiTypography-root subtext MuiTypography-body1"
                >
                  Wallet
                </p>
              </div>
            </div>
            <div
              class="MuiBox-root MuiBox-root-19 text"
            >
              <p
                class="MuiTypography-root cta-text MuiTypography-body1 MuiTypography-alignCenter"
                style="padding-bottom: 0.33rem;"
              >
                Deposit sOHM from wallet
              </p>
              <p
                class="MuiTypography-root education-message MuiTypography-body2 MuiTypography-alignCenter"
                style="line-height: 16px;"
              >
                Olympus Give is a means of directing the yield that is accrued on your sOHM to another wallet. The first step is depositing your sOHM and specifying a recipient.
              </p>
            </div>
          </div>
        </div>
        <div
          class="MuiGrid-root give-info-vault-box MuiGrid-item"
        >
          <div
            class="MuiBox-root MuiBox-root-20 sect"
            style="margin-bottom: 16px;"
          >
            <div
              class="MuiBox-root MuiBox-root-21"
            >
              <div
                class="MuiBox-root MuiBox-root-22"
                style="margin-bottom: 8px;"
              >
                <svg
                  aria-hidden="true"
                  class="MuiSvgIcon-root MuiSvgIcon-fontSizeLarge"
                  color="#fff"
                  focusable="false"
                  viewBox="0 0 20 20"
                >
                  <rect
                    fill="#708B96"
                    height="20"
                    rx="25"
                    width="20"
                  />
                  <path
                    d="M 12.4 8.4 L 12 8.4 L 12 7.6 C 12 6.496 11.104 5.6 10 5.6 C 8.896 5.6 8 6.496 8 7.6 L 8 8.4 L 7.6 8.4 C 7.16 8.4 6.8 8.76 6.8 9.2 L 6.8 13.2 C 6.8 13.64 7.16 14 7.6 14 L 12.4 14 C 12.84 14 13.2 13.64 13.2 13.2 L 13.2 9.2 C 13.2 8.76 12.84 8.4 12.4 8.4 Z M 10 12 C 9.56 12 9.2 11.64 9.2 11.2 C 9.2 10.76 9.56 10.4 10 10.4 C 10.44 10.4 10.8 10.76 10.8 11.2 C 10.8 11.64 10.44 12 10 12 Z M 11.24 8.4 L 8.76 8.4 L 8.76 7.6 C 8.76 6.916 9.316 6.36 10 6.36 C 10.684 6.36 11.24 6.916 11.24 7.6 L 11.24 8.4 Z"
                  />
                </svg>
              </div>
              <div
                class="MuiBox-root MuiBox-root-23"
                style="margin-bottom: 16px; color: rgb(153, 153, 153);"
              >
                <p
                  class="MuiTypography-root subtext MuiTypography-body1"
                >
                  Vault
                </p>
              </div>
            </div>
            <div
              class="MuiBox-root MuiBox-root-24 text"
            >
              <p
                class="MuiTypography-root cta-text MuiTypography-body1 MuiTypography-alignCenter"
                style="padding-bottom: 0.33rem;"
              >
                Lock sOHM in vault
              </p>
              <p
                class="MuiTypography-root education-message MuiTypography-body2 MuiTypography-alignCenter"
                style="line-height: 16px;"
              >
                Then, your deposited sOHM is kept in a vault smart contract that will send your rebases to the recipient. You can withdraw or edit your principal sOHM amount at any time.
              </p>
            </div>
          </div>
        </div>
        <div
          class="MuiGrid-root give-info-yield-box MuiGrid-item"
        >
          <div
            class="MuiBox-root MuiBox-root-25 sect"
            style="margin-bottom: 16px;"
          >
            <div
              class="MuiBox-root MuiBox-root-26"
            >
              <div
                class="MuiBox-root MuiBox-root-27"
                style="margin-bottom: 8px;"
              >
                <svg
                  aria-hidden="true"
                  class="MuiSvgIcon-root receives-yield-icon MuiSvgIcon-fontSizeSmall"
                  focusable="false"
                  style="height: 32px; width: 32px; margin: auto;"
                  viewBox="0 0 20 20"
                >
                  <svg
                    fill="none"
                    viewBox="0 0 30 30"
                    xmlns="http://www.w3.org/2000/svg"
                  >
                    <rect
                      fill="#708B96"
                      height="30"
                      rx="15"
                      width="30"
                    />
                    <path
                      clip-rule="evenodd"
                      d="M10.6683 18.6923C12.7535 18.3945 14.6853 19.8434 14.9831 21.9285C15.024 22.2147 15.0322 22.5043 15.0076 22.7919L14.9831 23.0071C12.898 23.3049 10.9662 21.856 10.6683 19.7709C10.6274 19.4847 10.6193 19.1951 10.6438 18.9075L10.6683 18.6923ZM10.6682 14.3776C12.7534 14.0797 14.6852 15.5286 14.983 17.6138C15.0239 17.9 15.0321 18.1896 15.0076 18.4772L14.983 18.6924C12.8979 18.9902 10.9661 17.5413 10.6682 15.4562C10.6274 15.17 10.6192 14.8803 10.6437 14.5928L10.6682 14.3776ZM10.6682 10.0629C12.7533 9.76503 14.6851 11.2139 14.9829 13.2991C15.0238 13.5852 15.032 13.8749 15.0075 14.1625L14.9829 14.3777C12.8978 14.6755 10.966 13.2266 10.6682 11.1415C10.6273 10.8553 10.6191 10.5656 10.6436 10.2781L10.6682 10.0629ZM19.2976 10.063C19.5955 12.148 18.1467 14.0798 16.0617 14.3777C15.7755 14.4186 15.4858 14.4267 15.1982 14.4022L14.9829 14.3777C14.6851 12.2926 16.1338 10.3609 18.2188 10.063C18.505 10.0221 18.7947 10.014 19.0824 10.0385L19.2976 10.063ZM19.2977 14.3777C19.5956 16.4628 18.1468 18.3945 16.0618 18.6924C15.7756 18.7333 15.4859 18.7414 15.1983 18.7169L14.983 18.6924C14.6851 16.6074 16.1339 14.6756 18.2189 14.3777C18.5051 14.3368 18.7948 14.3287 19.0824 14.3532L19.2977 14.3777ZM19.2977 18.6925C19.5956 20.7775 18.1469 22.7092 16.0619 23.0071C15.7757 23.048 15.486 23.0562 15.1983 23.0316L14.9831 23.0071C14.6852 20.9221 16.134 18.9903 18.219 18.6925C18.5052 18.6516 18.7949 18.6434 19.0825 18.6679L19.2977 18.6925ZM14.9828 4.85464C16.6679 6.11848 17.0094 8.50887 15.7456 10.1938C15.5722 10.4251 15.3731 10.6357 15.1524 10.8217L14.9828 10.9565C13.2978 9.69272 12.9563 7.30232 14.22 5.61736C14.4369 5.32827 14.6937 5.07146 14.9828 4.85464Z"
                      fill-rule="evenodd"
                      stroke="white"
                      stroke-linecap="round"
                      stroke-width="1.14"
                    />
                  </svg>
                </svg>
              </div>
              <div
                class="MuiBox-root MuiBox-root-28"
                style="margin-bottom: 16px; color: rgb(153, 153, 153);"
              >
                <p
                  class="MuiTypography-root subtext MuiTypography-body1"
                >
                  Recipient
                </p>
              </div>
            </div>
            <div
              class="MuiBox-root MuiBox-root-29 text"
            >
              <p
                class="MuiTypography-root cta-text MuiTypography-body1 MuiTypography-alignCenter"
                style="padding-bottom: 0.33rem;"
              >
                Recipient earns sOHM rebases
              </p>
              <p
                class="MuiTypography-root education-message MuiTypography-body2 MuiTypography-alignCenter"
                style="line-height: 16px;"
              >
                The recipient you specified, or the project you selected, will then receive the rebases associated with your sOHM deposit until you withdraw your sOHM principal from the vault.
              </p>
            </div>
          </div>
        </div>
      </div>
      <div
        class="MuiBox-root MuiBox-root-30 button-box"
      >
        <a
          aria-disabled="false"
          class="MuiButtonBase-root MuiButton-root MuiButton-outlined learn-more-button MuiButton-outlinedPrimary MuiButton-disableElevation"
          href="https://docs.olympusdao.finance/main/basics/basics/olympusgive"
          tabindex="0"
          target="_blank"
        >
          <span
            class="MuiButton-label"
          >
            <p
              class="MuiTypography-root MuiTypography-body1"
            >
              Learn More
            </p>
            <svg
              aria-hidden="true"
              class="MuiSvgIcon-root MuiSvgIcon-fontSizeSmall"
              focusable="false"
              path="secondary"
              viewBox="0 0 20 20"
            >
              arrow-up.svg
            </svg>
          </span>
        </a>
      </div>
    </div>
  </div>
</div>
`;<|MERGE_RESOLUTION|>--- conflicted
+++ resolved
@@ -28,18 +28,11 @@
           class="MuiTabs-scroller MuiTabs-fixed"
           style="overflow: hidden;"
         >
-<<<<<<< HEAD
-          <div
-            aria-label="stake tabs"
-            class="MuiTabs-flexContainer MuiTabs-centered"
-            role="tablist"
-=======
           <button
             class="MuiButtonBase-root MuiButton-root MuiButton-contained makeStyles-root-1 makeStyles-root-2 undefined MuiButton-containedPrimary MuiButton-containedSizeLarge MuiButton-sizeLarge MuiButton-disableElevation"
             style="font-size: 1.2857rem;"
             tabindex="0"
             type="button"
->>>>>>> c77a31ba
           >
             <button
               aria-controls="simple-tabpanel-0"
