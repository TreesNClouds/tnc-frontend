--- conflicted
+++ resolved
@@ -4,22 +4,14 @@
 import * as useStakingRebaseRate from "src/hooks/useStakingRebaseRate";
 import * as useWeb3Context from "src/hooks/web3Context";
 import {
-<<<<<<< HEAD
+  mockCurrentIndex,
   mockRecipientInfo,
   mockRedeemableBalance,
   mockStakingRebaseRate,
   mockTotalYieldDonated,
   mockWeb3Context,
 } from "src/testHelpers";
-=======
-  mockCurrentIndex,
-  mockRecipientInfo,
-  mockRedeemableBalance,
-  mockStakingRebaseRate,
-  mockWeb3Context,
-} from "src/testHelpers";
 import * as useRedeem from "src/views/Give/hooks/useRedeem";
->>>>>>> 304ada32
 
 import { act, render, screen } from "../../../testUtils";
 import RedeemYield from "../RedeemYield";
@@ -94,31 +86,38 @@
     _recipientInfo.isLoading = true;
     recipientInfo.mockReturnValue(_recipientInfo);
 
-<<<<<<< HEAD
     const yieldInfo = jest.spyOn(useGiveInfo, "useTotalYieldDonated");
     yieldInfo.mockReturnValue(mockTotalYieldDonated(yieldData));
 
     const stakingRebaseRate = jest.spyOn(useStakingRebaseRate, "useStakingRebaseRate");
     stakingRebaseRate.mockReturnValue(mockStakingRebaseRate(stakingData));
 
-    let container;
-    await act(async () => {
-      ({ container } = render(<RedeemYield />)); //eslint-disable-line
-    });
-=======
     render(<RedeemYield />);
->>>>>>> 304ada32
 
-    expect(screen.getByText("Redeem Yield").closest("button")).toBeDisabled();
+    expect(screen.getByTestId("redeem-yield-button")).toBeDisabled();
   });
 
-  it("should have disabled redeem button when recipient info is loading", async () => {
+  it("should have disabled redeem button when redeemable balance is 0", async () => {
     const redeemable = jest.spyOn(useGiveInfo, "useRedeemableBalance");
     redeemable.mockReturnValue(mockRedeemableBalance("0")); // Zero redeemable balance
 
-<<<<<<< HEAD
+    const yieldInfo = jest.spyOn(useGiveInfo, "useTotalYieldDonated");
+    yieldInfo.mockReturnValue(mockTotalYieldDonated(yieldData));
+
+    const stakingRebaseRate = jest.spyOn(useStakingRebaseRate, "useStakingRebaseRate");
+    stakingRebaseRate.mockReturnValue(mockStakingRebaseRate(stakingData));
+
+    render(<RedeemYield />);
+
+    expect(screen.getByTestId("redeem-yield-button")).toBeDisabled();
+  });
+
+  it("should show redeemable balance as 100 sOHM", async () => {
+    const redeemable = jest.spyOn(useGiveInfo, "useRedeemableBalance");
+    redeemable.mockReturnValue(mockRedeemableBalance(redeemData));
+
     const recipientInfo = jest.spyOn(useGiveInfo, "useRecipientInfo");
-    recipientInfo.mockReturnValue(recipientInfo);
+    recipientInfo.mockReturnValue(mockRecipientInfo(recipientData));
 
     const yieldInfo = jest.spyOn(useGiveInfo, "useTotalYieldDonated");
     yieldInfo.mockReturnValue(mockTotalYieldDonated(yieldData));
@@ -130,38 +129,14 @@
     await act(async () => {
       ({ container } = render(<RedeemYield />)); //eslint-disable-line
     });
-=======
-    render(<RedeemYield />);
->>>>>>> 304ada32
 
-    expect(screen.getByText("Redeem Yield").closest("button")).toBeDisabled();
-  });
-
-  it("should show redeemable balance as 100 sOHM", async () => {
-    const result = render(<RedeemYield />);
-
-<<<<<<< HEAD
-    const yieldInfo = jest.spyOn(useGiveInfo, "useTotalYieldDonated");
-    yieldInfo.mockReturnValue(mockTotalYieldDonated(yieldData));
-
-    const stakingRebaseRate = jest.spyOn(useStakingRebaseRate, "useStakingRebaseRate");
-    stakingRebaseRate.mockReturnValue(mockStakingRebaseRate(stakingData));
-
-    let container;
-    await act(async () => {
-      ({ container } = render(<RedeemYield />)); //eslint-disable-line
-    });
+    expect(screen.getByTestId("redeemable-balance")).toHaveTextContent("100 sOHM");
     expect(container).toMatchSnapshot();
-=======
->>>>>>> 304ada32
-    expect(screen.getByTestId("redeemable-balance")).toHaveTextContent("100 sOHM");
-    expect(result.container).toMatchSnapshot();
   });
 
   it("should show extra content if project wallet", async () => {
     context.mockReturnValue({ ...mockWeb3Context, address: "0xd3B4a9604c78DDA8692d85Dc15802BA12Fb82b6c" });
 
-<<<<<<< HEAD
     const redeemable = jest.spyOn(useGiveInfo, "useRedeemableBalance");
     redeemable.mockReturnValue(mockRedeemableBalance(redeemData));
 
@@ -180,10 +155,5 @@
     });
     expect(screen.getByText("% of sOHM Goal")).toBeInTheDocument();
     expect(container).toMatchSnapshot();
-=======
-    const result = render(<RedeemYield />);
-    expect(screen.getByText("sOHM Goal")).toBeInTheDocument();
-    expect(result.container).toMatchSnapshot();
->>>>>>> 304ada32
   });
 });