import { useState, useEffect } from "react";
import { useDispatch, useSelector } from "react-redux";

<<<<<<< HEAD
import { Typography, Button, Grid, Divider } from "@material-ui/core";
import { NavLink, useLocation } from "react-router-dom";
=======
import {
  Typography,
  Button,
  Grid,
  Divider,
  Table,
  TableBody,
  TableCell,
  TableContainer,
  TableHead,
  TableRow,
} from "@material-ui/core";
import { NavLink } from "react-router-dom";
>>>>>>> 95476e68

import { Skeleton } from "@material-ui/lab";
import { useWeb3Context } from "src/hooks/web3Context";
import { ACTION_GIVE_EDIT, ACTION_GIVE_WITHDRAW, changeGive, changeMockGive } from "../../slices/GiveThunk";
import { InfoTooltip } from "@olympusdao/component-library";
import { RecipientModal } from "src/views/Give/RecipientModal";
import { DonationInfoState, RecipientTotalDeposited, SubmitCallback } from "src/views/Give/Interfaces";
import { WithdrawDepositModal, WithdrawSubmitCallback, WithdrawCancelCallback } from "./WithdrawDepositModal";
import { shorten } from "src/helpers";
import { BigNumber } from "bignumber.js";
import { error } from "../../slices/MessagesSlice";
import data from "./projects.json";
import { Project } from "src/components/GiveProject/project.type";
import { t, Trans } from "@lingui/macro";
import useMediaQuery from "@material-ui/core/useMediaQuery";
import { EnvHelper } from "src/helpers/Environment";
import { NetworkId } from "src/constants";
<<<<<<< HEAD
import { getRedemptionBalancesAsync } from "src/helpers/GiveRedemptionBalanceHelper";
=======
import { DepositTableRow } from "./DepositRow";

// TODO consider shifting this into interfaces.ts
type State = {
  account: IAccountSlice;
  pendingTransactions: IPendingTxn[];
  app: IAppData;
};
>>>>>>> 95476e68

export default function YieldRecipients() {
  const location = useLocation();
  const dispatch = useDispatch();
  const { provider, address, networkId } = useWeb3Context();
  const [selectedRecipientForEdit, setSelectedRecipientForEdit] = useState("");
  const [selectedRecipientForWithdraw, setSelectedRecipientForWithdraw] = useState("");
  const [isEditModalOpen, setIsEditModalOpen] = useState(false);
  const [isWithdrawModalOpen, setIsWithdrawModalOpen] = useState(false);
  const [totalDeposited, setTotalDeposited] = useState([] as RecipientTotalDeposited[]);
  const isSmallScreen = useMediaQuery("(max-width: 600px)");

  // TODO fix typing of state.app.loading
  const isAppLoading = useSelector((state: any) => state.app.loading);
  const donationInfo = useSelector((state: DonationInfoState) => {
    return networkId === NetworkId.TESTNET_RINKEBY && EnvHelper.isMockSohmEnabled(location.search)
      ? state.account.mockGiving && state.account.mockGiving.donationInfo
      : state.account.giving && state.account.giving.donationInfo;
  });

  const isDonationInfoLoading = useSelector((state: any) => state.account.loading);
  const isLoading = isAppLoading || isDonationInfoLoading;

  useEffect(() => {
    Object.keys(donationInfo).forEach(recipient => {
      getRedemptionBalancesAsync({
        networkID: networkId,
        provider,
        address: recipient,
      })
        .then(resultAction => {
          const { totalDebt } = resultAction.redeeming.recipientInfo;
          setTotalDeposited([...totalDeposited, { recipient, total: totalDebt }]);
        })
        .catch(e => console.log(e));
    });
  }, [networkId]);

  // *** Edit modal
  const handleEditButtonClick = (walletAddress: string) => {
    setSelectedRecipientForEdit(walletAddress);
    setIsEditModalOpen(true);
  };

  const handleEditModalSubmit: SubmitCallback = async (walletAddress, depositAmount, depositAmountDiff) => {
    if (!depositAmountDiff) {
      return dispatch(error(t`Please enter a value!`));
    }

    if (depositAmountDiff.isEqualTo(new BigNumber(0))) return;

    // If reducing the amount of deposit, withdraw
    if (networkId === NetworkId.TESTNET_RINKEBY && EnvHelper.isMockSohmEnabled(location.search)) {
      await dispatch(
        changeMockGive({
          action: ACTION_GIVE_EDIT,
          value: depositAmountDiff.toFixed(),
          recipient: walletAddress,
          provider,
          address,
          networkID: networkId,
          version2: false,
          rebase: false,
        }),
      );
    } else {
      await dispatch(
        changeGive({
          action: ACTION_GIVE_EDIT,
          value: depositAmountDiff.toFixed(),
          recipient: walletAddress,
          provider,
          address,
          networkID: networkId,
          version2: false,
          rebase: false,
        }),
      );
    }

    setIsEditModalOpen(false);
  };

  const handleEditModalCancel = () => {
    setIsEditModalOpen(false);
  };

  // *** Withdraw modal
  const handleWithdrawButtonClick = (walletAddress: string) => {
    setSelectedRecipientForWithdraw(walletAddress);
    setIsWithdrawModalOpen(true);
  };

  const handleWithdrawModalSubmit: WithdrawSubmitCallback = async (walletAddress, depositAmount) => {
    // Issue withdrawal from smart contract
    if (networkId === NetworkId.TESTNET_RINKEBY && EnvHelper.isMockSohmEnabled(location.search)) {
      await dispatch(
        changeMockGive({
          action: ACTION_GIVE_WITHDRAW,
          value: depositAmount.toFixed(),
          recipient: walletAddress,
          provider,
          address,
          networkID: networkId,
          version2: false,
          rebase: false,
        }),
      );
    } else {
      await dispatch(
        changeGive({
          action: ACTION_GIVE_WITHDRAW,
          value: depositAmount.toFixed(),
          recipient: walletAddress,
          provider,
          address,
          networkID: networkId,
          version2: false,
          rebase: false,
        }),
      );
    }

    setIsWithdrawModalOpen(false);
  };

  const handleWithdrawModalCancel: WithdrawCancelCallback = () => {
    setIsWithdrawModalOpen(false);
  };

  const { projects } = data;
  const projectMap = new Map(projects.map(i => [i.wallet, i] as [string, Project]));

  const getRecipientTitle = (recipient: string): string => {
    const project = projectMap.get(recipient);
    if (!project) return shorten(recipient);

    if (!project.owner) return project.title;

    return project.owner + " - " + project.title;
  };

  if (isLoading) {
    return <Skeleton />;
  }

  if (!donationInfo || donationInfo.length == 0) {
    return (
      <>
        <Grid container className="yield-recipients-empty">
          <Grid item sm={10} md={8}>
            <Typography variant="h6">
              <Trans>It looks like you haven't donated any yield. Let's fix that!</Trans>
            </Typography>
          </Grid>
          <Grid item xs={4}>
            <Button component={NavLink} to="/give" variant="contained" color="primary">
              <Trans>Donate Yield</Trans>
            </Button>
          </Grid>
        </Grid>
      </>
    );
  }

  return (
<<<<<<< HEAD
    <div className="card-content">
      <Grid container className={`donation-table ${isSmallScreen && "smaller"}`}>
        <Grid item xs={6} style={{ width: "100%", display: "flex", marginBottom: "1rem" }}>
          <Typography variant="h6" color="textSecondary" align="center" style={{ fontSize: 12 }}>
            <Trans>RECIPIENT</Trans>
          </Typography>
          <Typography variant="h6" color="textSecondary" align="center" style={{ fontSize: 12 }}>
            <Trans>DEPOSITED</Trans>
            <InfoTooltip message={t`The amount of sOHM deposited in total`} children={null} />
          </Typography>
          <Typography variant="h6" color="textSecondary" align="center" style={{ fontSize: 12 }}>
            <Trans>YIELD SENT</Trans>
            <InfoTooltip message={t`The amount of sOHM sent`} children={null} />
          </Typography>
        </Grid>
        {isLoading ? (
          <Skeleton />
        ) : (
          Object.keys(donationInfo).map(recipient => {
            const recipientTotalDeposited = totalDeposited.find(item => item.recipient === recipient);
            return (
              <Grid container className="donation-row">
                <Grid item xs={6} className="donation-info" style={{ display: "flex" }}>
                  <Typography variant="body1" align="left">
                    {getRecipientTitle(recipient)}
                  </Typography>
                  <Typography variant="body1" align="center">
                    {recipientTotalDeposited && `${recipientTotalDeposited?.total} sOHM`}
                  </Typography>
                  <Typography variant="body1" align="left">
                    {donationInfo[recipient]} sOHM
                  </Typography>
                  <Button
                    variant="outlined"
                    color="secondary"
                    className="donation-lp-button"
                    onClick={() => handleEditButtonClick(recipient)}
                    disabled={!address}
                    key={"edit-" + recipient}
                  >
                    <Trans>Edit</Trans>
                  </Button>
                  <Button
                    variant="outlined"
                    color="secondary"
                    className="donation-lp-button"
                    onClick={() => handleWithdrawButtonClick(recipient)}
                    disabled={!address}
                    key={"withdraw-" + recipient}
                  >
                    <Trans>Withdraw</Trans>
                  </Button>
                </Grid>
                <Grid item xs={12} className="recipient-divider">
                  <Divider />
                </Grid>
              </Grid>
            );
          })
        )}
      </Grid>
=======
    <Grid container item className="card-content">
      <TableContainer>
        <Table className="donation-table">
          <TableHead>
            <TableRow>
              {!isSmallScreen && (
                <TableCell align="left">
                  <Trans>DATE</Trans>
                </TableCell>
              )}
              <TableCell align="left">
                <Trans>RECIPIENT</Trans>
              </TableCell>
              {!isSmallScreen && (
                <TableCell align="left">
                  <Trans>DEPOSITED</Trans>
                </TableCell>
              )}
              <TableCell align="left">
                <Trans>YIELD SENT</Trans>
              </TableCell>
              <TableCell align="left"></TableCell>
            </TableRow>
          </TableHead>
          <Divider className="table-head-divider" />
          <TableBody>
            {isLoading ? (
              <Skeleton />
            ) : (
              donationInfo.map(donation => {
                return <DepositTableRow depositObject={donation} key={donation.recipient} />;
              })
            )}
          </TableBody>
        </Table>
      </TableContainer>
>>>>>>> 95476e68

      {isLoading ? (
        <Skeleton />
      ) : (
        donationInfo.map(donation => {
          return (
            donation.recipient === selectedRecipientForEdit && (
              <RecipientModal
                isModalOpen={isEditModalOpen}
                callbackFunc={handleEditModalSubmit}
                cancelFunc={handleEditModalCancel}
                currentWalletAddress={donation.recipient}
                currentDepositAmount={new BigNumber(donation.deposit)}
                project={projectMap.get(donation.recipient)}
                key={"edit-modal-" + donation.recipient}
              />
            )
          );
        })
      )}

      {isLoading ? (
        <Skeleton />
      ) : (
        donationInfo.map(donation => {
          return (
            donation.recipient === selectedRecipientForWithdraw && (
              <WithdrawDepositModal
                isModalOpen={isWithdrawModalOpen}
                callbackFunc={handleWithdrawModalSubmit}
                cancelFunc={handleWithdrawModalCancel}
                walletAddress={donation.recipient}
                depositAmount={new BigNumber(donation.deposit)}
                project={projectMap.get(donation.recipient)}
                key={"withdraw-modal-" + donation.recipient}
              />
            )
          );
        })
      )}
    </Grid>
  );
}<|MERGE_RESOLUTION|>--- conflicted
+++ resolved
@@ -1,10 +1,6 @@
 import { useState, useEffect } from "react";
 import { useDispatch, useSelector } from "react-redux";
 
-<<<<<<< HEAD
-import { Typography, Button, Grid, Divider } from "@material-ui/core";
-import { NavLink, useLocation } from "react-router-dom";
-=======
 import {
   Typography,
   Button,
@@ -18,14 +14,13 @@
   TableRow,
 } from "@material-ui/core";
 import { NavLink } from "react-router-dom";
->>>>>>> 95476e68
 
 import { Skeleton } from "@material-ui/lab";
 import { useWeb3Context } from "src/hooks/web3Context";
 import { ACTION_GIVE_EDIT, ACTION_GIVE_WITHDRAW, changeGive, changeMockGive } from "../../slices/GiveThunk";
 import { InfoTooltip } from "@olympusdao/component-library";
 import { RecipientModal } from "src/views/Give/RecipientModal";
-import { DonationInfoState, RecipientTotalDeposited, SubmitCallback } from "src/views/Give/Interfaces";
+import { SubmitCallback, DonationInfoState } from "src/views/Give/Interfaces";
 import { WithdrawDepositModal, WithdrawSubmitCallback, WithdrawCancelCallback } from "./WithdrawDepositModal";
 import { shorten } from "src/helpers";
 import { BigNumber } from "bignumber.js";
@@ -34,20 +29,10 @@
 import { Project } from "src/components/GiveProject/project.type";
 import { t, Trans } from "@lingui/macro";
 import useMediaQuery from "@material-ui/core/useMediaQuery";
+import { useLocation } from "react-router-dom";
 import { EnvHelper } from "src/helpers/Environment";
 import { NetworkId } from "src/constants";
-<<<<<<< HEAD
-import { getRedemptionBalancesAsync } from "src/helpers/GiveRedemptionBalanceHelper";
-=======
 import { DepositTableRow } from "./DepositRow";
-
-// TODO consider shifting this into interfaces.ts
-type State = {
-  account: IAccountSlice;
-  pendingTransactions: IPendingTxn[];
-  app: IAppData;
-};
->>>>>>> 95476e68
 
 export default function YieldRecipients() {
   const location = useLocation();
@@ -57,7 +42,6 @@
   const [selectedRecipientForWithdraw, setSelectedRecipientForWithdraw] = useState("");
   const [isEditModalOpen, setIsEditModalOpen] = useState(false);
   const [isWithdrawModalOpen, setIsWithdrawModalOpen] = useState(false);
-  const [totalDeposited, setTotalDeposited] = useState([] as RecipientTotalDeposited[]);
   const isSmallScreen = useMediaQuery("(max-width: 600px)");
 
   // TODO fix typing of state.app.loading
@@ -70,21 +54,6 @@
 
   const isDonationInfoLoading = useSelector((state: any) => state.account.loading);
   const isLoading = isAppLoading || isDonationInfoLoading;
-
-  useEffect(() => {
-    Object.keys(donationInfo).forEach(recipient => {
-      getRedemptionBalancesAsync({
-        networkID: networkId,
-        provider,
-        address: recipient,
-      })
-        .then(resultAction => {
-          const { totalDebt } = resultAction.redeeming.recipientInfo;
-          setTotalDeposited([...totalDeposited, { recipient, total: totalDebt }]);
-        })
-        .catch(e => console.log(e));
-    });
-  }, [networkId]);
 
   // *** Edit modal
   const handleEditButtonClick = (walletAddress: string) => {
@@ -214,69 +183,6 @@
   }
 
   return (
-<<<<<<< HEAD
-    <div className="card-content">
-      <Grid container className={`donation-table ${isSmallScreen && "smaller"}`}>
-        <Grid item xs={6} style={{ width: "100%", display: "flex", marginBottom: "1rem" }}>
-          <Typography variant="h6" color="textSecondary" align="center" style={{ fontSize: 12 }}>
-            <Trans>RECIPIENT</Trans>
-          </Typography>
-          <Typography variant="h6" color="textSecondary" align="center" style={{ fontSize: 12 }}>
-            <Trans>DEPOSITED</Trans>
-            <InfoTooltip message={t`The amount of sOHM deposited in total`} children={null} />
-          </Typography>
-          <Typography variant="h6" color="textSecondary" align="center" style={{ fontSize: 12 }}>
-            <Trans>YIELD SENT</Trans>
-            <InfoTooltip message={t`The amount of sOHM sent`} children={null} />
-          </Typography>
-        </Grid>
-        {isLoading ? (
-          <Skeleton />
-        ) : (
-          Object.keys(donationInfo).map(recipient => {
-            const recipientTotalDeposited = totalDeposited.find(item => item.recipient === recipient);
-            return (
-              <Grid container className="donation-row">
-                <Grid item xs={6} className="donation-info" style={{ display: "flex" }}>
-                  <Typography variant="body1" align="left">
-                    {getRecipientTitle(recipient)}
-                  </Typography>
-                  <Typography variant="body1" align="center">
-                    {recipientTotalDeposited && `${recipientTotalDeposited?.total} sOHM`}
-                  </Typography>
-                  <Typography variant="body1" align="left">
-                    {donationInfo[recipient]} sOHM
-                  </Typography>
-                  <Button
-                    variant="outlined"
-                    color="secondary"
-                    className="donation-lp-button"
-                    onClick={() => handleEditButtonClick(recipient)}
-                    disabled={!address}
-                    key={"edit-" + recipient}
-                  >
-                    <Trans>Edit</Trans>
-                  </Button>
-                  <Button
-                    variant="outlined"
-                    color="secondary"
-                    className="donation-lp-button"
-                    onClick={() => handleWithdrawButtonClick(recipient)}
-                    disabled={!address}
-                    key={"withdraw-" + recipient}
-                  >
-                    <Trans>Withdraw</Trans>
-                  </Button>
-                </Grid>
-                <Grid item xs={12} className="recipient-divider">
-                  <Divider />
-                </Grid>
-              </Grid>
-            );
-          })
-        )}
-      </Grid>
-=======
     <Grid container item className="card-content">
       <TableContainer>
         <Table className="donation-table">
@@ -313,7 +219,6 @@
           </TableBody>
         </Table>
       </TableContainer>
->>>>>>> 95476e68
 
       {isLoading ? (
         <Skeleton />
