--- conflicted
+++ resolved
@@ -215,7 +215,6 @@
                   <Typography variant="body1">
                     <Trans>DEPOSITED</Trans>
                   </Typography>
-<<<<<<< HEAD
                 </TableCell>
               )}
               <TableCell align="right">
@@ -239,81 +238,5 @@
         </Table>
       </TableContainer>
     </Grid>
-=======
-                </Grid>
-                <Grid item xs={12} sm={6} className="donation-buttons">
-                  <Button
-                    variant="outlined"
-                    color="secondary"
-                    className="donation-lp-button"
-                    onClick={() => handleEditButtonClick(recipient)}
-                    disabled={!address}
-                    key={"edit-" + recipient}
-                  >
-                    <Trans>Edit</Trans>
-                  </Button>
-                  <Button
-                    variant="outlined"
-                    color="secondary"
-                    className="donation-lp-button"
-                    onClick={() => handleWithdrawButtonClick(recipient)}
-                    disabled={!address}
-                    key={"withdraw-" + recipient}
-                  >
-                    <Trans>Withdraw</Trans>
-                  </Button>
-                </Grid>
-                <Grid item xs={12} className="recipient-divider">
-                  <Divider />
-                </Grid>
-              </Grid>
-            );
-          })
-        )}
-      </Grid>
-
-      {isLoading ? (
-        <Skeleton />
-      ) : (
-        Object.keys(donationInfo).map(recipient => {
-          return (
-            recipient === selectedRecipientForEdit && (
-              <RecipientModal
-                isModalOpen={isEditModalOpen}
-                eventSource="My Donations"
-                callbackFunc={handleEditModalSubmit}
-                cancelFunc={handleEditModalCancel}
-                currentWalletAddress={recipient}
-                currentDepositAmount={new BigNumber(donationInfo[recipient])}
-                project={projectMap.get(recipient)}
-                key={"edit-modal-" + recipient}
-              />
-            )
-          );
-        })
-      )}
-
-      {isLoading ? (
-        <Skeleton />
-      ) : (
-        Object.keys(donationInfo).map(recipient => {
-          return (
-            recipient === selectedRecipientForWithdraw && (
-              <WithdrawDepositModal
-                isModalOpen={isWithdrawModalOpen}
-                eventSource="My Donations"
-                callbackFunc={handleWithdrawModalSubmit}
-                cancelFunc={handleWithdrawModalCancel}
-                walletAddress={recipient}
-                depositAmount={new BigNumber(donationInfo[recipient])}
-                project={projectMap.get(recipient)}
-                key={"withdraw-modal-" + recipient}
-              />
-            )
-          );
-        })
-      )}
-    </div>
->>>>>>> e1f1c72b
   );
 }