import { isAddress } from "@ethersproject/address";
import { t, Trans } from "@lingui/macro";
import { Grid, Link, SvgIcon, Typography } from "@material-ui/core";
import { useTheme } from "@material-ui/core/styles";
import useMediaQuery from "@material-ui/core/useMediaQuery";
import { ChevronLeft } from "@material-ui/icons";
import { Skeleton } from "@material-ui/lab";
import { InfoTooltip, Input, Modal, PrimaryButton } from "@olympusdao/component-library";
<<<<<<< HEAD
import { useCallback, useEffect, useState } from "react";
import { useDispatch, useSelector } from "react-redux";
import { useLocation } from "react-router-dom";
=======
import { useEffect, useMemo, useState } from "react";
import { GiveBox as Box } from "src/components/GiveProject/GiveBox";
>>>>>>> ae5ab878
import { Project } from "src/components/GiveProject/project.type";
import { GiveTokenAllowanceGuard } from "src/components/TokenAllowanceGuard/TokenAllowanceGuard";
import { NetworkId } from "src/constants";
import { GIVE_ADDRESSES, SOHM_ADDRESSES } from "src/constants/addresses";
import { shorten } from "src/helpers";
import { DecimalBigNumber } from "src/helpers/DecimalBigNumber/DecimalBigNumber";
import { useSohmBalance } from "src/hooks/useBalance";
import { useWeb3Context } from "src/hooks/web3Context";

import { ArrowGraphic, CompactVault, CompactWallet, CompactYield } from "../../components/EducationCard";
import { CancelCallback, SubmitCallback } from "./Interfaces";

type RecipientModalProps = {
  isModalOpen: boolean;
  isMutationLoading: boolean;
  eventSource: string;
  callbackFunc: SubmitCallback;
  cancelFunc: CancelCallback;
  project?: Project;
};

const DECIMAL_PLACES = 2;
const ZERO_NUMBER = new DecimalBigNumber("0");
const EXACT_FORMAT = { format: true };

export function RecipientModal({
  isModalOpen,
  isMutationLoading,
  eventSource,
  callbackFunc,
  cancelFunc,
  project,
}: RecipientModalProps) {
  const { address, networkId } = useWeb3Context();

  const _initialDepositAmount = "0";
  const _initialWalletAddress = "";
  const _initialDepositAmountValid = false;
  const _initialDepositAmountValidError = "";
  const _initialWalletAddressValid = false;
  const _initialWalletAddressValidError = "";
  const _initialIsAmountSet = false;

  /**
   * depositAmount is kept as a string, to avoid unnecessary application of number rules while being edited
   */
  const [depositAmount, setDepositAmount] = useState(_initialDepositAmount);
  const [isDepositAmountValid, setIsDepositAmountValid] = useState(_initialDepositAmountValid);
  const [isDepositAmountValidError, setIsDepositAmountValidError] = useState(_initialDepositAmountValidError);

  const [walletAddress, setWalletAddress] = useState(_initialWalletAddress);
  const [isWalletAddressValid, setIsWalletAddressValid] = useState(_initialWalletAddressValid);
  const [isWalletAddressValidError, setIsWalletAddressValidError] = useState(_initialWalletAddressValidError);

  const [isAmountSet, setIsAmountSet] = useState(_initialIsAmountSet);

  const theme = useTheme();
  const isSmallScreen = useMediaQuery(theme.breakpoints.down("xs"));
  const themedArrow = theme.palette.type === "dark" ? "#F8CC82" : theme.palette.text.secondary;

  useEffect(() => {
    checkIsDepositAmountValid(getDepositAmount().toString());
    checkIsWalletAddressValid(getWalletAddress());
  }, []);

  useEffect(() => {
    // When we close the modal, we ensure that the state is also reset to default
    if (!isModalOpen) {
      handleSetDepositAmount(_initialDepositAmount);
      handleSetWallet(_initialWalletAddress);
      setIsAmountSet(_initialIsAmountSet);
    }
  }, [isModalOpen]);

  const _useSohmBalance =
    useSohmBalance()[networkId == NetworkId.MAINNET ? NetworkId.MAINNET : NetworkId.TESTNET_RINKEBY];
  const sohmBalance: DecimalBigNumber = useMemo(() => {
    if (_useSohmBalance.isLoading || _useSohmBalance.data === undefined) return new DecimalBigNumber("0");

    return _useSohmBalance.data;
  }, [_useSohmBalance]);
  const isBalanceLoading = _useSohmBalance.isLoading;

  /**
   * Returns the maximum deposit that can be directed to the recipient.
   *
   * This is equal to the current wallet balance.
   *
   * @returns DecimalBigNumber
   */
  const getMaximumDepositAmount = (): DecimalBigNumber => {
    return sohmBalance;
  };

  const handleSetDepositAmount = (value: string) => {
    checkIsDepositAmountValid(value);
    setDepositAmount(value);
  };

  const checkIsDepositAmountValid = (value: string) => {
    const valueNumber = new DecimalBigNumber(value);
    const zeroNumber = ZERO_NUMBER;

    if (!value || value == "" || valueNumber.eq(zeroNumber)) {
      setIsDepositAmountValid(false);
      setIsDepositAmountValidError(t`Please enter a value`);
      return;
    }

    if (valueNumber.lt(zeroNumber)) {
      setIsDepositAmountValid(false);
      setIsDepositAmountValidError(t`Value must be positive`);
      return;
    }

    if (sohmBalance.eq(zeroNumber)) {
      setIsDepositAmountValid(false);
      setIsDepositAmountValidError(t`You must have a balance of sOHM (staked OHM) to continue`);
    }

    if (valueNumber.gt(getMaximumDepositAmount())) {
      setIsDepositAmountValid(false);
      setIsDepositAmountValidError(
        t`Value cannot be more than your sOHM balance of ${getMaximumDepositAmount().toString(EXACT_FORMAT)}`,
      );
      return;
    }

    setIsDepositAmountValid(true);
    setIsDepositAmountValidError("");
  };

  const handleSetWallet = (value: string) => {
    checkIsWalletAddressValid(value);
    setWalletAddress(value);
  };

  /**
   * Checks if the provided wallet address is valid.
   *
   * This will return false if:
   * - it is an invalid Ethereum address
   * - it is the same as the sender address
   *
   * @param {string} value the proposed value for the wallet address
   */
  const checkIsWalletAddressValid = (value: string) => {
    if (!isAddress(value)) {
      setIsWalletAddressValid(false);
      setIsWalletAddressValidError(t`Please enter a valid Ethereum address`);
      return;
    }

    if (value == address) {
      setIsWalletAddressValid(false);
      setIsWalletAddressValidError(t`Please enter a different address: cannot direct to the same wallet`);
      return;
    }

    setIsWalletAddressValid(true);
    setIsWalletAddressValidError("");
  };

  const isProjectMode = (): boolean => {
    if (project) return true;

    return false;
  };

  const getTitle = (): string => {
    return t`Donate Yield`;
  };

  /**
   * Indicates whether the form can be submitted.
   *
   * This will return false if:
   * - the deposit amount is invalid
   * - the wallet address is invalid
   * - there is no sender address
   * - an add/edit transaction is pending
   *
   * @returns boolean
   */
  const canSubmit = (): boolean => {
    if (!isDepositAmountValid) return false;

    if (isBalanceLoading) return false;

    // The wallet address is only set when a project is not given
    if (!isProjectMode() && !isWalletAddressValid) return false;

    if (!address) return false;

    if (isMutationLoading) return false;

    return true;
  };

  /**
   * Indicates the amount retained in the user's wallet after a deposit to the vault.
   *
   * If a yield direction is being created, it returns the current sOHM balance minus the entered deposit.
   *
   * @returns DecimalBigNumber instance
   */
  const getRetainedAmountDiff = (): DecimalBigNumber => {
    return sohmBalance.sub(getDepositAmount());
  };

  /**
   * Ensures that the depositAmount returned is a valid number.
   *
   * @returns
   */
  const getDepositAmount = (): DecimalBigNumber => {
    if (!depositAmount) return ZERO_NUMBER;

    return new DecimalBigNumber(depositAmount);
  };

  /**
   * Returns the wallet address. If a project is defined, it uses the
   * project wallet, else what was passed in as a parameter.
   */
  const getWalletAddress = (): string => {
    if (project) return project.wallet;

    return walletAddress;
  };

  /**
   * Returns the appropriate title of the recipient.
   * - No project: shortened wallet address
   * - Project without a separate owner value: project title
   * - Otherwise the project title and owner
   */
  const getRecipientTitle = (): string => {
    if (!project) return shorten(walletAddress);

    if (!project.owner) return project.title;

    return project.owner + " - " + project.title;
  };

  const handleGoBack = () => {
    setIsAmountSet(false);
  };

  const handleContinue = () => {
    setIsAmountSet(true);
  };

  /**
   * Calls the submission callback function that is provided to the component.
   */
  const handleSubmit = () => {
    const depositAmountBig = new DecimalBigNumber(depositAmount);

    callbackFunc(getWalletAddress(), eventSource, depositAmountBig, getDepositAmount());
  };

  const getRecipientInputField = () => {
    if (isProjectMode()) {
      return <Input id="wallet-input" placeholder={getRecipientTitle()} disabled={true} />;
    }

    return (
      <Input
        id="wallet-input"
        placeholder={t`Enter a wallet address in the form of 0x ...`}
        value={walletAddress}
        error={!isWalletAddressValid}
        // eslint-disable-next-line @typescript-eslint/no-explicit-any
        onChange={(e: any) => handleSetWallet(e.target.value)}
        helperText={!isWalletAddressValid ? isWalletAddressValidError : ""}
      />
    );
  };

  const handleClose = () => {
    // Reset state
    setIsAmountSet(false);

    // Fire callback
    cancelFunc();
  };

  const getEscapeComponent = () => {
    // If on the confirmation screen, we provide a chevron to go back a step
    if (shouldShowConfirmationScreen()) {
      return (
        <Link onClick={() => handleGoBack()}>
          <SvgIcon color="primary" component={ChevronLeft} />
        </Link>
      );
    }

    // Don't display on the first screen
    return <></>;
  };

  const getAmountScreen = () => {
    // If we are loading the state, add a placeholder
    if (isBalanceLoading) return <Skeleton />;

    // Let the user enter the amount, but implement allowance guard
    return (
      <>
        <Grid container alignItems="center" spacing={2}>
          <GiveTokenAllowanceGuard
            tokenAddressMap={SOHM_ADDRESSES}
            spenderAddressMap={GIVE_ADDRESSES}
            message={
              <>
                <Trans>Is this your first time donating</Trans> <b>sOHM</b>?{" "}
                <Trans>Please approve Olympus DAO to use your</Trans> <b>sOHM</b> <Trans>for donating</Trans>.
              </>
            }
          >
            <Grid item xs={12}>
              <Typography variant="body1">
                <Trans>sOHM Allocation</Trans>
                <InfoTooltip
                  message={t`Your sOHM will be tansferred into the vault when you submit. You will need to approve the transaction and pay for gas fees.`}
                  children={null}
                />
              </Typography>
            </Grid>
            <Grid item xs={12}>
              <Input
                id="amount-input"
                placeholder={t`Enter an amount`}
                type="number"
                // We used to use BigNumber/DecimalBigNumber here, but it behaves
                // weirdly and would refuse to recognise some numbers, e.g. 100
                // Better to keep it simple
                value={depositAmount}
                helperText={
                  isDepositAmountValid
                    ? `${t`Your current Staked Balance is`} ${sohmBalance.toString(EXACT_FORMAT)} sOHM`
                    : isDepositAmountValidError
                }
                // eslint-disable-next-line @typescript-eslint/no-explicit-any
                onChange={(e: any) => handleSetDepositAmount(e.target.value)}
                error={!isDepositAmountValid}
                startAdornment="sOHM"
                endString={t`Max`}
                endStringOnClick={() => handleSetDepositAmount(getMaximumDepositAmount().toString())}
              />
            </Grid>
            <Grid item xs={12}>
              <Typography variant="body1">
                <Trans>Recipient</Trans>
                <InfoTooltip
                  message={t`The specified wallet address will receive the rebase yield from the amount that you deposit.`}
                  children={null}
                />
              </Typography>
            </Grid>
            <Grid item xs={12}>
              {getRecipientInputField()}
            </Grid>
            {!isSmallScreen ? (
              <Grid item xs={12}>
                <Grid container justifyContent="center" alignItems="flex-start" wrap="nowrap">
                  <Grid item xs={3}>
                    {/**
                     * Wallet balances are rarely whole numbers, so we give an approximate number here.
                     *
                     * For the numbers related to what the user is depositing, we give exact numbers.
                     */}
                    <CompactWallet
                      quantity={getRetainedAmountDiff().toString({
                        decimals: DECIMAL_PLACES,
                        format: true,
                      })}
                      isQuantityExact={false}
                    />
                  </Grid>
                  <Grid item xs={1}>
                    <ArrowGraphic />
                  </Grid>
                  <Grid item xs={3}>
                    {/* This is deliberately a specific value */}
                    <CompactVault quantity={getDepositAmount().toString(EXACT_FORMAT)} isQuantityExact={true} />
                  </Grid>
                  <Grid item xs={1}>
                    <ArrowGraphic />
                  </Grid>
                  <Grid item xs={3}>
                    {/* This is deliberately a specific value */}
                    <CompactYield quantity={getDepositAmount().toString(EXACT_FORMAT)} isQuantityExact={true} />
                  </Grid>
                </Grid>
              </Grid>
            ) : (
              <></>
            )}
            <Grid item xs={12}>
              <Grid container justifyContent="center" alignContent="center">
                <Grid item xs />
                <Grid item xs={8}>
                  <PrimaryButton disabled={!canSubmit()} onClick={handleContinue} fullWidth>
                    <Trans>Continue</Trans>
                  </PrimaryButton>
                </Grid>
                <Grid item xs />
              </Grid>
            </Grid>
<<<<<<< HEAD
          </Grid>
        </>
      );
    }

    // Otherwise we let the user enter the amount
    return (
      <>
        <Grid container alignItems="center" spacing={2}>
          <Grid item xs={6} style={{ paddingBottom: "0px" }}>
            <Typography variant="body2" className="subtext">
              <Trans>sOHM Deposit</Trans>
              <InfoTooltip
                message={t`Your sOHM will be tansferred into the vault when you submit. You will need to approve the transaction and pay for gas fees.`}
                children={null}
              />
            </Typography>
          </Grid>
          <Grid item xs={6} style={{ paddingBottom: "0px" }}>
            <Typography align="right" variant="body2" className="subtext">{t`Balance: ${getSOhmBalance().toString({
              decimals: DECIMAL_PLACES,
              format: true,
            })} sOHM`}</Typography>
          </Grid>
          <Grid item xs={12}>
            <Input
              id="amount-input"
              placeholder={t`Enter an amount`}
              type="number"
              // We used to use BigNumber/DecimalBigNumber here, but it behaves
              // weirdly and would refuse to recognise some numbers, e.g. 100
              // Better to keep it simple
              value={depositAmount}
              // We need to inform the user about their wallet balance, so this is a specific value
              helperText={
                isDepositAmountValid
                  ? `${t`Your current Staked Balance is`} ${getSOhmBalance().toString(EXACT_FORMAT)} sOHM`
                  : isDepositAmountValidError
              }
              // eslint-disable-next-line @typescript-eslint/no-explicit-any
              onChange={(e: any) => handleSetDepositAmount(e.target.value)}
              error={!isDepositAmountValid}
              startAdornment="sOHM"
              endString={t`Max`}
              // This uses toString() as it is a specific value and not formatted
              endStringOnClick={() => handleSetDepositAmount(getMaximumDepositAmount().toString())}
            />
          </Grid>
          <Grid item xs={12} style={{ paddingBottom: "0px" }}>
            <Typography variant="body2" className="subtext">
              <Trans>Recipient Address</Trans>
              <InfoTooltip
                message={t`The rebase rewards from the sOHM that you deposit will be redirected to the wallet address that you specify`}
                children={null}
              />
            </Typography>
          </Grid>
          <Grid item xs={12}>
            {getRecipientInputField()}
          </Grid>
          {!isSmallScreen ? (
            <Grid item xs={12}>
              <Grid container justifyContent="center" alignItems="flex-start" wrap="nowrap">
                <Grid item xs={3}>
                  {/**
                   * Wallet balances are rarely whole numbers, so we give an approximate number here.
                   *
                   * For the numbers related to what the user is depositing, we give exact numbers.
                   */}
                  <CompactWallet
                    quantity={getRetainedAmountDiff().toString({
                      decimals: DECIMAL_PLACES,
                      format: true,
                    })}
                    isQuantityExact={false}
                  />
                </Grid>
                <Grid item xs={1}>
                  <ArrowGraphic fill={themedArrow} />
                </Grid>
                <Grid item xs={3}>
                  {/* This is deliberately a specific value */}
                  <CompactVault quantity={getDepositAmount().toString(EXACT_FORMAT)} isQuantityExact={true} />
                </Grid>
                <Grid item xs={1}>
                  <ArrowGraphic fill={themedArrow} />
                </Grid>
                <Grid item xs={3}>
                  {/* This is deliberately a specific value */}
                  <CompactYield quantity={getDepositAmount().toString(EXACT_FORMAT)} isQuantityExact={true} />
                </Grid>
              </Grid>
            </Grid>
          ) : (
            <></>
          )}
          <Grid item xs={12}>
            <Grid container justifyContent="center" alignContent="center">
              <Grid item xs />
              <Grid item xs={8}>
                <PrimaryButton disabled={!canSubmit()} onClick={handleContinue} fullWidth>
                  <Trans>Continue</Trans>
                </PrimaryButton>
              </Grid>
              <Grid item xs />
            </Grid>
          </Grid>
=======
          </GiveTokenAllowanceGuard>
>>>>>>> ae5ab878
        </Grid>
      </>
    );
  };

  /**
   * Indicates whether the confirmation screen should be displayed.
   *
   * The confirmation screen is displayed if the amount is set.
   *
   * @returns boolean
   */
  const shouldShowConfirmationScreen = () => {
    return isAmountSet;
  };

  const getConfirmationScreen = () => {
    return (
      <>
        <Grid container spacing={4}>
          <Grid item xs={12}>
            <Grid container spacing={2} alignItems="center">
              <Grid item container xs={12} sm={4} alignItems="center">
                <Grid xs={12}>
                  <Typography variant="body1" className="modal-confirmation-title">
                    <Trans>sOHM Deposit</Trans>
                    <InfoTooltip
                      message={t`Your sOHM will be tansferred into the vault when you submit. You will need to approve the transaction and pay for gas fees.`}
                      children={null}
                    />
                  </Typography>
                </Grid>
                <Grid xs={12}>
                  <Typography variant="h6">
                    {/* As this is the amount being deposited, the user needs to see the exact amount. */}
                    <strong>{getDepositAmount().toString(EXACT_FORMAT)}</strong>
                  </Typography>
                </Grid>
              </Grid>
              {!isSmallScreen ? (
                <Grid item xs={4}>
                  <ArrowGraphic fill={themedArrow} />
                </Grid>
              ) : (
                <></>
              )}
              <Grid item xs={12} sm={4}>
                {/* On small screens, the current and new sOHM deposit numbers are stacked and left-aligned,
                      whereas on larger screens, the numbers are on opposing sides of the box. This adjusts the
                      alignment accordingly. */}
                <Grid container direction="column" alignItems={isSmallScreen ? "flex-start" : "flex-end"}>
                  <Grid item xs={12}>
                    <Typography variant="body1" className="modal-confirmation-title">
                      <Trans>Recipient Address</Trans>
                      <InfoTooltip
                        message={t`The specified wallet address will receive the rebase yield from the amount that you deposit.`}
                        children={null}
                      />
                    </Typography>
                  </Grid>
                  <Grid xs={12}>
                    {/* 5px to align with the padding on the tooltip */}
                    <Typography variant="h6" style={{ paddingRight: "5px" }}>
                      <strong>{getRecipientTitle()}</strong>
                    </Typography>
                  </Grid>
                </Grid>
              </Grid>
            </Grid>
          </Grid>
          <Grid item xs={12}>
            <Grid container>
              <Grid item xs />
              <Grid item xs={8}>
                <PrimaryButton disabled={!canSubmit()} onClick={handleSubmit} fullWidth>
                  {/* We display the exact amount being deposited. */}
<<<<<<< HEAD
                  {txnButtonText(
                    pendingTransactions,
                    PENDING_TXN_GIVE,
                    `${t`Approve `} ${getDepositAmount().toString(EXACT_FORMAT)} sOHM`,
                  )}
=======
                  {isMutationLoading
                    ? t`Depositing sOHM`
                    : `${t`Confirm `} ${getDepositAmount().toString(EXACT_FORMAT)} sOHM`}
>>>>>>> ae5ab878
                </PrimaryButton>
              </Grid>
              <Grid item xs />
            </Grid>
          </Grid>
        </Grid>
      </>
    );
  };

  return (
    <Modal
      open={isModalOpen}
      onClose={handleClose}
      headerText={getTitle()}
      closePosition="right"
      topLeft={getEscapeComponent()}
      minHeight="300px"
    >
      {shouldShowConfirmationScreen() ? getConfirmationScreen() : getAmountScreen()}
    </Modal>
  );
}<|MERGE_RESOLUTION|>--- conflicted
+++ resolved
@@ -6,14 +6,7 @@
 import { ChevronLeft } from "@material-ui/icons";
 import { Skeleton } from "@material-ui/lab";
 import { InfoTooltip, Input, Modal, PrimaryButton } from "@olympusdao/component-library";
-<<<<<<< HEAD
-import { useCallback, useEffect, useState } from "react";
-import { useDispatch, useSelector } from "react-redux";
-import { useLocation } from "react-router-dom";
-=======
 import { useEffect, useMemo, useState } from "react";
-import { GiveBox as Box } from "src/components/GiveProject/GiveBox";
->>>>>>> ae5ab878
 import { Project } from "src/components/GiveProject/project.type";
 import { GiveTokenAllowanceGuard } from "src/components/TokenAllowanceGuard/TokenAllowanceGuard";
 import { NetworkId } from "src/constants";
@@ -334,14 +327,20 @@
               </>
             }
           >
-            <Grid item xs={12}>
-              <Typography variant="body1">
-                <Trans>sOHM Allocation</Trans>
+            <Grid item xs={6} style={{ paddingBottom: "0px" }}>
+              <Typography variant="body2" className="subtext">
+                <Trans>sOHM Deposit</Trans>
                 <InfoTooltip
                   message={t`Your sOHM will be tansferred into the vault when you submit. You will need to approve the transaction and pay for gas fees.`}
                   children={null}
                 />
               </Typography>
+            </Grid>
+            <Grid item xs={6} style={{ paddingBottom: "0px" }}>
+              <Typography align="right" variant="body2" className="subtext">{t`Balance: ${sohmBalance.toString({
+                decimals: DECIMAL_PLACES,
+                format: true,
+              })} sOHM`}</Typography>
             </Grid>
             <Grid item xs={12}>
               <Input
@@ -365,11 +364,11 @@
                 endStringOnClick={() => handleSetDepositAmount(getMaximumDepositAmount().toString())}
               />
             </Grid>
-            <Grid item xs={12}>
-              <Typography variant="body1">
-                <Trans>Recipient</Trans>
+            <Grid item xs={12} style={{ paddingBottom: "0px" }}>
+              <Typography variant="body2" className="subtext">
+                <Trans>Recipient Address</Trans>
                 <InfoTooltip
-                  message={t`The specified wallet address will receive the rebase yield from the amount that you deposit.`}
+                  message={t`The rebase rewards from the sOHM that you deposit will be redirected to the wallet address that you specify`}
                   children={null}
                 />
               </Typography>
@@ -424,117 +423,7 @@
                 <Grid item xs />
               </Grid>
             </Grid>
-<<<<<<< HEAD
-          </Grid>
-        </>
-      );
-    }
-
-    // Otherwise we let the user enter the amount
-    return (
-      <>
-        <Grid container alignItems="center" spacing={2}>
-          <Grid item xs={6} style={{ paddingBottom: "0px" }}>
-            <Typography variant="body2" className="subtext">
-              <Trans>sOHM Deposit</Trans>
-              <InfoTooltip
-                message={t`Your sOHM will be tansferred into the vault when you submit. You will need to approve the transaction and pay for gas fees.`}
-                children={null}
-              />
-            </Typography>
-          </Grid>
-          <Grid item xs={6} style={{ paddingBottom: "0px" }}>
-            <Typography align="right" variant="body2" className="subtext">{t`Balance: ${getSOhmBalance().toString({
-              decimals: DECIMAL_PLACES,
-              format: true,
-            })} sOHM`}</Typography>
-          </Grid>
-          <Grid item xs={12}>
-            <Input
-              id="amount-input"
-              placeholder={t`Enter an amount`}
-              type="number"
-              // We used to use BigNumber/DecimalBigNumber here, but it behaves
-              // weirdly and would refuse to recognise some numbers, e.g. 100
-              // Better to keep it simple
-              value={depositAmount}
-              // We need to inform the user about their wallet balance, so this is a specific value
-              helperText={
-                isDepositAmountValid
-                  ? `${t`Your current Staked Balance is`} ${getSOhmBalance().toString(EXACT_FORMAT)} sOHM`
-                  : isDepositAmountValidError
-              }
-              // eslint-disable-next-line @typescript-eslint/no-explicit-any
-              onChange={(e: any) => handleSetDepositAmount(e.target.value)}
-              error={!isDepositAmountValid}
-              startAdornment="sOHM"
-              endString={t`Max`}
-              // This uses toString() as it is a specific value and not formatted
-              endStringOnClick={() => handleSetDepositAmount(getMaximumDepositAmount().toString())}
-            />
-          </Grid>
-          <Grid item xs={12} style={{ paddingBottom: "0px" }}>
-            <Typography variant="body2" className="subtext">
-              <Trans>Recipient Address</Trans>
-              <InfoTooltip
-                message={t`The rebase rewards from the sOHM that you deposit will be redirected to the wallet address that you specify`}
-                children={null}
-              />
-            </Typography>
-          </Grid>
-          <Grid item xs={12}>
-            {getRecipientInputField()}
-          </Grid>
-          {!isSmallScreen ? (
-            <Grid item xs={12}>
-              <Grid container justifyContent="center" alignItems="flex-start" wrap="nowrap">
-                <Grid item xs={3}>
-                  {/**
-                   * Wallet balances are rarely whole numbers, so we give an approximate number here.
-                   *
-                   * For the numbers related to what the user is depositing, we give exact numbers.
-                   */}
-                  <CompactWallet
-                    quantity={getRetainedAmountDiff().toString({
-                      decimals: DECIMAL_PLACES,
-                      format: true,
-                    })}
-                    isQuantityExact={false}
-                  />
-                </Grid>
-                <Grid item xs={1}>
-                  <ArrowGraphic fill={themedArrow} />
-                </Grid>
-                <Grid item xs={3}>
-                  {/* This is deliberately a specific value */}
-                  <CompactVault quantity={getDepositAmount().toString(EXACT_FORMAT)} isQuantityExact={true} />
-                </Grid>
-                <Grid item xs={1}>
-                  <ArrowGraphic fill={themedArrow} />
-                </Grid>
-                <Grid item xs={3}>
-                  {/* This is deliberately a specific value */}
-                  <CompactYield quantity={getDepositAmount().toString(EXACT_FORMAT)} isQuantityExact={true} />
-                </Grid>
-              </Grid>
-            </Grid>
-          ) : (
-            <></>
-          )}
-          <Grid item xs={12}>
-            <Grid container justifyContent="center" alignContent="center">
-              <Grid item xs />
-              <Grid item xs={8}>
-                <PrimaryButton disabled={!canSubmit()} onClick={handleContinue} fullWidth>
-                  <Trans>Continue</Trans>
-                </PrimaryButton>
-              </Grid>
-              <Grid item xs />
-            </Grid>
-          </Grid>
-=======
           </GiveTokenAllowanceGuard>
->>>>>>> ae5ab878
         </Grid>
       </>
     );
@@ -611,17 +500,9 @@
               <Grid item xs={8}>
                 <PrimaryButton disabled={!canSubmit()} onClick={handleSubmit} fullWidth>
                   {/* We display the exact amount being deposited. */}
-<<<<<<< HEAD
-                  {txnButtonText(
-                    pendingTransactions,
-                    PENDING_TXN_GIVE,
-                    `${t`Approve `} ${getDepositAmount().toString(EXACT_FORMAT)} sOHM`,
-                  )}
-=======
                   {isMutationLoading
                     ? t`Depositing sOHM`
                     : `${t`Confirm `} ${getDepositAmount().toString(EXACT_FORMAT)} sOHM`}
->>>>>>> ae5ab878
                 </PrimaryButton>
               </Grid>
               <Grid item xs />
