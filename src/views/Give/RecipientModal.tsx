--- conflicted
+++ resolved
@@ -13,11 +13,7 @@
 import { shorten } from "src/helpers";
 import { DecimalBigNumber } from "src/helpers/DecimalBigNumber/DecimalBigNumber";
 import { useGohmBalance, useSohmBalance } from "src/hooks/useBalance";
-<<<<<<< HEAD
-import { useTestableNetworks } from "src/hooks/useTestableNetworks";
-import { useWeb3Context } from "src/hooks/web3Context";
-=======
->>>>>>> 20898bea
+import { NetworkId } from "src/networkDetails";
 import { ChangeAssetType } from "src/slices/interfaces";
 import { GIVE_MAX_DECIMALS } from "src/views/Give/constants";
 import { useAccount, useNetwork } from "wagmi";
@@ -52,15 +48,9 @@
   changeAssetType,
   project,
 }: RecipientModalProps) {
-<<<<<<< HEAD
-  const { address, networkId } = useWeb3Context();
-  const networks = useTestableNetworks();
-
-=======
   const { data: account } = useAccount();
   const { activeChain = { id: 1 } } = useNetwork();
   const address = account?.address ? account.address : "";
->>>>>>> 20898bea
   const _initialDepositAmount = "";
   const _initialWalletAddress = "";
   const _initialDepositAmountValid = false;
@@ -111,24 +101,28 @@
     }
   }, [isModalOpen]);
 
-<<<<<<< HEAD
-  const _useSohmBalance = useSohmBalance()[networks.MAINNET];
-=======
   const _useSohmBalance =
-    useSohmBalance()[activeChain.id == NetworkId.MAINNET ? NetworkId.MAINNET : NetworkId.TESTNET_RINKEBY];
->>>>>>> 20898bea
+    useSohmBalance()[
+      activeChain.id == NetworkId.MAINNET
+        ? NetworkId.MAINNET
+        : activeChain.id === NetworkId.TESTNET_GOERLI
+        ? NetworkId.TESTNET_GOERLI
+        : NetworkId.TESTNET_RINKEBY
+    ];
   const sohmBalance: DecimalBigNumber = useMemo(() => {
     if (_useSohmBalance.isLoading || _useSohmBalance.data === undefined) return new DecimalBigNumber("0");
 
     return _useSohmBalance.data;
   }, [_useSohmBalance]);
 
-<<<<<<< HEAD
-  const _useGohmBalance = useGohmBalance()[networks.MAINNET];
-=======
   const _useGohmBalance =
-    useGohmBalance()[activeChain.id == NetworkId.MAINNET ? NetworkId.MAINNET : NetworkId.TESTNET_RINKEBY];
->>>>>>> 20898bea
+    useGohmBalance()[
+      activeChain.id == NetworkId.MAINNET
+        ? NetworkId.MAINNET
+        : activeChain.id === NetworkId.TESTNET_GOERLI
+        ? NetworkId.TESTNET_GOERLI
+        : NetworkId.TESTNET_RINKEBY
+    ];
   const gohmBalance: DecimalBigNumber = useMemo(() => {
     if (_useGohmBalance.isLoading || _useGohmBalance.data === undefined) return new DecimalBigNumber("0");
 
