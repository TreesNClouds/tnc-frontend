<<<<<<< HEAD
import { Box, Modal, Paper, Typography, SvgIcon, Link, Button } from "@material-ui/core";
=======
import { isAddress } from "@ethersproject/address";
import { Box, Button, Divider, Link, Modal, Paper, SvgIcon, Typography } from "@material-ui/core";
>>>>>>> f84c6413
import { FormControl, FormHelperText, InputAdornment } from "@material-ui/core";
import { InputLabel } from "@material-ui/core";
import { OutlinedInput } from "@material-ui/core";
import { Skeleton } from "@material-ui/lab";
import { BigNumber } from "bignumber.js";
import { useCallback, useEffect, useState } from "react";
import { useDispatch, useSelector } from "react-redux";
import { Project } from "src/components/GiveProject/project.type";
import { useWeb3Context } from "src/hooks/web3Context";
import {
  changeApproval,
  changeMockApproval,
  hasPendingGiveTxn,
  PENDING_TXN_EDIT_GIVE,
  PENDING_TXN_GIVE,
  PENDING_TXN_GIVE_APPROVAL,
} from "src/slices/GiveThunk";

import { ReactComponent as XIcon } from "../../assets/icons/x.svg";
import {
  ArrowGraphic,
  CurrPositionGraphic,
  NewPositionGraphic,
  VaultGraphic,
  WalletGraphic,
  YieldGraphic,
} from "../../components/EducationCard";
import { getTokenImage } from "../../helpers";
import { IAccountSlice } from "../../slices/AccountSlice";
import { IPendingTxn, isPendingTxn, txnButtonText } from "../../slices/PendingTxnsSlice";
const sOhmImg = getTokenImage("sohm");
<<<<<<< HEAD
import { shorten } from "src/helpers";
import { InfoTooltip } from "@olympusdao/component-library";
=======
>>>>>>> f84c6413
import { t, Trans } from "@lingui/macro";
import useMediaQuery from "@material-ui/core/useMediaQuery";
import { InfoTooltip } from "@olympusdao/component-library";
import { useLocation } from "react-router-dom";
import { NetworkId } from "src/constants";
import { shorten } from "src/helpers";
import { EnvHelper } from "src/helpers/Environment";

import { CancelCallback, SubmitCallback } from "./Interfaces";
<<<<<<< HEAD
import useMediaQuery from "@material-ui/core/useMediaQuery";
import { NetworkId } from "src/constants";
import { ChevronLeft } from "@material-ui/icons";
=======
>>>>>>> f84c6413

type RecipientModalProps = {
  isModalOpen: boolean;
  eventSource: string;
  callbackFunc: SubmitCallback;
  cancelFunc: CancelCallback;
  project?: Project;
  currentWalletAddress?: string;
  currentDepositAmount?: BigNumber; // As per IUserDonationInfo
};

// TODO consider shifting this into interfaces.ts
type State = {
  account: IAccountSlice;
  pendingTransactions: IPendingTxn[];
};

export function RecipientModal({
  isModalOpen,
  eventSource,
  callbackFunc,
  cancelFunc,
  project,
  currentWalletAddress,
  currentDepositAmount,
}: RecipientModalProps) {
  const location = useLocation();
  const dispatch = useDispatch();
  const { provider, address, connect, networkId } = useWeb3Context();

  const _initialDepositAmount = 0;
  const _initialWalletAddress = "";
  const _initialDepositAmountValid = false;
  const _initialDepositAmountValidError = "";
  const _initialWalletAddressValid = false;
  const _initialWalletAddressValidError = "";
  const _initialIsAmountSet = false;

  const getInitialDepositAmount = () => {
    return currentDepositAmount ? currentDepositAmount.toNumber() : _initialDepositAmount;
  };
  const [depositAmount, setDepositAmount] = useState(getInitialDepositAmount());
  const [isDepositAmountValid, setIsDepositAmountValid] = useState(_initialDepositAmountValid);
  const [isDepositAmountValidError, setIsDepositAmountValidError] = useState(_initialDepositAmountValidError);

  const getInitialWalletAddress = () => {
    return currentWalletAddress ? currentWalletAddress : _initialWalletAddress;
  };
  const [walletAddress, setWalletAddress] = useState(getInitialWalletAddress());
  const [isWalletAddressValid, setIsWalletAddressValid] = useState(_initialWalletAddressValid);
  const [isWalletAddressValidError, setIsWalletAddressValidError] = useState(_initialWalletAddressValidError);

  const [isAmountSet, setIsAmountSet] = useState(_initialIsAmountSet);
  const isSmallScreen = useMediaQuery("(max-width: 600px)");

  useEffect(() => {
    checkIsDepositAmountValid(getDepositAmount().toFixed());
    checkIsWalletAddressValid(getWalletAddress());
  }, []);

  useEffect(() => {
    // When we close the modal, we ensure that the state is also reset to default
    if (!isModalOpen) {
      handleSetDepositAmount(getInitialDepositAmount().toFixed());
      handleSetWallet(getInitialWalletAddress());
      setIsAmountSet(_initialIsAmountSet);
    }
  }, [isModalOpen]);

  const handleModalInsideClick = (e: any): void => {
    // When the user clicks within the modal window, we do not want to pass the event up the tree
    e.stopPropagation();
  };

  /**
   * Returns the user's sOHM balance
   *
   * Copied from Stake.jsx
   *
   * TODO consider extracting this into a helper file
   */
  const sohmBalance: string = useSelector((state: State) => {
    return networkId === NetworkId.TESTNET_RINKEBY && EnvHelper.isMockSohmEnabled(location.search)
      ? state.account.balances && state.account.balances.mockSohm
      : state.account.balances && state.account.balances.sohm;
  });

  const giveAllowance: number = useSelector((state: State) => {
    return networkId === NetworkId.TESTNET_RINKEBY && EnvHelper.isMockSohmEnabled(location.search)
      ? state.account.mockGiving && state.account.mockGiving.sohmGive
      : state.account.giving && state.account.giving.sohmGive;
  });

  const isAccountLoading: boolean = useSelector((state: State) => {
    return state.account.loading;
  });

  const isGiveLoading: boolean = useSelector((state: State) => {
    return networkId === NetworkId.TESTNET_RINKEBY && EnvHelper.isMockSohmEnabled(location.search)
      ? state.account.mockGiving.loading
      : state.account.giving.loading;
  });

  const pendingTransactions: IPendingTxn[] = useSelector((state: State) => {
    return state.pendingTransactions;
  });

  const onSeekApproval = async () => {
    if (networkId === NetworkId.TESTNET_RINKEBY && EnvHelper.isMockSohmEnabled(location.search)) {
      await dispatch(changeMockApproval({ address, token: "sohm", provider, networkID: networkId }));
    } else {
      await dispatch(changeApproval({ address, token: "sohm", provider, networkID: networkId }));
    }
  };

  const hasAllowance = useCallback(() => {
    return giveAllowance > 0;
  }, [giveAllowance]);

  const getSOhmBalance = (): BigNumber => {
    return new BigNumber(sohmBalance);
  };

  /**
   * Returns the maximum deposit that can be directed to the recipient.
   *
   * This is equal to the current wallet balance and the current deposit amount (in the vault).
   *
   * @returns BigNumber
   */
  const getMaximumDepositAmount = (): BigNumber => {
    return new BigNumber(sohmBalance).plus(currentDepositAmount ? currentDepositAmount : 0);
  };

  const handleSetDepositAmount = (value: string) => {
    checkIsDepositAmountValid(value);
    setDepositAmount(parseFloat(value));
  };

  const checkIsDepositAmountValid = (value: string) => {
    const valueNumber = new BigNumber(value);
    const sOhmBalanceNumber = getSOhmBalance();

    if (!value || value == "" || valueNumber.isEqualTo(0)) {
      setIsDepositAmountValid(false);
      setIsDepositAmountValidError(t`Please enter a value`);
      return;
    }

    if (valueNumber.isLessThan(0)) {
      setIsDepositAmountValid(false);
      setIsDepositAmountValidError(t`Value must be positive`);
      return;
    }

    if (sOhmBalanceNumber.isEqualTo(0)) {
      setIsDepositAmountValid(false);
      setIsDepositAmountValidError(t`You must have a balance of sOHM (staked OHM) to continue`);
    }

    if (valueNumber.isGreaterThan(getMaximumDepositAmount())) {
      setIsDepositAmountValid(false);
      setIsDepositAmountValidError(t`Value cannot be more than your sOHM balance of ` + getMaximumDepositAmount());
      return;
    }

    setIsDepositAmountValid(true);
    setIsDepositAmountValidError("");
  };

  const handleSetWallet = (value: string) => {
    checkIsWalletAddressValid(value);
    setWalletAddress(value);
  };

  /**
   * Checks if the provided wallet address is valid.
   *
   * This will return false if:
   * - it is an invalid Ethereum address
   * - it is the same as the sender address
   *
   * @param {string} value the proposed value for the wallet address
   */
  const checkIsWalletAddressValid = (value: string) => {
    if (!isAddress(value)) {
      setIsWalletAddressValid(false);
      setIsWalletAddressValidError(t`Please enter a valid Ethereum address`);
      return;
    }

    if (value == address) {
      setIsWalletAddressValid(false);
      setIsWalletAddressValidError(t`Please enter a different address: cannot direct to the same wallet`);
      return;
    }

    setIsWalletAddressValid(true);
    setIsWalletAddressValidError("");
  };

  /**
   * Determines if an existing recipient entry is being edited (false)
   * or if a new entry is being added (true).
   *
   * @returns boolean
   */
  const isCreateMode = (): boolean => {
    if (currentWalletAddress) return false;

    return true;
  };

  const isProjectMode = (): boolean => {
    if (project) return true;

    return false;
  };

  const getTitle = (): string => {
    if (!isCreateMode()) return t`Edit Yield`;

    return t`Donate Yield`;
  };

  /**
   * Indicates whether the form can be submitted.
   *
   * This will return false if:
   * - the deposit amount is invalid
   * - the wallet address is invalid
   * - there is no sender address
   * - an add/edit transaction is pending
   * - it is not in create mode and there is no difference in the amount
   *
   * @returns boolean
   */
  const canSubmit = (): boolean => {
    if (!isDepositAmountValid) return false;

    if (isAccountLoading || isGiveLoading) return false;

    // The wallet address is only set when a project is not given
    if (!isProjectMode() && !isWalletAddressValid) return false;

    if (!address) return false;
    if (hasPendingGiveTxn(pendingTransactions)) return false;
    if (!isCreateMode() && getDepositAmountDiff().isEqualTo(0)) return false;

    return true;
  };

  /**
   * Indicates the amount retained in the user's wallet after a deposit to the vault.
   *
   * If a yield direction is being created, it returns the current sOHM balance minus the entered deposit.
   * If a yield direction is being edited, it returns the current sOHM balance minus the difference in the entered deposit.
   *
   * @returns BigNumber instance
   */
  const getRetainedAmountDiff = (): BigNumber => {
    const tempDepositAmount: BigNumber = !isCreateMode() ? getDepositAmountDiff() : getDepositAmount();
    return new BigNumber(sohmBalance).minus(tempDepositAmount);
  };

  const getDepositAmountDiff = (): BigNumber => {
    // We can't trust the accuracy of floating point arithmetic of standard JS libraries, so we use BigNumber
    const depositAmountBig = new BigNumber(depositAmount);
    return depositAmountBig.minus(getCurrentDepositAmount());
  };

  /**
   * Ensures that the depositAmount returned is a valid number.
   *
   * @returns
   */
  const getDepositAmount = (): BigNumber => {
    if (!depositAmount) return new BigNumber(0);

    return new BigNumber(depositAmount);
  };

  const getCurrentDepositAmount = (): BigNumber => {
    if (!currentDepositAmount) return new BigNumber(0);

    return new BigNumber(currentDepositAmount);
  };

  /**
   * Returns the wallet address. If a project is defined, it uses the
   * project wallet, else what was passed in as a parameter.
   */
  const getWalletAddress = (): string => {
    if (project) return project.wallet;

    return walletAddress;
  };

  /**
   * Returns the appropriate title of the recipient.
   * - No project: shortened wallet address
   * - Project without a separate owner value: project title
   * - Otherwise the project title and owner
   */
  const getRecipientTitle = (): string => {
    if (!project) return shorten(walletAddress);

    if (!project.owner) return project.title;

    return project.owner + " - " + project.title;
  };

  const handleGoBack = () => {
    setIsAmountSet(false);
  };

  const handleContinue = () => {
    setIsAmountSet(true);
  };

  /**
   * Calls the submission callback function that is provided to the component.
   */
  const handleSubmit = () => {
    const depositAmountBig = new BigNumber(depositAmount);

    callbackFunc(getWalletAddress(), eventSource, depositAmountBig, getDepositAmountDiff());
  };

  const getRecipientElements = () => {
    // If project mode is enabled, the amount is editable, but the recipient is not
    if (isProjectMode()) {
      return (
        <>
          <Typography variant="body1">
            <Trans>Recipient</Trans>
          </Typography>
          <Typography variant="h6">{getRecipientTitle()}</Typography>
        </>
      );
    }

    // If not in create mode, don't display the recipient wallet address
    if (!isCreateMode()) {
      return <></>;
    }

    return (
      <>
        <div className="give-modal-alloc-tip">
          <Typography variant="body1">
            <Trans>Recipient</Trans>
          </Typography>
          {/* The main reason for having this tooltip is because it keeps spacing consistent with the sOHM Allocation above */}
          <InfoTooltip
            message={t`The specified wallet address will receive the rebase yield from the amount that you deposit.`}
            children={null}
          />
        </div>
        <FormControl className="modal-input" variant="outlined" color="primary">
          <InputLabel htmlFor="wallet-input"></InputLabel>
          <OutlinedInput
            id="wallet-input"
            type="text"
            placeholder={t`Enter a wallet address in the form of 0x ...`}
            className="stake-input"
            value={walletAddress}
            error={!isWalletAddressValid}
            onChange={e => handleSetWallet(e.target.value)}
            labelWidth={0}
            disabled={!isCreateMode()}
          />
          <FormHelperText>{isWalletAddressValidError}</FormHelperText>
        </FormControl>{" "}
      </>
    );
  };

  const handleConnect = () => {
    // Close the modal first
    cancelFunc();

    // Then connect
    connect();
  };

  // TODO stop modal from moving when validation messages are shown

  // NOTE: the following warning is caused by the amount-input field:
  // Warning: `value` prop on `%s` should not be null. Consider using an empty string to clear the component or `undefined` for uncontrolled components.%s
  // This is caused by this line (currently 423):
  // value={getDepositAmount().isEqualTo(0) ? null : getDepositAmount()}
  // If we set the value to an empty string instead of null, any decimal number that is entered will not be accepted
  // This appears to be due to the following bug (which is still not resolved);
  // https://github.com/facebook/react/issues/11877

  // TODO re-arrange the below output to be around the state: approval, custom recipient, project recipient, editing

  return (
    /* modal-container displays a background behind the ohm-card container, which means that if modal-container receives a click, we can close the modal */
    <Modal className="modal-container" open={isModalOpen} onClose={cancelFunc} onClick={cancelFunc} hideBackdrop={true}>
      <Paper className={`ohm-card ohm-modal ${isSmallScreen && "smaller"}`} onClick={handleModalInsideClick}>
        <div className="yield-header">
          {isAmountSet || !isCreateMode() ? (
            <Link onClick={() => handleGoBack()}>
              <SvgIcon color="primary" component={ChevronLeft} />
            </Link>
          ) : (
            <Link onClick={() => cancelFunc()}>
              <SvgIcon color="primary" component={XIcon} />
            </Link>
          )}
          <Typography variant="h4">
            <strong>{getTitle()}</strong>
          </Typography>
        </div>
        {!address ? (
          <>
            <FormHelperText>
              <Trans>
                You must be logged into your wallet to use this feature. Click on the "Connect Wallet" button and try
                again.
              </Trans>
            </FormHelperText>
          </>
        ) : isAccountLoading || isGiveLoading ? (
          <Skeleton />
        ) : !hasAllowance() ? (
          <Box className="help-text">
            <Typography variant="h6" className="stream-note" color="textSecondary">
              <Trans>
                Is this your first time donating sOHM? Please approve OlympusDAO to use your sOHM for donating.
              </Trans>
            </Typography>
          </Box>
        ) : isAmountSet ? (
          <>
            <Box
              className="give-confirmation-details"
              style={{ border: "1px solid #999999", borderRadius: "10px", padding: "20px" }}
            >
              <div className="details-row">
                <div className="sohm-allocation-col">
                  <Typography variant="body1">
                    <Trans>sOHM deposit</Trans>
                  </Typography>
                  <Typography variant="h6">{getDepositAmount().toFixed(2)} sOHM</Typography>
                </div>
                {!isSmallScreen && <ArrowGraphic />}
                <div className="recipient-address-col">
                  <Typography variant="body1">
                    <Trans>Recipient address</Trans>
                  </Typography>
                  <Typography variant="h6">
                    <strong>{getRecipientTitle()}</strong>
                  </Typography>
                </div>
              </div>
            </Box>
          </>
        ) : (
          <>
            <div className="give-modal-alloc-tip">
              <Typography variant="body1">
                <Trans>sOHM Allocation</Trans>
              </Typography>
              <InfoTooltip
                message={t`Your sOHM will be tansferred into the vault when you submit. You will need to approve the transaction and pay for gas fees.`}
                children={null}
              />
            </div>
            <FormControl className="modal-input" variant="outlined" color="primary">
              <InputLabel htmlFor="amount-input"></InputLabel>
              <OutlinedInput
                id="amount-input"
                type="number"
                placeholder={t`Enter an amount`}
                className="stake-input"
                value={getDepositAmount().isEqualTo(0) ? null : getDepositAmount()}
                error={!isDepositAmountValid}
                onChange={e => handleSetDepositAmount(e.target.value)}
                labelWidth={0}
                startAdornment={
                  <InputAdornment position="start">
                    <div className="logo-holder">{sOhmImg}</div>
                  </InputAdornment>
                }
                endAdornment={
                  <InputAdornment position="end">
                    <Button variant="text" onClick={() => handleSetDepositAmount(getMaximumDepositAmount().toFixed())}>
                      <Trans>Max</Trans>
                    </Button>
                  </InputAdornment>
                }
              />
              <FormHelperText>{isDepositAmountValidError}</FormHelperText>
              <div className="give-staked-balance">
                <Typography variant="body2" align="left">
                  <Trans>Your current Staked Balance is {getSOhmBalance().toFixed(2)} sOHM</Trans>
                </Typography>
              </div>
            </FormControl>
            {getRecipientElements()}
            {!isSmallScreen ? (
              isCreateMode() ? (
                <div className={`give-education-graphics ${isSmallScreen && "smaller"}`}>
                  <WalletGraphic quantity={getRetainedAmountDiff().toFixed()} />
                  {!isSmallScreen && <ArrowGraphic />}
                  <VaultGraphic quantity={getDepositAmount().toFixed()} small={false} />
                  {!isSmallScreen && <ArrowGraphic />}
                  <YieldGraphic quantity={getDepositAmount().toFixed()} />
                </div>
              ) : (
                <div className="give-education-graphics">
                  <CurrPositionGraphic quantity={getCurrentDepositAmount().toFixed()} />
                  <NewPositionGraphic quantity={getDepositAmount().toFixed()} />
                </div>
              )
            ) : (
              <></>
            )}
          </>
        )}
        {isCreateMode() ? (
          !address ? (
            <FormControl className="ohm-modal-submit">
              <Button variant="contained" color="primary" className="connect-button" onClick={handleConnect}>
                <Trans>Connect Wallet</Trans>
              </Button>
            </FormControl>
          ) : address && (hasAllowance() || isGiveLoading) && !isAmountSet ? (
            <FormControl className="ohm-modal-submit">
              <Button variant="contained" color="primary" disabled={!canSubmit()} onClick={handleContinue}>
                <Trans>Continue</Trans>
              </Button>
            </FormControl>
          ) : isAmountSet ? (
            <>
              <FormControl className="ohm-modal-submit">
                <Button variant="contained" color="primary" disabled={!canSubmit()} onClick={handleSubmit}>
                  {txnButtonText(
                    pendingTransactions,
                    PENDING_TXN_GIVE,
                    t`Confirm ${getDepositAmount().toFixed(2)} sOHM`,
                  )}
                </Button>
              </FormControl>
            </>
          ) : (
            <FormControl className="ohm-modal-submit">
              <Button
                variant="contained"
                color="primary"
                disabled={isPendingTxn(pendingTransactions, PENDING_TXN_GIVE_APPROVAL) || isAccountLoading}
                onClick={onSeekApproval}
              >
                {txnButtonText(pendingTransactions, PENDING_TXN_GIVE_APPROVAL, t`Approve`)}
              </Button>
            </FormControl>
          )
        ) : !isAmountSet ? (
          <FormControl className="ohm-modal-submit">
            <Button variant="contained" color="primary" disabled={!canSubmit()} onClick={handleContinue}>
              <Trans>Continue</Trans>
            </Button>
          </FormControl>
        ) : (
          <>
            <FormControl className="ohm-modal-submit">
              <Button
                variant="contained"
                color="primary"
                disabled={hasPendingGiveTxn(pendingTransactions)}
                onClick={handleGoBack}
              >
                {txnButtonText(pendingTransactions, PENDING_TXN_EDIT_GIVE, t`Go Back`)}
              </Button>
            </FormControl>
            <FormControl className="ohm-modal-submit">
              <Button variant="contained" color="primary" disabled={!canSubmit()} onClick={handleSubmit}>
                {txnButtonText(pendingTransactions, PENDING_TXN_EDIT_GIVE, t`Edit Give Amount`)}
              </Button>
            </FormControl>
          </>
        )}
      </Paper>
    </Modal>
  );
}<|MERGE_RESOLUTION|>--- conflicted
+++ resolved
@@ -1,9 +1,5 @@
-<<<<<<< HEAD
-import { Box, Modal, Paper, Typography, SvgIcon, Link, Button } from "@material-ui/core";
-=======
 import { isAddress } from "@ethersproject/address";
 import { Box, Button, Divider, Link, Modal, Paper, SvgIcon, Typography } from "@material-ui/core";
->>>>>>> f84c6413
 import { FormControl, FormHelperText, InputAdornment } from "@material-ui/core";
 import { InputLabel } from "@material-ui/core";
 import { OutlinedInput } from "@material-ui/core";
@@ -35,11 +31,6 @@
 import { IAccountSlice } from "../../slices/AccountSlice";
 import { IPendingTxn, isPendingTxn, txnButtonText } from "../../slices/PendingTxnsSlice";
 const sOhmImg = getTokenImage("sohm");
-<<<<<<< HEAD
-import { shorten } from "src/helpers";
-import { InfoTooltip } from "@olympusdao/component-library";
-=======
->>>>>>> f84c6413
 import { t, Trans } from "@lingui/macro";
 import useMediaQuery from "@material-ui/core/useMediaQuery";
 import { InfoTooltip } from "@olympusdao/component-library";
@@ -49,12 +40,6 @@
 import { EnvHelper } from "src/helpers/Environment";
 
 import { CancelCallback, SubmitCallback } from "./Interfaces";
-<<<<<<< HEAD
-import useMediaQuery from "@material-ui/core/useMediaQuery";
-import { NetworkId } from "src/constants";
-import { ChevronLeft } from "@material-ui/icons";
-=======
->>>>>>> f84c6413
 
 type RecipientModalProps = {
   isModalOpen: boolean;
