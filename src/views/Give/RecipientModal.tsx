--- conflicted
+++ resolved
@@ -311,11 +311,7 @@
 
   const getRecipientInputField = () => {
     if (isProjectMode()) {
-<<<<<<< HEAD
-      return <Input id="wallet-input" label={getRecipientTitle()} disabled={true} />;
-=======
       return <Input id="wallet-input" placeholder={getRecipientTitle()} disabled={true} />;
->>>>>>> 779dc1e0
     }
 
     return (
@@ -410,16 +406,10 @@
               placeholder={t`Enter an amount`}
               type="number"
               value={getDepositAmount().isEqualTo(0) ? null : getDepositAmount()}
-<<<<<<< HEAD
               // We need to inform the user about their wallet balance, so this is a specific value
               helperText={
                 isDepositAmountValid
                   ? `${t`Your current Staked Balance is`} ${getSOhmBalance().toFormat()} sOHM`
-=======
-              helperText={
-                isDepositAmountValid
-                  ? `${t`Your current Staked Balance is`} ${getSOhmBalance().toFixed(2)} sOHM`
->>>>>>> 779dc1e0
                   : isDepositAmountValidError
               }
               // eslint-disable-next-line @typescript-eslint/no-explicit-any
@@ -427,10 +417,7 @@
               error={!isDepositAmountValid}
               startAdornment="sOHM"
               endString={t`Max`}
-<<<<<<< HEAD
               // This uses toFixed() as it is a specific value and not formatted
-=======
->>>>>>> 779dc1e0
               endStringOnClick={() => handleSetDepositAmount(getMaximumDepositAmount().toFixed())}
             />
           </Grid>
@@ -450,38 +437,26 @@
             <Grid item xs={12}>
               <Grid container justifyContent="center" alignItems="flex-start" wrap="nowrap">
                 <Grid item xs={3}>
-<<<<<<< HEAD
                   {/**
                    * Wallet balances are rarely whole numbers, so we give an approximate number here.
                    *
                    * For the numbers related to what the user is depositing, we give exact numbers.
                    */}
                   <CompactWallet quantity={getRetainedAmountDiff().toFixed(DECIMAL_PLACES)} isQuantityExact={false} />
-=======
-                  <CompactWallet quantity={getRetainedAmountDiff().toFixed()} />
->>>>>>> 779dc1e0
                 </Grid>
                 <Grid item xs={1}>
                   <ArrowGraphic />
                 </Grid>
                 <Grid item xs={3}>
-<<<<<<< HEAD
                   {/* This is deliberately a specific value */}
                   <CompactVault quantity={getDepositAmount().toFormat()} isQuantityExact={true} />
-=======
-                  <CompactVault quantity={getDepositAmount().toFixed()} />
->>>>>>> 779dc1e0
                 </Grid>
                 <Grid item xs={1}>
                   <ArrowGraphic />
                 </Grid>
                 <Grid item xs={3}>
-<<<<<<< HEAD
                   {/* This is deliberately a specific value */}
                   <CompactYield quantity={getDepositAmount().toFormat()} isQuantityExact={true} />
-=======
-                  <CompactYield quantity={getDepositAmount().toFixed()} />
->>>>>>> 779dc1e0
                 </Grid>
               </Grid>
             </Grid>
@@ -534,12 +509,8 @@
                   </Grid>
                   <Grid xs={12}>
                     <Typography variant="h6">
-<<<<<<< HEAD
                       {/* As this is the amount being deposited, the user needs to see the exact amount. */}
                       <strong>{getDepositAmount().toFormat()} sOHM</strong>
-=======
-                      <strong>{getDepositAmount().toFixed(2)} sOHM</strong>
->>>>>>> 779dc1e0
                     </Typography>
                   </Grid>
                 </Grid>
@@ -580,18 +551,11 @@
               <Grid item xs />
               <Grid item xs={8}>
                 <PrimaryButton disabled={!canSubmit()} onClick={handleSubmit} fullWidth>
-<<<<<<< HEAD
                   {/* We display the exact amount being deposited. */}
                   {txnButtonText(
                     pendingTransactions,
                     PENDING_TXN_GIVE,
                     `${t`Confirm `} ${getDepositAmount().toFormat()} sOHM`,
-=======
-                  {txnButtonText(
-                    pendingTransactions,
-                    PENDING_TXN_GIVE,
-                    `${t`Confirm `} ${getDepositAmount().toFixed(2)} sOHM`,
->>>>>>> 779dc1e0
                   )}
                 </PrimaryButton>
               </Grid>
