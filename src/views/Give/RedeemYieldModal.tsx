--- conflicted
+++ resolved
@@ -63,40 +63,20 @@
     <Modal open={isModalOpen} onClose={cancelFunc} headerText={t`Redeem Yield`} closePosition="left" minHeight="200px">
       <Grid container spacing={2}>
         <Grid item xs={12}>
-<<<<<<< HEAD
           <Grid container spacing={2} alignItems="center">
             <Grid item xs={12} sm={4}>
               <Typography variant="body1" className="grey-text">
                 <Trans>Redeemable Yield</Trans>
               </Typography>
-              <Typography variant="h6">{t`${redeemableBalance.toString(DECIMAL_FORMAT)} sOHM`}</Typography>
+              <Typography variant="h6">
+                {redeemableBalance.toString(DECIMAL_FORMAT)} {t` sOHM`}
+              </Typography>
             </Grid>
             <Grid item sm={4}>
               <ArrowGraphic fill={themedArrow} marginTop="0px" />
             </Grid>
             <Grid item xs={12} sm={4}>
               {/* On small screens, the current and new sOHM deposit numbers are stacked and left-aligned,
-=======
-          <Box>
-            <Grid container spacing={2} alignItems="center">
-              <Grid item xs={12} sm={4}>
-                <Typography variant="body1" className="grey-text">
-                  <Trans>Redeemable Yield</Trans>
-                </Typography>
-                <Typography variant="h6">
-                  {redeemableBalance.toString(DECIMAL_FORMAT)} {t` sOHM`}
-                </Typography>
-              </Grid>
-              {!isSmallScreen ? (
-                <Grid item sm={4}>
-                  <ArrowGraphic fill={themedArrow} />
-                </Grid>
-              ) : (
-                <></>
-              )}
-              <Grid item xs={12} sm={4}>
-                {/* On small screens, the current and new sOHM deposit numbers are stacked and left-aligned,
->>>>>>> 304ada32
                     whereas on larger screens, the numbers are on opposing sides of the box. This adjusts the
                     alignment accordingly. */}
               <Grid container direction="column" alignItems={isSmallScreen ? "flex-start" : "flex-end"}>
