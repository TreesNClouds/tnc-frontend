--- conflicted
+++ resolved
@@ -61,33 +61,25 @@
 
   return (
     <Modal open={isModalOpen} onClose={cancelFunc} headerText={t`Redeem Yield`} closePosition="left" minHeight="200px">
-      <Grid container spacing={2}>
-        <Grid item xs={12}>
-          <Grid container spacing={2} alignItems="center">
-            <Grid item xs={12} sm={4}>
-              <Typography variant="body1" className="grey-text">
-                <Trans>Redeemable Yield</Trans>
-              </Typography>
-              <Typography variant="h6">
-                {redeemableBalance.toString(DECIMAL_FORMAT)} {t` sOHM`}
-              </Typography>
-            </Grid>
-            <Grid item sm={4}>
-              <ArrowGraphic fill={themedArrow} marginTop="0px" />
-            </Grid>
-            <Grid item xs={12} sm={4}>
-              {/* On small screens, the current and new sOHM deposit numbers are stacked and left-aligned,
-                    whereas on larger screens, the numbers are on opposing sides of the box. This adjusts the
-                    alignment accordingly. */}
-<<<<<<< HEAD
-              <Grid container direction="column" alignItems={isSmallScreen ? "flex-start" : "flex-end"}>
-                <Grid item xs={12}>
-                  <Typography variant="body1" className="grey-text">
-                    <Trans>My Wallet Address</Trans>
-                  </Typography>
-                  <Typography variant="h6">{shorten(address)}</Typography>
-                </Grid>
-=======
+      <>
+        <Grid container spacing={2}>
+          <Grid item xs={12}>
+            <Grid container spacing={2} alignItems="center">
+              <Grid item xs={12} sm={4}>
+                <Typography variant="body1" className="grey-text">
+                  <Trans>Redeemable Yield</Trans>
+                </Typography>
+                <Typography variant="h6">
+                  {redeemableBalance.toString(DECIMAL_FORMAT)} {t` sOHM`}
+                </Typography>
+              </Grid>
+              <Grid item sm={4}>
+                <ArrowGraphic fill={themedArrow} marginTop="0px" />
+              </Grid>
+              <Grid item xs={12} sm={4}>
+                {/* On small screens, the current and new sOHM deposit numbers are stacked and left-aligned,
+                      whereas on larger screens, the numbers are on opposing sides of the box. This adjusts the
+                      alignment accordingly. */}
                 {account?.address && (
                   <Grid container direction="column" alignItems={isSmallScreen ? "flex-start" : "flex-end"}>
                     <Grid item xs={12}>
@@ -98,7 +90,6 @@
                     </Grid>
                   </Grid>
                 )}
->>>>>>> 80a8737f
               </Grid>
             </Grid>
           </Grid>
@@ -116,7 +107,7 @@
             <Grid item xs />
           </Grid>
         </Grid>
-      </Grid>
+      </>
     </Modal>
   );
 }