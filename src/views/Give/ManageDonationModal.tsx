import { isAddress } from "@ethersproject/address";
import { t, Trans } from "@lingui/macro";
import { ChevronLeft } from "@mui/icons-material";
import { Grid, Link, SvgIcon, Typography } from "@mui/material";
import { useTheme } from "@mui/material/styles";
import useMediaQuery from "@mui/material/useMediaQuery";
import { DataRow, InfoTooltip, Input, Modal, PrimaryButton, TertiaryButton } from "@olympusdao/component-library";
import MarkdownIt from "markdown-it";
import { useEffect, useMemo, useState } from "react";
import { ArrowGraphic } from "src/components/EducationCard";
import { TopBottomGiveBox } from "src/components/GiveProject/GiveBox";
import { Project, RecordType } from "src/components/GiveProject/project.type";
import { NetworkId } from "src/constants";
import { shorten } from "src/helpers";
import { DecimalBigNumber } from "src/helpers/DecimalBigNumber/DecimalBigNumber";
import { useGohmBalance, useSohmBalance } from "src/hooks/useBalance";
import { useCurrentIndex } from "src/hooks/useCurrentIndex";
import { useRecipientInfo } from "src/hooks/useGiveInfo";
import { ChangeAssetType } from "src/slices/interfaces";
import { GetCorrectContractUnits, GetCorrectStaticUnits } from "src/views/Give/helpers/GetCorrectUnits";
import { useAccount, useNetwork } from "wagmi";

import { GIVE_MAX_DECIMAL_FORMAT, GIVE_MAX_DECIMALS } from "./constants";
import { GohmToggle } from "./GohmToggle";
import { checkDecimalLength, removeTrailingZeros } from "./helpers/checkDecimalLength";
import { CancelCallback, SubmitEditCallback, WithdrawSubmitCallback } from "./Interfaces";

type ManageModalProps = {
  isModalOpen: boolean;
  isMutationLoading: boolean;
  eventSource: string;
  submitEdit: SubmitEditCallback;
  submitWithdraw: WithdrawSubmitCallback;
  cancelFunc: CancelCallback;
  project?: Project;
  currentDepositId: string;
  currentWalletAddress: string;
  currentDepositAmount: string; // As per IUserDonationInfo
  depositDate: string;
  giveAssetType: string;
  changeAssetType: ChangeAssetType;
  yieldSent: string;
  recordType?: string;
};

const DECIMAL_PLACES = 4;
const ZERO_NUMBER: DecimalBigNumber = new DecimalBigNumber("0");
const DECIMAL_FORMAT = { decimals: DECIMAL_PLACES, format: true };
const PERCENT_FORMAT = { decimals: 0, format: true };
const EXACT_FORMAT = { decimals: GIVE_MAX_DECIMALS, format: true };

export function ManageDonationModal({
  isModalOpen,
  isMutationLoading,
  eventSource,
  submitEdit,
  submitWithdraw,
  cancelFunc,
  project,
  currentDepositId,
  currentDepositAmount,
  depositDate,
  giveAssetType,
  changeAssetType,
  yieldSent,
  recordType = RecordType.PROJECT,
}: ManageModalProps) {
  const { data: account } = useAccount();
  const { activeChain = { id: 1 } } = useNetwork();
  const [isEditing, setIsEditing] = useState(false);
  const [isWithdrawing, setIsWithdrawing] = useState(false);

  const { data: currentIndex } = useCurrentIndex();

  const _useRecipientInfo = useRecipientInfo(project ? project.wallet : "");
  const totalDebt: DecimalBigNumber = useMemo(() => {
    if (_useRecipientInfo.isLoading || !_useRecipientInfo.data) return new DecimalBigNumber("0");

    return GetCorrectContractUnits(_useRecipientInfo.data.gohmDebt, giveAssetType, currentIndex);
  }, [_useRecipientInfo, giveAssetType, currentIndex]);

  const address = account?.address ? account.address : "";
  useEffect(() => {
    checkIsWalletAddressValid(getWalletAddress());
  }, []);

  useEffect(() => {
    if (!isModalOpen) {
      // When we close the modal, we ensure button click states are reset
      setIsEditing(false);
      setIsWithdrawing(false);
      setIsAmountSet(false);
    }
  }, [isModalOpen]);

  /**
   * _initialDepositAmount is kept as a string, to avoid unnecessary application of number rules while being edited
   */
  const _initialDepositAmount = "";
  const _initialWalletAddress = "";
  const _initialDepositAmountValid = false;
  const _initialDepositAmountValidError = "";
  const _initialWalletAddressValid = false;
  const _initialIsAmountSet = false;

  const getInitialDepositAmount = (): string => {
    return currentDepositAmount
      ? GetCorrectContractUnits(currentDepositAmount.toString(), giveAssetType, currentIndex).toString(
          GIVE_MAX_DECIMAL_FORMAT,
        )
      : _initialDepositAmount;
  };
  const [depositAmount, setDepositAmount] = useState(removeTrailingZeros(getInitialDepositAmount()));
  const [isDepositAmountValid, setIsDepositAmountValid] = useState(_initialDepositAmountValid);
  const [isDepositAmountValidError, setIsDepositAmountValidError] = useState(_initialDepositAmountValidError);

  const [walletAddress] = useState(_initialWalletAddress);
  const [isWalletAddressValid, setIsWalletAddressValid] = useState(_initialWalletAddressValid);

  const [isAmountSet, setIsAmountSet] = useState(_initialIsAmountSet);
  const theme = useTheme();
  const isSmallScreen = useMediaQuery(theme.breakpoints.down("sm"));
  const themedArrow =
    theme.palette.mode === "dark" && theme.colors.primary[300]
      ? theme.colors.primary[300]
      : theme.palette.text.secondary;
  const boxBorder = theme.palette.grey[500];

  const _useSohmBalance =
    useSohmBalance()[activeChain.id == NetworkId.MAINNET ? NetworkId.MAINNET : NetworkId.TESTNET_RINKEBY];
  const sohmBalance: DecimalBigNumber = useMemo(() => {
    if (_useSohmBalance.isLoading || _useSohmBalance.data === undefined) return new DecimalBigNumber("0");

    return _useSohmBalance.data;
  }, [_useSohmBalance]);

  const _useGohmBalance =
    useGohmBalance()[activeChain.id == NetworkId.MAINNET ? NetworkId.MAINNET : NetworkId.TESTNET_RINKEBY];

  const gohmBalance: DecimalBigNumber = useMemo(() => {
    if (_useGohmBalance.isLoading || _useGohmBalance.data == undefined) return new DecimalBigNumber("0");

    return _useGohmBalance.data;
  }, [_useGohmBalance]);

  useEffect(() => {
    setDepositAmount(getInitialDepositAmount());
  }, [giveAssetType]);

  /**
   * Returns the wallet address. If a project is defined, it uses the
   * project wallet, else what was passed in as a parameter.
   */
  const getWalletAddress = (): string => {
    if (project) return project.wallet;

    return walletAddress;
  };

  const getDepositAmount = (): DecimalBigNumber => {
    if (!depositAmount) return ZERO_NUMBER;

    return new DecimalBigNumber(depositAmount);
  };

  const getCurrentDepositAmount = (): DecimalBigNumber => {
    if (!currentDepositAmount) return ZERO_NUMBER;

    const correctUnitCurrDeposit = GetCorrectContractUnits(
      currentDepositAmount.toString(),
      giveAssetType,
      currentIndex,
    );
    return correctUnitCurrDeposit;
  };

  const getDepositAmountDiff = (): DecimalBigNumber => {
    // We can't trust the accuracy of floating point arithmetic of standard JS libraries, so we use BigNumber
    return getDepositAmount().sub(getCurrentDepositAmount());
  };

  /**
   * Checks if the provided wallet address is valid.
   *
   * This will return false if:
   * - it is an invalid Ethereum address
   * - it is the same as the sender address
   *
   * @param {string} value the proposed value for the wallet address
   */
  const checkIsWalletAddressValid = (value: string) => {
    if (!isAddress(value)) {
      setIsWalletAddressValid(false);
      return;
    }

    if (value == address) {
      setIsWalletAddressValid(false);
      return;
    }

    setIsWalletAddressValid(true);
  };

  const handleEditSubmit = () => {
    submitEdit(getWalletAddress(), currentDepositId, eventSource, getCurrentDepositAmount(), getDepositAmountDiff());
  };

  const handleWithdrawSubmit = () => {
    submitWithdraw(getWalletAddress(), currentDepositId, eventSource, getCurrentDepositAmount());
  };

  /**
   * Indicates whether the form can be submitted.
   *
   * This will return false if:
   * - the deposit amount is invalid
   * - the wallet address is invalid
   * - there is no sender address
   * - an add/edit transaction is pending
   * - it is not in create mode and there is no difference in the amount
   *
   * @returns boolean
   */
  const canSubmit = (): boolean => {
    if (!isDepositAmountValid) return false;

    // The wallet address is only set when a project is not given
    if (!project && !isWalletAddressValid) return false;

    if (!address) return false;
    if (getDepositAmountDiff().eq(ZERO_NUMBER)) return false;

    if (isMutationLoading) return false;

    return true;
  };

  const canWithdraw = () => {
    if (!address) return false;

    if (isMutationLoading) return false;

    return true;
  };

  const getBalance = (): DecimalBigNumber => {
    return giveAssetType === "sOHM" ? sohmBalance : gohmBalance;
  };

  const getYieldSent = (): DecimalBigNumber => {
    return GetCorrectContractUnits(yieldSent, giveAssetType, currentIndex);
  };

  /**
   * Returns the maximum deposit that can be directed to the recipient.
   *
   * This is equal to the current wallet balance and the current deposit amount (in the vault).
   *
   * @returns DecimalBigNumber
   */
  const getMaximumDepositAmount = (): DecimalBigNumber => {
    return getBalance().add(currentDepositAmount ? getCurrentDepositAmount() : ZERO_NUMBER);
  };

  const handleSetDepositAmount = (value: string) => {
    const value_ = checkDecimalLength(value);

    checkIsDepositAmountValid(value);

    setDepositAmount(value_);
  };

  const checkIsDepositAmountValid = (value: string) => {
    const valueNumber = new DecimalBigNumber(value);

    if (!value || value == "" || valueNumber.eq(ZERO_NUMBER)) {
      setIsDepositAmountValid(false);
      setIsDepositAmountValidError(t`Please enter a value`);
      return;
    }

    if (valueNumber.lt(ZERO_NUMBER)) {
      setIsDepositAmountValid(false);
      setIsDepositAmountValidError(t`Value must be positive`);
      return;
    }

    if (getBalance().eq(ZERO_NUMBER)) {
      setIsDepositAmountValid(false);
      setIsDepositAmountValidError(t`You must have a balance of ${giveAssetType} to continue`);
    }

    if (getDepositAmountDiff().gt(getBalance())) {
      setIsDepositAmountValid(false);
      setIsDepositAmountValidError(
        t`Value cannot be more than your ${giveAssetType} balance of ${getMaximumDepositAmount().toString(
          EXACT_FORMAT,
        )}`,
      );
      return;
    }

    setIsDepositAmountValid(true);
    setIsDepositAmountValidError("");
  };

  /**
   * Returns the appropriate title of the recipient.
   * - No project: shortened wallet address
   * - Project without a separate owner value: project title
   * - Otherwise the project title and owner
   */
  const getRecipientTitle = (): string => {
    if (!project) return shorten(walletAddress);

    if (!project.owner) return project.title;

    return project.owner + " - " + project.title;
  };

  const getRenderedDetails = () => {
    return {
      __html: MarkdownIt({ html: true }).renderInline(project ? project.shortDescription : ""),
    };
  };

  const getModalTitle = (): string => {
    if (isEditing) {
      return "Edit";
    } else if (isWithdrawing) {
      return "Stop";
    } else {
      return "Manage";
    }
  };

  const handleGoBack = () => {
    if (isAmountSet) {
      setIsAmountSet(false);
    } else if (isEditing) {
      setIsEditing(false);
    } else if (isWithdrawing) {
      setIsWithdrawing(false);
    }
  };

  const handleClose = () => {
    // Reset state
    setIsAmountSet(false);
    setIsEditing(false);
    setIsWithdrawing(false);

    // Fire callback
    cancelFunc();
  };

  const getEscapeComponent = () => {
    // If on the edit/stop/confirmation screen, we provide a chevron to go back a step
    if (shouldShowEditConfirmationScreen() || shouldShowEditScreen() || shouldShowStopScreen()) {
      return (
        <Link onClick={() => handleGoBack()}>
          <SvgIcon color="primary" component={ChevronLeft} />
        </Link>
      );
    }

    // Don't display on the first screen
    return <></>;
  };

  /**
   * Content for initial screen (not editing or withdrawing)
   */
  const getInitialScreen = () => {
    return (
      <Grid container spacing={4}>
        <Grid item xs={12}>
          <GohmToggle giveAssetType={giveAssetType} changeAssetType={changeAssetType} />
          {getRecipientDetails()}
        </Grid>
        {recordType === RecordType.PROJECT ? (
          <Grid item xs={12}>
            {getProjectStats()}
          </Grid>
        ) : (
          <></>
        )}
        <Grid item xs={12}>
          {getDonationDetails()}
        </Grid>
        <Grid item xs={12}>
          <Grid container>
            <Grid item xs />
            <Grid item xs={5}>
              <Grid container spacing={1}>
                <Grid item xs={12} sm={6}>
                  <PrimaryButton data-testid="edit-donation" size="small" onClick={() => setIsEditing(true)} fullWidth>
                    <Trans>Edit Donation</Trans>
                  </PrimaryButton>
                </Grid>
                <Grid item xs={12} sm={6}>
                  <TertiaryButton
                    data-testid="stop-donation"
                    size="small"
                    onClick={() => setIsWithdrawing(true)}
                    fullWidth
                  >
                    <Trans>Stop Donation</Trans>
                  </TertiaryButton>
                </Grid>
              </Grid>
            </Grid>
            <Grid item xs />
          </Grid>
        </Grid>
      </Grid>
    );
  };

  /**
   * Elements to display project statistics, such as donation sOHM, yield and goal achievement.
   */
  const getProjectStats = () => {
    // Has to have a default value of 1 because it is used in division
    const depositGoalNumber =
      project && currentIndex
        ? GetCorrectStaticUnits(project.depositGoal.toString(), giveAssetType, currentIndex)
        : new DecimalBigNumber("1", GIVE_MAX_DECIMALS);

    return (
      <TopBottomGiveBox borderColor={boxBorder}>
        <Grid container spacing={2}>
          <Grid item xs={4}>
            <Typography variant="h6" align="center" className="subtext">
              {isSmallScreen ? "Goal" : `${giveAssetType} ${t` Goal`}`}
            </Typography>
            <Typography data-testid="goal" variant="h5" align="center">
              {project
                ? GetCorrectStaticUnits(project.depositGoal.toString(), giveAssetType, currentIndex).toString(
                    DECIMAL_FORMAT,
                  )
                : "N/A"}
            </Typography>
          </Grid>
          <Grid item xs={4}>
            <Typography variant="h6" align="center" className="subtext">
              {isSmallScreen ? `${t`Total `} ${giveAssetType}` : `${t`Total `} ${giveAssetType} ${t` Donated`}`}
            </Typography>
            <Typography data-testid="total-donated" variant="h5" align="center">
              {project ? totalDebt.toString(DECIMAL_FORMAT) : "N/A"}
            </Typography>
<<<<<<< HEAD
          </Grid>
          <Grid item xs={4}>
            <Typography variant="h6" align="center" className="subtext">
              {isSmallScreen ? "% of Goal" : "% of sOHM Goal"}
=======
            <Typography variant="body1" align="center" className="subtext">
              {isSmallScreen ? t`Total ${giveAssetType}` : t`Total ${giveAssetType} Donated`}
>>>>>>> 80a8737f
            </Typography>
            <Typography data-testid="goal-completion" variant="h5" align="center">
              {project
                ? totalDebt
                    .mul(new DecimalBigNumber("100"))
                    .div(depositGoalNumber, GIVE_MAX_DECIMALS)
                    .toString(PERCENT_FORMAT) + "%"
                : "N/A"}
            </Typography>
<<<<<<< HEAD
          </Grid>
=======
            <Typography variant="body1" align="center" className="subtext">
              {isSmallScreen ? t`of Goal` : t`of ${giveAssetType} Goal`}
            </Typography>
          </Box>
>>>>>>> 80a8737f
        </Grid>
      </TopBottomGiveBox>
    );
  };

  /**
   * Returns elements detailing the user's donation
   */
  const getDonationDetails = () => {
    return (
      <>
        <Typography variant="h5">Donation Details</Typography>
        <DataRow title={t`Date`} balance={depositDate} />
        <DataRow title={t`Recipient`} balance={getRecipientTitle()} />
        <DataRow
          title={t`Deposited`}
          id="deposited"
          balance={`${getCurrentDepositAmount().toString(DECIMAL_FORMAT)} ${giveAssetType}`}
        />
        <DataRow
          title={t`Yield Sent`}
          id="yield-sent"
          balance={`${getYieldSent().toString(DECIMAL_FORMAT)} ${giveAssetType}`}
        />
      </>
    );
  };

  /**
   * Renders the details of the recipient, whether a project or custom recipient.
   */
  const getRecipientDetails = () => {
    if (project) {
      return (
        <Grid container spacing={2} style={{ paddingTop: "5px" }}>
          <Grid item xs={3}>
            <Grid
              container
              alignContent="center"
              style={{ maxHeight: "72px", overflow: "hidden", borderRadius: "16px" }}
            >
              <Grid item xs>
                <img width="100%" src={`${process.env.PUBLIC_URL}${project.photos[0]}`} />
              </Grid>
            </Grid>
          </Grid>
          <Grid item xs>
            <Grid container>
              <Grid item xs={12}>
                <Typography variant="h5">{getRecipientTitle()}</Typography>
              </Grid>
              <Grid item xs={12}>
                <Typography variant="body1">
                  <div dangerouslySetInnerHTML={getRenderedDetails()} />
                </Typography>
              </Grid>
            </Grid>
          </Grid>
        </Grid>
      );
    }

    return (
      <Grid container spacing={2} alignItems="center">
        <Grid item xs={3}>
          <Typography variant="h6">Custom Recipient</Typography>
        </Grid>
        <Grid item xs>
          <Typography variant="body2">{walletAddress}</Typography>
        </Grid>
      </Grid>
    );
  };

  /**
   * Indicates whether the edit confirmation screen should be displayed.
   *
   * The edit confirmation screen is displayed if the amount is set.
   *
   * @returns boolean
   */
  const shouldShowEditConfirmationScreen = () => {
    return isAmountSet;
  };

  /**
   * Edit screen before altering the amount
   */
  const shouldShowEditScreen = () => {
    return isEditing && !isAmountSet;
  };

  /**
   * Stop/withdraw screen
   */
  const shouldShowStopScreen = () => {
    return isWithdrawing;
  };

  const getEditDonationScreen = () => {
    return (
      <Grid container spacing={1}>
        <GohmToggle giveAssetType={giveAssetType} changeAssetType={changeAssetType} />
        <Grid item xs={6}>
          <Typography variant="body1" className="subtext">
            <Trans>New</Trans> {giveAssetType} <Trans>Amount</Trans>
            <InfoTooltip
              message={`${t`Your `} ${giveAssetType} ${t` will be tansferred into the vault when you submit. You will need to approve the transaction and pay for gas fees.`}`}
              children={null}
            />
          </Typography>
        </Grid>
        <Grid item xs={6}>
          <Typography align="right" variant="body1" className="subtext">{t`Balance: ${sohmBalance.toString({
            decimals: DECIMAL_PLACES,
            format: true,
          })} sOHM`}</Typography>
        </Grid>
        <Grid item xs={12}>
<<<<<<< HEAD
          <Input
            id="amount-input"
            inputProps={{ "data-testid": "amount-input" }}
            type="number"
            placeholder={t`Enter an amount`}
            value={depositAmount}
            // We need to inform the user about their deposit, so this is a specific value
            helperText={
              isDepositAmountValid
                ? `${`${t`Your current deposit is `} ${getCurrentDepositAmount().toString(
                    EXACT_FORMAT,
                  )} ${giveAssetType}`}`
                : isDepositAmountValidError
            }
            // eslint-disable-next-line @typescript-eslint/no-explicit-any
            onChange={(e: any) => handleSetDepositAmount(e.target.value)}
            error={!isDepositAmountValid}
            startAdornment={giveAssetType === "sOHM" ? "sOHM" : giveAssetType === "gOHM" ? "gOHM" : "placeholder"}
            endString={t`Max`}
            // This uses toFixed() as it is a specific value and not formatted
            endStringOnClick={() => handleSetDepositAmount(getMaximumDepositAmount().toString())}
          />
=======
          <Box>
            <Grid container spacing={1}>
              <Grid item xs={12}>
                <Typography variant="body1" color="textSecondary">
                  <Trans>New</Trans> {giveAssetType} <Trans>Amount</Trans>
                  <InfoTooltip
                    message={t`Your ${giveAssetType} will be tansferred into the vault when you submit. You will need to approve the transaction and pay for gas fees.`}
                    children={null}
                  />
                </Typography>
              </Grid>
              <Grid item xs={12}>
                <Input
                  id="amount-input"
                  inputProps={{ "data-testid": "amount-input" }}
                  type="number"
                  placeholder={t`Enter an amount`}
                  value={depositAmount}
                  helperText={
                    isDepositAmountValid
                      ? t`Your current deposit is ${getCurrentDepositAmount().toString(EXACT_FORMAT)} ${giveAssetType}`
                      : isDepositAmountValidError
                  }
                  // eslint-disable-next-line @typescript-eslint/no-explicit-any
                  onChange={(e: any) => handleSetDepositAmount(e.target.value)}
                  error={!isDepositAmountValid}
                  startAdornment={giveAssetType === "sOHM" ? "sOHM" : giveAssetType === "gOHM" ? "gOHM" : "placeholder"}
                  endString={t`Max`}
                  // Specific value and not formatted
                  endStringOnClick={() => handleSetDepositAmount(getMaximumDepositAmount().toString())}
                />
              </Grid>
            </Grid>
          </Box>
>>>>>>> 80a8737f
        </Grid>
        <Grid item xs={12}>
          <PrimaryButton disabled={!canSubmit()} onClick={() => setIsAmountSet(true)} fullWidth>
            <Trans>Continue</Trans>
          </PrimaryButton>
        </Grid>
      </Grid>
    );
  };

  const getDonationConfirmationElement = () => {
    return (
      <Grid container spacing={1} alignItems="center">
        <Grid item xs={12} sm={4}>
          <Typography variant="body1" className="grey-text">
            <Trans>Current</Trans> {giveAssetType} <Trans>deposit</Trans>
          </Typography>
          {/* Referring to the current deposit, so we need to be specific */}
          <Typography variant="h6">
            {getCurrentDepositAmount().toString(EXACT_FORMAT)} {giveAssetType}
          </Typography>
        </Grid>
        <Grid item sm={4}>
          <ArrowGraphic fill={themedArrow} marginTop="0px" />
        </Grid>
        <Grid item xs={12} sm={4}>
          {/* On small screens, the current and new sOHM deposit numbers are stacked and left-aligned,
                whereas on larger screens, the numbers are on opposing sides of the box. This adjusts the
                alignment accordingly. */}
          <Grid container direction="column" alignItems={isSmallScreen ? "flex-start" : "flex-end"}>
            <Grid item xs={12}>
              <Typography variant="body1" className="grey-text">
                <Trans>New</Trans> {giveAssetType} <Trans>deposit</Trans>
              </Typography>
              {/* Referring to the new deposit, so we need to be specific */}
              <Typography variant="h6">
                {isWithdrawing ? 0 : getDepositAmount().toString(EXACT_FORMAT)} {giveAssetType}
              </Typography>
            </Grid>
          </Grid>
        </Grid>
      </Grid>
    );
  };

  const getStopDonationScreen = () => {
    return (
      <Grid container spacing={4}>
        <Grid item xs={12}>
          {getRecipientDetails()}
        </Grid>
        {recordType === RecordType.PROJECT ? (
          <Grid item xs={12}>
            {getProjectStats()}
          </Grid>
        ) : (
          <></>
        )}
        <Grid item xs={12}>
          {getDonationConfirmationElement()}
        </Grid>
        <Grid item xs={12}>
          <Grid container>
            <Grid item xs />
            <Grid item xs={4}>
              <Grid container spacing={2}>
                <Grid item xs={12}>
<<<<<<< HEAD
                  <PrimaryButton size="small" disabled={!canWithdraw()} onClick={handleWithdrawSubmit} fullWidth>
                    {isMutationLoading
                      ? `${`${t`Withdrawing `} ${giveAssetType}`}`
                      : `${`${t`Approve 0.00 `} ${giveAssetType}`}`}
=======
                  <PrimaryButton disabled={!canWithdraw()} onClick={handleWithdrawSubmit} fullWidth>
                    {isMutationLoading ? t`Withdrawing ${giveAssetType}` : t`Withdraw`}
>>>>>>> 80a8737f
                  </PrimaryButton>
                </Grid>
              </Grid>
            </Grid>
            <Grid item xs />
          </Grid>
        </Grid>
      </Grid>
    );
  };

  const getEditConfirmationScreen = () => {
    return (
      <Grid container spacing={2}>
        <Grid item xs={12}>
          {getDonationConfirmationElement()}
        </Grid>
        <Grid item xs={12}>
<<<<<<< HEAD
          <PrimaryButton disabled={!canSubmit()} onClick={handleEditSubmit} fullWidth>
            {isMutationLoading
              ? `${`${t`Editing `} ${giveAssetType}`}`
              : `${`${t`Approve `} ${depositAmount.toString()} ${giveAssetType}`}`}
          </PrimaryButton>
=======
          <Grid container>
            <Grid item xs />
            <Grid item xs={6}>
              <PrimaryButton disabled={!canSubmit()} onClick={handleEditSubmit} fullWidth>
                {isMutationLoading ? t`Depositing ${giveAssetType}` : t`Confirm New ${giveAssetType}`}
              </PrimaryButton>
            </Grid>
            <Grid item xs />
          </Grid>
>>>>>>> 80a8737f
        </Grid>
      </Grid>
    );
  };

  return (
    <Modal
      open={isModalOpen}
      onClose={handleClose}
      headerText={getModalTitle() + " Donation"}
      closePosition="right"
      topLeft={getEscapeComponent()}
      minHeight="200px"
    >
      {shouldShowEditScreen()
        ? getEditDonationScreen()
        : shouldShowStopScreen()
        ? getStopDonationScreen()
        : shouldShowEditConfirmationScreen()
        ? getEditConfirmationScreen()
        : getInitialScreen()}
    </Modal>
  );
}<|MERGE_RESOLUTION|>--- conflicted
+++ resolved
@@ -395,14 +395,14 @@
             <Grid item xs={5}>
               <Grid container spacing={1}>
                 <Grid item xs={12} sm={6}>
-                  <PrimaryButton data-testid="edit-donation" size="small" onClick={() => setIsEditing(true)} fullWidth>
+                  <PrimaryButton data-testid="edit-donation" size="medium" onClick={() => setIsEditing(true)} fullWidth>
                     <Trans>Edit Donation</Trans>
                   </PrimaryButton>
                 </Grid>
                 <Grid item xs={12} sm={6}>
                   <TertiaryButton
                     data-testid="stop-donation"
-                    size="small"
+                    size="medium"
                     onClick={() => setIsWithdrawing(true)}
                     fullWidth
                   >
@@ -450,15 +450,10 @@
             <Typography data-testid="total-donated" variant="h5" align="center">
               {project ? totalDebt.toString(DECIMAL_FORMAT) : "N/A"}
             </Typography>
-<<<<<<< HEAD
           </Grid>
           <Grid item xs={4}>
             <Typography variant="h6" align="center" className="subtext">
-              {isSmallScreen ? "% of Goal" : "% of sOHM Goal"}
-=======
-            <Typography variant="body1" align="center" className="subtext">
-              {isSmallScreen ? t`Total ${giveAssetType}` : t`Total ${giveAssetType} Donated`}
->>>>>>> 80a8737f
+              {isSmallScreen ? "% of Goal" : `% of ${giveAssetType} Goal`}
             </Typography>
             <Typography data-testid="goal-completion" variant="h5" align="center">
               {project
@@ -468,14 +463,7 @@
                     .toString(PERCENT_FORMAT) + "%"
                 : "N/A"}
             </Typography>
-<<<<<<< HEAD
-          </Grid>
-=======
-            <Typography variant="body1" align="center" className="subtext">
-              {isSmallScreen ? t`of Goal` : t`of ${giveAssetType} Goal`}
-            </Typography>
-          </Box>
->>>>>>> 80a8737f
+          </Grid>
         </Grid>
       </TopBottomGiveBox>
     );
@@ -595,7 +583,6 @@
           })} sOHM`}</Typography>
         </Grid>
         <Grid item xs={12}>
-<<<<<<< HEAD
           <Input
             id="amount-input"
             inputProps={{ "data-testid": "amount-input" }}
@@ -618,45 +605,9 @@
             // This uses toFixed() as it is a specific value and not formatted
             endStringOnClick={() => handleSetDepositAmount(getMaximumDepositAmount().toString())}
           />
-=======
-          <Box>
-            <Grid container spacing={1}>
-              <Grid item xs={12}>
-                <Typography variant="body1" color="textSecondary">
-                  <Trans>New</Trans> {giveAssetType} <Trans>Amount</Trans>
-                  <InfoTooltip
-                    message={t`Your ${giveAssetType} will be tansferred into the vault when you submit. You will need to approve the transaction and pay for gas fees.`}
-                    children={null}
-                  />
-                </Typography>
-              </Grid>
-              <Grid item xs={12}>
-                <Input
-                  id="amount-input"
-                  inputProps={{ "data-testid": "amount-input" }}
-                  type="number"
-                  placeholder={t`Enter an amount`}
-                  value={depositAmount}
-                  helperText={
-                    isDepositAmountValid
-                      ? t`Your current deposit is ${getCurrentDepositAmount().toString(EXACT_FORMAT)} ${giveAssetType}`
-                      : isDepositAmountValidError
-                  }
-                  // eslint-disable-next-line @typescript-eslint/no-explicit-any
-                  onChange={(e: any) => handleSetDepositAmount(e.target.value)}
-                  error={!isDepositAmountValid}
-                  startAdornment={giveAssetType === "sOHM" ? "sOHM" : giveAssetType === "gOHM" ? "gOHM" : "placeholder"}
-                  endString={t`Max`}
-                  // Specific value and not formatted
-                  endStringOnClick={() => handleSetDepositAmount(getMaximumDepositAmount().toString())}
-                />
-              </Grid>
-            </Grid>
-          </Box>
->>>>>>> 80a8737f
-        </Grid>
-        <Grid item xs={12}>
-          <PrimaryButton disabled={!canSubmit()} onClick={() => setIsAmountSet(true)} fullWidth>
+        </Grid>
+        <Grid item xs={12}>
+          <PrimaryButton size="medium" disabled={!canSubmit()} onClick={() => setIsAmountSet(true)} fullWidth>
             <Trans>Continue</Trans>
           </PrimaryButton>
         </Grid>
@@ -721,15 +672,10 @@
             <Grid item xs={4}>
               <Grid container spacing={2}>
                 <Grid item xs={12}>
-<<<<<<< HEAD
-                  <PrimaryButton size="small" disabled={!canWithdraw()} onClick={handleWithdrawSubmit} fullWidth>
+                  <PrimaryButton size="medium" disabled={!canWithdraw()} onClick={handleWithdrawSubmit} fullWidth>
                     {isMutationLoading
                       ? `${`${t`Withdrawing `} ${giveAssetType}`}`
                       : `${`${t`Approve 0.00 `} ${giveAssetType}`}`}
-=======
-                  <PrimaryButton disabled={!canWithdraw()} onClick={handleWithdrawSubmit} fullWidth>
-                    {isMutationLoading ? t`Withdrawing ${giveAssetType}` : t`Withdraw`}
->>>>>>> 80a8737f
                   </PrimaryButton>
                 </Grid>
               </Grid>
@@ -748,23 +694,11 @@
           {getDonationConfirmationElement()}
         </Grid>
         <Grid item xs={12}>
-<<<<<<< HEAD
-          <PrimaryButton disabled={!canSubmit()} onClick={handleEditSubmit} fullWidth>
+          <PrimaryButton size="medium" disabled={!canSubmit()} onClick={handleEditSubmit} fullWidth>
             {isMutationLoading
               ? `${`${t`Editing `} ${giveAssetType}`}`
               : `${`${t`Approve `} ${depositAmount.toString()} ${giveAssetType}`}`}
           </PrimaryButton>
-=======
-          <Grid container>
-            <Grid item xs />
-            <Grid item xs={6}>
-              <PrimaryButton disabled={!canSubmit()} onClick={handleEditSubmit} fullWidth>
-                {isMutationLoading ? t`Depositing ${giveAssetType}` : t`Confirm New ${giveAssetType}`}
-              </PrimaryButton>
-            </Grid>
-            <Grid item xs />
-          </Grid>
->>>>>>> 80a8737f
         </Grid>
       </Grid>
     );
