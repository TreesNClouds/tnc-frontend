--- conflicted
+++ resolved
@@ -372,12 +372,8 @@
    */
   const getInitialScreen = () => {
     return (
-<<<<<<< HEAD
       <Grid container spacing={4}>
-=======
-      <Grid container spacing={2}>
         <GohmToggle giveAssetType={giveAssetType} changeAssetType={changeAssetType} />
->>>>>>> 304ada32
         <Grid item xs={12}>
           {getRecipientDetails()}
         </Grid>
@@ -396,23 +392,18 @@
             <Grid item xs />
             <Grid item xs={5}>
               <Grid container spacing={1}>
-<<<<<<< HEAD
                 <Grid item xs={12} sm={6}>
-                  <PrimaryButton size="small" onClick={() => setIsEditing(true)} fullWidth>
+                  <PrimaryButton data-testid="edit-donation" size="small" onClick={() => setIsEditing(true)} fullWidth>
                     <Trans>Edit Donation</Trans>
                   </PrimaryButton>
                 </Grid>
                 <Grid item xs={12} sm={6}>
-                  <TertiaryButton size="small" onClick={() => setIsWithdrawing(true)} fullWidth>
-=======
-                <Grid item xs={12}>
-                  <PrimaryButton data-testid="edit-donation" onClick={() => setIsEditing(true)} fullWidth>
-                    <Trans>Edit Donation</Trans>
-                  </PrimaryButton>
-                </Grid>
-                <Grid item xs={12}>
-                  <TertiaryButton data-testid="stop-donation" onClick={() => setIsWithdrawing(true)} fullWidth>
->>>>>>> 304ada32
+                  <TertiaryButton
+                    data-testid="stop-donation"
+                    size="small"
+                    onClick={() => setIsWithdrawing(true)}
+                    fullWidth
+                  >
                     <Trans>Stop Donation</Trans>
                   </TertiaryButton>
                 </Grid>
@@ -436,34 +427,12 @@
         : new DecimalBigNumber("1", GIVE_MAX_DECIMALS);
 
     return (
-<<<<<<< HEAD
       <TopBottomGiveBox borderColor={boxBorder}>
         <Grid container spacing={2}>
           <Grid item xs={4}>
             <Typography variant="h6" align="center" className="subtext">
-              {isSmallScreen ? "Goal" : "sOHM Goal"}
+              {isSmallScreen ? "Goal" : `${giveAssetType} ${t` Goal`}`}
             </Typography>
-            <Typography variant="h5" align="center">
-              {project ? depositGoalNumber.toString(DECIMAL_FORMAT) : "N/A"}
-            </Typography>
-          </Grid>
-          <Grid item xs={4}>
-            <Typography variant="h6" align="center" className="subtext">
-              {isSmallScreen ? "Total sOHM" : "Total sOHM Donated"}
-            </Typography>
-            <Typography variant="h5" align="center">
-              {project ? totalDebt.toString(DECIMAL_FORMAT) : "N/A"}
-            </Typography>
-          </Grid>
-          <Grid item xs={4}>
-            <Typography variant="h6" align="center" className="subtext">
-              {isSmallScreen ? "% of Goal" : "% of sOHM Goal"}
-            </Typography>
-            <Typography variant="h5" align="center">
-=======
-      <Grid container spacing={2}>
-        <Grid item xs={4}>
-          <Box>
             <Typography data-testid="goal" variant="h5" align="center">
               {project
                 ? GetCorrectStaticUnits(project.depositGoal.toString(), giveAssetType, currentIndex).toString(
@@ -471,25 +440,20 @@
                   )
                 : "N/A"}
             </Typography>
-            <Typography variant="body1" align="center" className="subtext">
-              {isSmallScreen ? t`Goal` : `${giveAssetType} ${t` Goal`}`}
+          </Grid>
+          <Grid item xs={4}>
+            <Typography variant="h6" align="center" className="subtext">
+              {isSmallScreen ? `${t`Total `} ${giveAssetType}` : `${t`Total `} ${giveAssetType} ${t` Donated`}`}
             </Typography>
-          </Box>
-        </Grid>
-        <Grid item xs={4}>
-          <Box>
             <Typography data-testid="total-donated" variant="h5" align="center">
               {project ? totalDebt.toString(DECIMAL_FORMAT) : "N/A"}
             </Typography>
-            <Typography variant="body1" align="center" className="subtext">
-              {isSmallScreen ? `${t`Total `} ${giveAssetType}` : `${t`Total `} ${giveAssetType} ${t` Donated`}`}
+          </Grid>
+          <Grid item xs={4}>
+            <Typography variant="h6" align="center" className="subtext">
+              {isSmallScreen ? "% of Goal" : "% of sOHM Goal"}
             </Typography>
-          </Box>
-        </Grid>
-        <Grid item xs={4}>
-          <Box>
             <Typography data-testid="goal-completion" variant="h5" align="center">
->>>>>>> 304ada32
               {project
                 ? totalDebt
                     .mul(new DecimalBigNumber("100"))
@@ -497,14 +461,7 @@
                     .toString(PERCENT_FORMAT) + "%"
                 : "N/A"}
             </Typography>
-<<<<<<< HEAD
-          </Grid>
-=======
-            <Typography variant="body1" align="center" className="subtext">
-              {isSmallScreen ? t`of Goal` : `${t`of `} ${giveAssetType} ${t` Goal`}`}
-            </Typography>
-          </Box>
->>>>>>> 304ada32
+          </Grid>
         </Grid>
       </TopBottomGiveBox>
     );
@@ -516,28 +473,19 @@
   const getDonationDetails = () => {
     return (
       <>
-<<<<<<< HEAD
         <Typography variant="h5">Donation Details</Typography>
         <DataRow title={t`Date`} balance={depositDate} />
         <DataRow title={t`Recipient`} balance={getRecipientTitle()} />
-        <DataRow title={t`Deposited`} balance={`${new DecimalBigNumber(depositAmount).toString(EXACT_FORMAT)} sOHM`} />
-        <DataRow title={t`Yield Sent`} balance={`${new DecimalBigNumber(yieldSent).toString(EXACT_FORMAT)} sOHM`} />
-=======
-        <Box>
-          <DataRow title={t`Date`} balance={depositDate} />
-          <DataRow title={t`Recipient`} balance={getRecipientTitle()} />
-          <DataRow
-            title={t`Deposited`}
-            id="deposited"
-            balance={`${getCurrentDepositAmount().toString(DECIMAL_FORMAT)} ${giveAssetType}`}
-          />
-          <DataRow
-            title={t`Yield Sent`}
-            id="yield-sent"
-            balance={`${getYieldSent().toString(DECIMAL_FORMAT)} ${giveAssetType}`}
-          />
-        </Box>
->>>>>>> 304ada32
+        <DataRow
+          title={t`Deposited`}
+          id="deposited"
+          balance={`${getCurrentDepositAmount().toString(DECIMAL_FORMAT)} ${giveAssetType}`}
+        />
+        <DataRow
+          title={t`Yield Sent`}
+          id="yield-sent"
+          balance={`${getYieldSent().toString(DECIMAL_FORMAT)} ${giveAssetType}`}
+        />
       </>
     );
   };
@@ -615,13 +563,13 @@
 
   const getEditDonationScreen = () => {
     return (
-<<<<<<< HEAD
       <Grid container spacing={1}>
+        <GohmToggle giveAssetType={giveAssetType} changeAssetType={changeAssetType} />
         <Grid item xs={6}>
           <Typography variant="body1" className="subtext">
-            <Trans>New sOHM Deposit</Trans>
+            <Trans>New</Trans> {giveAssetType} <Trans>Amount</Trans>
             <InfoTooltip
-              message={t`Your sOHM will be tansferred into the vault when you submit. You will need to approve the transaction and pay for gas fees.`}
+              message={`${t`Your `} ${giveAssetType} ${t` will be tansferred into the vault when you submit. You will need to approve the transaction and pay for gas fees.`}`}
               children={null}
             />
           </Typography>
@@ -631,72 +579,30 @@
             decimals: DECIMAL_PLACES,
             format: true,
           })} sOHM`}</Typography>
-=======
-      <Grid container spacing={2}>
-        <GohmToggle giveAssetType={giveAssetType} changeAssetType={changeAssetType} />
-        <Grid item xs={12}>
-          {getRecipientDetails()}
->>>>>>> 304ada32
-        </Grid>
-        <Grid item xs={12}>
-<<<<<<< HEAD
+        </Grid>
+        <Grid item xs={12}>
           <Input
             id="amount-input"
+            inputProps={{ "data-testid": "amount-input" }}
             type="number"
             placeholder={t`Enter an amount`}
             value={depositAmount}
             // We need to inform the user about their deposit, so this is a specific value
             helperText={
               isDepositAmountValid
-                ? t`Your current deposit is ${currentDepositAmount.toString(EXACT_FORMAT)} sOHM`
+                ? `${`${t`Your current deposit is `} ${getCurrentDepositAmount().toString(
+                    EXACT_FORMAT,
+                  )} ${giveAssetType}`}`
                 : isDepositAmountValidError
             }
             // eslint-disable-next-line @typescript-eslint/no-explicit-any
             onChange={(e: any) => handleSetDepositAmount(e.target.value)}
             error={!isDepositAmountValid}
-            startAdornment="sOHM"
+            startAdornment={giveAssetType === "sOHM" ? "sOHM" : giveAssetType === "gOHM" ? "gOHM" : "placeholder"}
             endString={t`Max`}
             // This uses toFixed() as it is a specific value and not formatted
             endStringOnClick={() => handleSetDepositAmount(getMaximumDepositAmount().toString())}
           />
-=======
-          <Box>
-            <Grid container spacing={1}>
-              <Grid item xs={12}>
-                <Typography variant="body1" color="textSecondary">
-                  <Trans>New</Trans> {giveAssetType} <Trans>Amount</Trans>
-                  <InfoTooltip
-                    message={`${t`Your `} ${giveAssetType} ${t` will be tansferred into the vault when you submit. You will need to approve the transaction and pay for gas fees.`}`}
-                    children={null}
-                  />
-                </Typography>
-              </Grid>
-              <Grid item xs={12}>
-                <Input
-                  id="amount-input"
-                  inputProps={{ "data-testid": "amount-input" }}
-                  type="number"
-                  placeholder={t`Enter an amount`}
-                  value={depositAmount}
-                  helperText={
-                    isDepositAmountValid
-                      ? `${`${t`Your current deposit is `} ${getCurrentDepositAmount().toString(
-                          EXACT_FORMAT,
-                        )} ${giveAssetType}`}`
-                      : isDepositAmountValidError
-                  }
-                  // eslint-disable-next-line @typescript-eslint/no-explicit-any
-                  onChange={(e: any) => handleSetDepositAmount(e.target.value)}
-                  error={!isDepositAmountValid}
-                  startAdornment={giveAssetType === "sOHM" ? "sOHM" : giveAssetType === "gOHM" ? "gOHM" : "placeholder"}
-                  endString={t`Max`}
-                  // Specific value and not formatted
-                  endStringOnClick={() => handleSetDepositAmount(getMaximumDepositAmount().toString())}
-                />
-              </Grid>
-            </Grid>
-          </Box>
->>>>>>> 304ada32
         </Grid>
         <Grid item xs={12}>
           <PrimaryButton disabled={!canSubmit()} onClick={() => setIsAmountSet(true)} fullWidth>
@@ -709,14 +615,15 @@
 
   const getDonationConfirmationElement = () => {
     return (
-<<<<<<< HEAD
       <Grid container spacing={1} alignItems="center">
         <Grid item xs={12} sm={4}>
           <Typography variant="body1" className="grey-text">
-            <Trans>Previous sOHM deposit</Trans>
+            <Trans>Current</Trans> {giveAssetType} <Trans>deposit</Trans>
           </Typography>
           {/* Referring to the current deposit, so we need to be specific */}
-          <Typography variant="h6">{currentDepositAmount.toString(EXACT_FORMAT)} sOHM</Typography>
+          <Typography variant="h6">
+            {getCurrentDepositAmount().toString(EXACT_FORMAT)} {giveAssetType}
+          </Typography>
         </Grid>
         <Grid item sm={4}>
           <ArrowGraphic fill={themedArrow} marginTop="0px" />
@@ -728,44 +635,12 @@
           <Grid container direction="column" alignItems={isSmallScreen ? "flex-start" : "flex-end"}>
             <Grid item xs={12}>
               <Typography variant="body1" className="grey-text">
-                <Trans>New sOHM deposit</Trans>
+                <Trans>New</Trans> {giveAssetType} <Trans>deposit</Trans>
               </Typography>
               {/* Referring to the new deposit, so we need to be specific */}
               <Typography variant="h6">
-                {isWithdrawing ? "0" : new DecimalBigNumber(depositAmount).toString(EXACT_FORMAT)} sOHM
+                {isWithdrawing ? 0 : getDepositAmount().toString(EXACT_FORMAT)} {giveAssetType}
               </Typography>
-=======
-      <Box>
-        <Grid container spacing={1} alignItems="center">
-          <Grid item xs={12} sm={4}>
-            <Typography variant="body1" className="modal-confirmation-title">
-              <Trans>Current</Trans> {giveAssetType} <Trans>deposit</Trans>
-            </Typography>
-            <Typography variant="h6">
-              {getCurrentDepositAmount().toString(EXACT_FORMAT)} {giveAssetType}
-            </Typography>
-          </Grid>
-          {!isSmallScreen ? (
-            <Grid item sm={4}>
-              <ArrowGraphic fill={themedArrow} />
-            </Grid>
-          ) : (
-            <></>
-          )}
-          <Grid item xs={12} sm={4}>
-            {/* On small screens, the current and new sOHM deposit numbers are stacked and left-aligned,
-                whereas on larger screens, the numbers are on opposing sides of the box. This adjusts the
-                alignment accordingly. */}
-            <Grid container direction="column" alignItems={isSmallScreen ? "flex-start" : "flex-end"}>
-              <Grid item xs={12}>
-                <Typography variant="body1" className="modal-confirmation-title">
-                  <Trans>New</Trans> {giveAssetType} <Trans>deposit</Trans>
-                </Typography>
-                <Typography variant="h6">
-                  {isWithdrawing ? 0 : getDepositAmount().toString(EXACT_FORMAT)} {giveAssetType}
-                </Typography>
-              </Grid>
->>>>>>> 304ada32
             </Grid>
           </Grid>
         </Grid>
@@ -795,13 +670,10 @@
             <Grid item xs={4}>
               <Grid container spacing={2}>
                 <Grid item xs={12}>
-<<<<<<< HEAD
                   <PrimaryButton size="small" disabled={!canWithdraw()} onClick={handleWithdrawSubmit} fullWidth>
-                    {isMutationLoading ? t`Withdrawing sOHM` : t`Approve 0.00 sOHM`}
-=======
-                  <PrimaryButton disabled={!canWithdraw()} onClick={handleWithdrawSubmit} fullWidth>
-                    {isMutationLoading ? `${`${t`Withdrawing `} ${giveAssetType}`}` : t`Withdraw`}
->>>>>>> 304ada32
+                    {isMutationLoading
+                      ? `${`${t`Withdrawing `} ${giveAssetType}`}`
+                      : `${`${t`Approve 0.00 `} ${giveAssetType}`}`}
                   </PrimaryButton>
                 </Grid>
               </Grid>
@@ -820,23 +692,11 @@
           {getDonationConfirmationElement()}
         </Grid>
         <Grid item xs={12}>
-<<<<<<< HEAD
           <PrimaryButton disabled={!canSubmit()} onClick={handleEditSubmit} fullWidth>
-            {isMutationLoading ? t`Editing sOHM` : t`Approve ${depositAmount.toString()} sOHM`}
+            {isMutationLoading
+              ? `${`${t`Editing `} ${giveAssetType}`}`
+              : `${`${t`Approve `} ${depositAmount.toString()} ${giveAssetType}`}`}
           </PrimaryButton>
-=======
-          <Grid container>
-            <Grid item xs />
-            <Grid item xs={6}>
-              <PrimaryButton disabled={!canSubmit()} onClick={handleEditSubmit} fullWidth>
-                {isMutationLoading
-                  ? `${`${t`Depositing `} ${giveAssetType}`}`
-                  : `${`${t`Confirm New `} ${giveAssetType}`}`}
-              </PrimaryButton>
-            </Grid>
-            <Grid item xs />
-          </Grid>
->>>>>>> 304ada32
         </Grid>
       </Grid>
     );
