import { isAddress } from "@ethersproject/address";
import { t, Trans } from "@lingui/macro";
import { Grid, Link, SvgIcon, Typography } from "@material-ui/core";
import { useTheme } from "@material-ui/core/styles";
import useMediaQuery from "@material-ui/core/useMediaQuery";
import { ChevronLeft } from "@material-ui/icons";
import { DataRow, InfoTooltip, Input, Modal, PrimaryButton, TertiaryButton } from "@olympusdao/component-library";
import { BigNumber } from "bignumber.js";
import MarkdownIt from "markdown-it";
import { useEffect, useState } from "react";
import { useSelector } from "react-redux";
import { useLocation } from "react-router-dom";
import { GiveBox as Box } from "src/components/GiveProject/GiveBox";
import { Project, RecordType } from "src/components/GiveProject/project.type";
import { NetworkId } from "src/constants";
import { shorten } from "src/helpers";
import { DecimalBigNumber } from "src/helpers/DecimalBigNumber/DecimalBigNumber";
import { Environment } from "src/helpers/environment/Environment/Environment";
import { useSohmBalance } from "src/hooks/useBalance";
import { useRecipientInfo, useTotalDonated } from "src/hooks/useGiveInfo";
import { useTestableNetworks } from "src/hooks/useTestableNetworks";
import { useWeb3Context } from "src/hooks/web3Context";
import { hasPendingGiveTxn, PENDING_TXN_EDIT_GIVE, PENDING_TXN_WITHDRAW } from "src/slices/GiveThunk";

import { ArrowGraphic } from "../../components/EducationCard";
import { IPendingTxn, txnButtonText } from "../../slices/PendingTxnsSlice";
import { CancelCallback, DonationInfoState, SubmitCallback } from "./Interfaces";

export type WithdrawSubmitCallback = {
  (walletAddress: string, eventSource: string, depositAmount: BigNumber): void;
};

type ManageModalProps = {
  isModalOpen: boolean;
  eventSource: string;
  submitEdit: SubmitCallback;
  submitWithdraw: WithdrawSubmitCallback;
  cancelFunc: CancelCallback;
  project?: Project;
  currentWalletAddress: string;
  currentDepositAmount: BigNumber; // As per IUserDonationInfo
  depositDate: string;
  yieldSent: string;
  recordType?: string;
};

export function ManageDonationModal({
  isModalOpen,
  eventSource,
  submitEdit,
  submitWithdraw,
  cancelFunc,
  project,
  currentWalletAddress,
  currentDepositAmount,
  depositDate,
  yieldSent,
  recordType = RecordType.PROJECT,
}: ManageModalProps) {
  const location = useLocation();
  const { address, networkId } = useWeb3Context();
  const [isEditing, setIsEditing] = useState(false);
  const [isWithdrawing, setIsWithdrawing] = useState(false);

  const totalDebt = useRecipientInfo(project ? project.wallet : "").data?.totalDebt;
  const totalDonated = useTotalDonated(project ? project.wallet : "").data;

  const networks = useTestableNetworks();

  useEffect(() => {
    checkIsWalletAddressValid(getWalletAddress());
  }, []);

  useEffect(() => {
    if (!isModalOpen) {
      // When we close the modal, we ensure button click states are reset
      setIsEditing(false);
      setIsWithdrawing(false);
    }
  }, [isModalOpen]);

  const _initialDepositAmount = 0;
  const _initialWalletAddress = "";
  const _initialDepositAmountValid = false;
  const _initialDepositAmountValidError = "";
  const _initialWalletAddressValid = false;
  const _initialIsAmountSet = false;

  const getInitialDepositAmount = () => {
    return currentDepositAmount ? currentDepositAmount.toNumber() : _initialDepositAmount;
  };
  const [depositAmount, setDepositAmount] = useState(getInitialDepositAmount());
  const [isDepositAmountValid, setIsDepositAmountValid] = useState(_initialDepositAmountValid);
  const [isDepositAmountValidError, setIsDepositAmountValidError] = useState(_initialDepositAmountValidError);

  const getInitialWalletAddress = () => {
    return currentWalletAddress ? currentWalletAddress : _initialWalletAddress;
  };
  const [walletAddress, setWalletAddress] = useState(getInitialWalletAddress());
  const [isWalletAddressValid, setIsWalletAddressValid] = useState(_initialWalletAddressValid);

  const [isAmountSet, setIsAmountSet] = useState(_initialIsAmountSet);
  const theme = useTheme();
  const isSmallScreen = useMediaQuery(theme.breakpoints.down("xs"));

  const sohmBalance: DecimalBigNumber | undefined = useSohmBalance()[networks.MAINNET]?.data;

  const isAccountLoading: boolean = useSelector((state: DonationInfoState) => {
    return state.account.loading;
  });

  const isGiveLoading: boolean = useSelector((state: DonationInfoState) => {
    return networkId === NetworkId.TESTNET_RINKEBY && Environment.isMockSohmEnabled(location.search)
      ? state.account.mockGiving.loading
      : state.account.giving.loading;
  });

  const pendingTransactions: IPendingTxn[] = useSelector((state: DonationInfoState) => {
    return state.pendingTransactions;
  });

  /**
   * Checks if the provided wallet address is valid.
   *
   * This will return false if:
   * - it is an invalid Ethereum address
   * - it is the same as the sender address
   *
   * @param {string} value the proposed value for the wallet address
   */
  const checkIsWalletAddressValid = (value: string) => {
    if (!isAddress(value)) {
      setIsWalletAddressValid(false);
      return;
    }

    if (value == address) {
      setIsWalletAddressValid(false);
      return;
    }

    setIsWalletAddressValid(true);
  };

  const handleEditSubmit = () => {
    const depositAmountBig = new BigNumber(depositAmount);

    submitEdit(getWalletAddress(), eventSource, depositAmountBig, getDepositAmountDiff());
  };

  const handleWithdrawSubmit = () => {
    const depositAmountBig = new BigNumber(depositAmount);

    submitWithdraw(getWalletAddress(), eventSource, depositAmountBig);
  };

  /**
   * Indicates whether the form can be submitted.
   *
   * This will return false if:
   * - the deposit amount is invalid
   * - the wallet address is invalid
   * - there is no sender address
   * - an add/edit transaction is pending
   * - it is not in create mode and there is no difference in the amount
   *
   * @returns boolean
   */
  const canSubmit = (): boolean => {
    if (!isDepositAmountValid) return false;

    if (isAccountLoading || isGiveLoading) return false;

    // The wallet address is only set when a project is not given
    if (!project && !isWalletAddressValid) return false;

    if (!address) return false;
    if (hasPendingGiveTxn(pendingTransactions)) return false;
    if (getDepositAmountDiff().isEqualTo(new BigNumber("0"))) return false;

    return true;
  };

  const canWithdraw = () => {
    if (!address) return false;
    if (hasPendingGiveTxn(pendingTransactions)) return false;

    return true;
  };

  const getSOhmBalance = (): BigNumber => {
    return sohmBalance ? new BigNumber(sohmBalance.toAccurateString()) : new BigNumber(0);
  };

  const getTotalDebt = (): string => {
    return totalDebt ? totalDebt : "";
  };

  const getTotalDonated = (): string => {
    return totalDonated ? totalDonated : "";
  };

  const getCurrentDepositAmount = (): BigNumber => {
    if (!currentDepositAmount) return new BigNumber(0);

    return new BigNumber(currentDepositAmount);
  };

  /**
   * Returns the maximum deposit that can be directed to the recipient.
   *
   * This is equal to the current wallet balance and the current deposit amount (in the vault).
   *
   * @returns BigNumber
   */
  const getMaximumDepositAmount = (): BigNumber => {
    return getSOhmBalance().plus(currentDepositAmount ? currentDepositAmount : 0);
  };

  const getDepositAmountDiff = (): BigNumber => {
    // We can't trust the accuracy of floating point arithmetic of standard JS libraries, so we use BigNumber
    const depositAmountBig = new BigNumber(depositAmount);
    return depositAmountBig.minus(getCurrentDepositAmount());
  };

  /**
   * Ensures that the depositAmount returned is a valid number.
   *
   * @returns
   */
  const getDepositAmount = (): BigNumber => {
    if (!depositAmount) return new BigNumber(0);

    return new BigNumber(depositAmount);
  };

  const handleSetDepositAmount = (value: string) => {
    checkIsDepositAmountValid(value);
    setDepositAmount(parseFloat(value));
  };

  const checkIsDepositAmountValid = (value: string) => {
    const valueNumber = new BigNumber(value);
    const sOhmBalanceNumber = getSOhmBalance();

    if (!value || value == "" || valueNumber.isEqualTo(0)) {
      setIsDepositAmountValid(false);
      setIsDepositAmountValidError(t`Please enter a value`);
      return;
    }

    if (valueNumber.isLessThan(0)) {
      setIsDepositAmountValid(false);
      setIsDepositAmountValidError(t`Value must be positive`);
      return;
    }

    if (sOhmBalanceNumber.isEqualTo(0)) {
      setIsDepositAmountValid(false);
      setIsDepositAmountValidError(t`You must have a balance of sOHM (staked OHM) to continue`);
    }

    if (valueNumber.isGreaterThan(getMaximumDepositAmount())) {
      setIsDepositAmountValid(false);
      setIsDepositAmountValidError(t`Value cannot be more than your sOHM balance of ` + getMaximumDepositAmount());
      return;
    }

    setIsDepositAmountValid(true);
    setIsDepositAmountValidError("");
  };

  /**
   * Returns the wallet address. If a project is defined, it uses the
   * project wallet, else what was passed in as a parameter.
   */
  const getWalletAddress = (): string => {
    if (project) return project.wallet;

    return walletAddress;
  };

  /**
   * Returns the appropriate title of the recipient.
   * - No project: shortened wallet address
   * - Project without a separate owner value: project title
   * - Otherwise the project title and owner
   */
  const getRecipientTitle = (): string => {
    if (!project) return shorten(walletAddress);

    if (!project.owner) return project.title;

    return project.owner + " - " + project.title;
  };

  const getRenderedDetails = () => {
    return {
      __html: MarkdownIt({ html: true }).renderInline(project ? project.shortDescription : ""),
    };
  };

  const getModalTitle = (): string => {
    if (isEditing) {
      return "Edit";
    } else if (isWithdrawing) {
      return "Stop";
    } else {
      return "Manage";
    }
  };

  const handleGoBack = () => {
    if (isAmountSet) {
      setIsAmountSet(false);
    } else if (isEditing) {
      setIsEditing(false);
    } else if (isWithdrawing) {
      setIsWithdrawing(false);
    }
  };

  const handleClose = () => {
    // Reset state
    setIsAmountSet(false);
    setIsEditing(false);
    setIsWithdrawing(false);

    // Fire callback
    cancelFunc();
  };

  const getEscapeComponent = () => {
    // If on the edit/stop/confirmation screen, we provide a chevron to go back a step
    if (shouldShowEditConfirmationScreen() || shouldShowEditScreen() || shouldShowStopScreen()) {
      return (
        <Link onClick={() => handleGoBack()}>
          <SvgIcon color="primary" component={ChevronLeft} />
        </Link>
      );
    }

    // Don't display on the first screen
    return <></>;
  };

  /**
   * Content for initial screen (not editing or withdrawing)
   */
  const getInitialScreen = () => {
    return (
      <Grid container spacing={2}>
        <Grid item xs={12}>
          {getRecipientDetails()}
        </Grid>
        {recordType === RecordType.PROJECT ? (
          <Grid item xs={12}>
            {getProjectStats()}
          </Grid>
        ) : (
          <></>
        )}
        <Grid item xs={12}>
          {getDonationDetails()}
        </Grid>
        <Grid item xs={12}>
          <Grid container>
            <Grid item xs />
            <Grid item xs={6}>
              <Grid container spacing={1}>
                <Grid item xs={12}>
                  <PrimaryButton onClick={() => setIsEditing(true)} fullWidth>
                    <Trans>Edit Donation</Trans>
                  </PrimaryButton>
                </Grid>
                <Grid item xs={12}>
                  <TertiaryButton onClick={() => setIsWithdrawing(true)} fullWidth>
                    <Trans>Stop Donation</Trans>
                  </TertiaryButton>
                </Grid>
              </Grid>
            </Grid>
            <Grid item xs />
          </Grid>
        </Grid>
      </Grid>
    );
  };

  /**
   * Elements to display project statistics, such as donation sOHM, yield and goal achievement.
   */
  const getProjectStats = () => {
    return (
      <Grid container spacing={2}>
        <Grid item xs={4}>
          <Box>
            <Typography variant="h5" align="center">
              {project ? project.depositGoal.toFixed(2) : "N/A"}
            </Typography>
            <Typography variant="body1" align="center" className="subtext">
              {isSmallScreen ? "Goal" : "sOHM Goal"}
            </Typography>
          </Box>
        </Grid>
        <Grid item xs={4}>
          <Box>
            <Typography variant="h5" align="center">
<<<<<<< HEAD
              {project ? parseFloat(getTotalDebt()).toFixed(2) : "N/A"}
=======
              {project ? parseFloat(totalDebt).toFixed(2) : "N/A"}
>>>>>>> 779dc1e0
            </Typography>
            <Typography variant="body1" align="center" className="subtext">
              {isSmallScreen ? "Total sOHM" : "Total sOHM Donated"}
            </Typography>
          </Box>
        </Grid>
        <Grid item xs={4}>
          <Box>
            <Typography variant="h5" align="center">
<<<<<<< HEAD
              {project ? ((parseFloat(getTotalDonated()) / project.depositGoal) * 100).toFixed(1) + "%" : "N/A"}
=======
              {project ? ((parseFloat(totalDonated) / project.depositGoal) * 100).toFixed(1) + "%" : "N/A"}
>>>>>>> 779dc1e0
            </Typography>
            <Typography variant="body1" align="center" className="subtext">
              {isSmallScreen ? "of Goal" : "of sOHM Goal"}
            </Typography>
          </Box>
        </Grid>
      </Grid>
    );
  };

  /**
   * Returns elements detailing the user's donation
   */
  const getDonationDetails = () => {
    return (
      <>
        <Box>
          <DataRow title={t`Date`} balance={depositDate} />
          <DataRow title={t`Recipient`} balance={getRecipientTitle()} />
          <DataRow title={t`Deposited`} balance={`${depositAmount} sOHM`} />
          <DataRow title={t`Yield Sent`} balance={`${yieldSent} sOHM`} />
        </Box>
      </>
    );
  };

  /**
   * Renders the details of the recipient, whether a project or custom recipient.
   */
  const getRecipientDetails = () => {
    if (project) {
      return (
        <Grid container spacing={2}>
          <Grid item xs={3}>
            <Grid
              container
              alignContent="center"
              style={{ maxHeight: "184px", overflow: "hidden", borderRadius: "16px" }}
            >
              <Grid item xs>
                <img width="100%" src={`${process.env.PUBLIC_URL}${project.photos[0]}`} />
              </Grid>
            </Grid>
          </Grid>
          <Grid item xs>
            <Grid container>
              <Grid item xs={12}>
                <Typography variant="h6">{getRecipientTitle()}</Typography>
              </Grid>
              <Grid item xs={12}>
                <Typography variant="body1" className="subtext">
                  <div dangerouslySetInnerHTML={getRenderedDetails()} />
                </Typography>
              </Grid>
            </Grid>
          </Grid>
        </Grid>
      );
    }

    return (
      <Grid container spacing={2} alignItems="center">
        <Grid item xs={3}>
          <Typography variant="h6">Custom Recipient</Typography>
        </Grid>
        <Grid item xs>
          <Typography variant="body2">{walletAddress}</Typography>
        </Grid>
      </Grid>
    );
  };

  /**
   * Indicates whether the edit confirmation screen should be displayed.
   *
   * The edit confirmation screen is displayed if the amount is set.
   *
   * @returns boolean
   */
  const shouldShowEditConfirmationScreen = () => {
    return isAmountSet;
  };

  /**
   * Edit screen before altering the amount
   */
  const shouldShowEditScreen = () => {
    return isEditing && !isAmountSet;
  };

  /**
   * Stop/withdraw screen
   */
  const shouldShowStopScreen = () => {
    return isWithdrawing;
  };

  const getEditDonationScreen = () => {
    return (
      <Grid container spacing={2}>
        <Grid item xs={12}>
          {getRecipientDetails()}
        </Grid>
        {recordType === RecordType.PROJECT ? (
          <Grid item xs={12}>
            {getProjectStats()}
          </Grid>
        ) : (
          <></>
        )}
        <Grid item xs={12}>
          <Box>
            <Grid container spacing={1}>
              <Grid item xs={12}>
                <Typography variant="body1">
                  <Trans>New sOHM Amount</Trans>
                  <InfoTooltip
                    message={t`Your sOHM will be tansferred into the vault when you submit. You will need to approve the transaction and pay for gas fees.`}
                    children={null}
                  />
                </Typography>
              </Grid>
              <Grid item xs={12}>
                <Input
                  id="amount-input"
                  type="number"
                  placeholder={t`Enter an amount`}
<<<<<<< HEAD
                  value={getDepositAmount().eq(0) ? null : getDepositAmount()}
                  helperText={
                    isDepositAmountValid
                      ? t`Your current deposit is ${currentDepositAmount.toNumber().toFixed(2)} sOHM`
=======
                  value={getDepositAmount().isEqualTo(0) ? null : getDepositAmount()}
                  helperText={
                    isDepositAmountValid
                      ? t`Your current deposit is ${currentDepositAmount.toFixed(2)} sOHM`
>>>>>>> 779dc1e0
                      : isDepositAmountValidError
                  }
                  // eslint-disable-next-line @typescript-eslint/no-explicit-any
                  onChange={(e: any) => handleSetDepositAmount(e.target.value)}
                  error={!isDepositAmountValid}
                  startAdornment="sOHM"
                  endString={t`Max`}
<<<<<<< HEAD
                  endStringOnClick={() => handleSetDepositAmount(getMaximumDepositAmount().toNumber().toFixed())}
=======
                  endStringOnClick={() => handleSetDepositAmount(getMaximumDepositAmount().toFixed())}
>>>>>>> 779dc1e0
                />
              </Grid>
            </Grid>
          </Box>
        </Grid>
        <Grid item xs={12}>
          <Grid container>
            <Grid item xs />
            <Grid item xs={6}>
              <PrimaryButton disabled={!canSubmit()} onClick={() => setIsAmountSet(true)} fullWidth>
                <Trans>Continue</Trans>
              </PrimaryButton>
            </Grid>
            <Grid item xs />
          </Grid>
        </Grid>
      </Grid>
    );
  };

  const getDonationConfirmationElement = () => {
    return (
      <Box>
        <Grid container spacing={1} alignItems="center">
          <Grid item xs={12} sm={4}>
            <Typography variant="body1" className="modal-confirmation-title">
              <Trans>Current sOHM deposit</Trans>
            </Typography>
<<<<<<< HEAD
            <Typography variant="h6">{currentDepositAmount.toNumber().toFixed(2)} sOHM</Typography>
=======
            <Typography variant="h6">{currentDepositAmount.toFixed(2)} sOHM</Typography>
>>>>>>> 779dc1e0
          </Grid>
          {!isSmallScreen ? (
            <Grid item sm={4}>
              <ArrowGraphic />
            </Grid>
          ) : (
            <></>
          )}
          <Grid item xs={12} sm={4}>
            {/* On small screens, the current and new sOHM deposit numbers are stacked and left-aligned,
                whereas on larger screens, the numbers are on opposing sides of the box. This adjusts the
                alignment accordingly. */}
            <Grid container direction="column" alignItems={isSmallScreen ? "flex-start" : "flex-end"}>
              <Grid item xs={12}>
                <Typography variant="body1" className="modal-confirmation-title">
                  <Trans>New sOHM deposit</Trans>
                </Typography>
                <Typography variant="h6">{isWithdrawing ? 0 : depositAmount.toFixed(2)} sOHM</Typography>
              </Grid>
            </Grid>
          </Grid>
        </Grid>
      </Box>
    );
  };

  const getStopDonationScreen = () => {
    return (
      <Grid container spacing={2}>
        <Grid item xs={12}>
          {getRecipientDetails()}
        </Grid>
        {recordType === RecordType.PROJECT ? (
          <Grid item xs={12}>
            {getProjectStats()}
          </Grid>
        ) : (
          <></>
        )}
        <Grid item xs={12}>
          {getDonationConfirmationElement()}
        </Grid>
        <Grid item xs={12}>
          <Grid container>
            <Grid item xs />
            <Grid item xs={6}>
              <Grid container spacing={2}>
                <Grid item xs={12}>
                  <PrimaryButton disabled={!canWithdraw()} onClick={handleWithdrawSubmit} fullWidth>
                    {txnButtonText(pendingTransactions, PENDING_TXN_WITHDRAW, t`Withdraw`)}
                  </PrimaryButton>
                </Grid>
                <Grid item xs={12}>
                  <TertiaryButton onClick={() => setIsWithdrawing(false)} fullWidth>
                    <Trans>Cancel</Trans>
                  </TertiaryButton>
                </Grid>
              </Grid>
            </Grid>
            <Grid item xs />
          </Grid>
        </Grid>
      </Grid>
    );
  };

  const getEditConfirmationScreen = () => {
    return (
      <Grid container spacing={2}>
        <Grid item xs={12}>
          {getRecipientDetails()}
        </Grid>
        {recordType === RecordType.PROJECT ? (
          <Grid item xs={12}>
            {getProjectStats()}
          </Grid>
        ) : (
          <></>
        )}
        <Grid item xs={12}>
          {getDonationConfirmationElement()}
        </Grid>
        <Grid item xs={12}>
          <Grid container>
            <Grid item xs />
            <Grid item xs={6}>
              <PrimaryButton disabled={!canSubmit()} onClick={handleEditSubmit} fullWidth>
                {txnButtonText(pendingTransactions, PENDING_TXN_EDIT_GIVE, t`Confirm New sOHM`)}
              </PrimaryButton>
            </Grid>
            <Grid item xs />
          </Grid>
        </Grid>
      </Grid>
    );
  };

  // NOTE: the following warning is caused by the amount-input field:
  // Warning: `value` prop on `%s` should not be null. Consider using an empty string to clear the component or `undefined` for uncontrolled components.%s
  // This is caused by this line (currently 423):
  // value={getDepositAmount().isEqualTo(0) ? null : getDepositAmount()}
  // If we set the value to an empty string instead of null, any decimal number that is entered will not be accepted
  // This appears to be due to the following bug (which is still not resolved);
  // https://github.com/facebook/react/issues/11877

  return (
    <Modal
      open={isModalOpen}
      onClose={handleClose}
      headerText={getModalTitle() + " Donation"}
      closePosition="right"
      topLeft={getEscapeComponent()}
      minHeight="300px"
    >
      {shouldShowEditScreen()
        ? getEditDonationScreen()
        : shouldShowStopScreen()
        ? getStopDonationScreen()
        : shouldShowEditConfirmationScreen()
        ? getEditConfirmationScreen()
        : getInitialScreen()}
    </Modal>
  );
}<|MERGE_RESOLUTION|>--- conflicted
+++ resolved
@@ -406,11 +406,7 @@
         <Grid item xs={4}>
           <Box>
             <Typography variant="h5" align="center">
-<<<<<<< HEAD
               {project ? parseFloat(getTotalDebt()).toFixed(2) : "N/A"}
-=======
-              {project ? parseFloat(totalDebt).toFixed(2) : "N/A"}
->>>>>>> 779dc1e0
             </Typography>
             <Typography variant="body1" align="center" className="subtext">
               {isSmallScreen ? "Total sOHM" : "Total sOHM Donated"}
@@ -420,11 +416,7 @@
         <Grid item xs={4}>
           <Box>
             <Typography variant="h5" align="center">
-<<<<<<< HEAD
               {project ? ((parseFloat(getTotalDonated()) / project.depositGoal) * 100).toFixed(1) + "%" : "N/A"}
-=======
-              {project ? ((parseFloat(totalDonated) / project.depositGoal) * 100).toFixed(1) + "%" : "N/A"}
->>>>>>> 779dc1e0
             </Typography>
             <Typography variant="body1" align="center" className="subtext">
               {isSmallScreen ? "of Goal" : "of sOHM Goal"}
@@ -552,17 +544,10 @@
                   id="amount-input"
                   type="number"
                   placeholder={t`Enter an amount`}
-<<<<<<< HEAD
-                  value={getDepositAmount().eq(0) ? null : getDepositAmount()}
-                  helperText={
-                    isDepositAmountValid
-                      ? t`Your current deposit is ${currentDepositAmount.toNumber().toFixed(2)} sOHM`
-=======
                   value={getDepositAmount().isEqualTo(0) ? null : getDepositAmount()}
                   helperText={
                     isDepositAmountValid
                       ? t`Your current deposit is ${currentDepositAmount.toFixed(2)} sOHM`
->>>>>>> 779dc1e0
                       : isDepositAmountValidError
                   }
                   // eslint-disable-next-line @typescript-eslint/no-explicit-any
@@ -570,11 +555,7 @@
                   error={!isDepositAmountValid}
                   startAdornment="sOHM"
                   endString={t`Max`}
-<<<<<<< HEAD
-                  endStringOnClick={() => handleSetDepositAmount(getMaximumDepositAmount().toNumber().toFixed())}
-=======
                   endStringOnClick={() => handleSetDepositAmount(getMaximumDepositAmount().toFixed())}
->>>>>>> 779dc1e0
                 />
               </Grid>
             </Grid>
@@ -603,11 +584,7 @@
             <Typography variant="body1" className="modal-confirmation-title">
               <Trans>Current sOHM deposit</Trans>
             </Typography>
-<<<<<<< HEAD
-            <Typography variant="h6">{currentDepositAmount.toNumber().toFixed(2)} sOHM</Typography>
-=======
             <Typography variant="h6">{currentDepositAmount.toFixed(2)} sOHM</Typography>
->>>>>>> 779dc1e0
           </Grid>
           {!isSmallScreen ? (
             <Grid item sm={4}>
