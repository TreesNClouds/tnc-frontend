#give-view {
  display: flex;
  flex-direction: column;
  justify-content: center;
  align-items: center;
  overflow: hidden;

  .MuiBox-root {
    padding: 0px;
  }

  .ohm-card {
    .give-tab-buttons {
      margin-top: 1rem;
      margin-bottom: 1.5rem;
      max-height: 60px;
      min-height: 40px;
      height: auto;
    }

    overflow-y: scrollable;
    .cell-align-end {
      display: flex;
      justify-content: flex-end;
    }

    .MuiTypography-body2 {
      margin-bottom: 0.5rem;
    }

    .MuiTypography-body1 {
      margin-bottom: 0.5rem;
    }

    .header {
      min-height: 3em;
    }

    .button-box {
      display: flex;
      justify-content: center;

      .learn-more-button {
        p {
          margin-bottom: 0px;
        }

        svg {
          margin-left: 4px;
        }
      }
    }
  }

  .card-header {
    display: flex;
    flex-direction: column;
    justify-content: space-between;
    vertical-align: middle;

    .give-education {
      display: flex;
      flex-direction: row;
      justify-content: space-between;
      align-items: center;
      align-content: center;
    }
  }
  .causes-body {
    display: flex;
    flex-direction: column;
    align-items: center;
    align-content: center;
    justify-content: center;
    width: 100%;

    .MuiGrid-root.MuiGrid-item {
      display: flex;
      justify-self: center !important;
    }

    .data-grid {
      justify-content: center;
      align-items: center;
      height: 100%;
    }

    .cause-card {
      height: auto;
      &.very-small {
        min-width: 200px;
      }
      // max-width: 773px;
      width: auto;
      // box-shadow: 0px 2px 28px rgba(0, 0, 0, 0.03);
      // background-color: #ffffff0e;
      // backdrop-filter: blur(60px);
      // -webkit-backdrop-filter: blur(60px);
      border-radius: 10px !important;
      display: flex;
      flex-direction: row;
      justify-content: flex-start;
      align-items: center;
      margin-bottom: 60px;

      .cause-title {
        padding-left: 0rem;
        padding-bottom: 0rem;
      }

      .cause-title:hover {
        h5 {
          text-decoration: underline;
        }
      }

      .cause-image {
        width: 33%;
        height: 100%;
        justify-content: flex-start;
        padding-right: 30px;

        img {
          border-radius: 16px;
        }
      }

      .cause-content {
        height: auto;
        width: 66%;
        display: flex;
        flex-direction: column;
        justify-content: space-between;

        .MuiTypography-body2 {
          margin-top: 0.5rem;
        }

        .cause-header {
          justify-content: space-between;
          align-items: center;
          margin-bottom: 5px;
        }

        .cause-body {
          p {
            margin-bottom: 0px;
          }
        }
      }

      .view-details {
        padding-bottom: 0rem;

        .cause-link {
          display: flex;
          flex-direction: row;
          align-content: center;
          align-items: center;
          justify-content: space-between;
          color: #999999;
          font-size: small;
          border-radius: 12px;
          font-weight: 500;

          svg path {
            fill: #999999;
          }

          > p {
            margin-bottom: 0px;
          }
        }
      }

      .cause-link:hover {
        color: #f4d092;

        svg path {
          fill: #f4d092;
        }
      }

      .cause-misc-info {
        display: flex;
        flex-direction: row;
        justify-content: space-between;
        align-items: center;
        margin-top: 16px;

        .cause-info-main-text {
          font-size: 1rem;

          .MuiTypography-body1 {
            margin-bottom: 0rem;
          }
        }

        .cause-info-bottom-text {
          font-size: 0.875rem;
          font-weight: 500;
        }
      }

      .cause-misc-info .MuiGrid-item {
        padding-left: 0px;
        align-items: flex-end;
        justify-content: flex-start;
      }

      .cause-misc-info .give-button-grid {
        height: 40px;
      }

      .cause-info-icon {
        margin-right: 0.25rem;
        align-self: flex-end;
        margin-bottom: -2px;
      }

      .cause-give-button {
        height: 40px;
        width: 12rem;
        margin-left: auto;
        margin-right: 0;
      }
    }
  }

  .donation-table {
    display: flex;
<<<<<<< HEAD
    flex-direction: row;

    .donation-row {
      display: flex;
      width: 100%;

      .donation-lp-button {
        width: 25%;
        margin-right: 1rem;
      }
=======
    flex-direction: column;
    margin: 10px 0px;
>>>>>>> 95476e68

    .MuiTableCell-root {
      p {
        margin: 0 !important;
        display: flex !important;
        align-items: center;
        // justify-content: flex-start;
      }
    }

    .MuiTableRow-root {
      display: flex;
    }

    .MuiTableHead-root .MuiTableRow-head .MuiTableCell-alignLeft {
      width: 20%;
      margin-left: 5px !important;
    }

    .MuiTableBody-root .MuiTableRow-root .MuiTableCell-alignLeft {
      display: flex;
      align-items: center;
      width: 20%;
      margin-left: 5px !important;
      text-align: left;
      p {
        margin-bottom: unset !important;
        line-height: 140% !important;
      }
    }
  }
}

#give-view.medium {
  .donation-table {
    .table-head-divider {
      max-width: 90%;
    }

    .MuiTableHead-root {
      max-width: 90%;
    }

    .MuiTableBody-root {
      max-width: 90%;
    }
  }

  .cause-title {
    margin-bottom: 1rem;
  }

  .causes-body {
    .cause-card {
      margin-bottom: 30px;
    }

    .cause-content {
      width: 45%;

      .cause-body {
        margin-top: -5%;
      }
    }

    .cause-image {
      width: 55%;
    }


    .cause-misc-info {
      .cause-give-button {
        width: 100%;
        margin-left: 0rem;
      }
    }

    .cause-misc-info .give-button-grid {
      margin-top: 20px;

      .cause-link {
        width: 100%;
      }
    }
  }

  .give-info {
    .give-info-deposit-box {
      margin-right: 0px;
    }

    .give-info-vault-box {
      margin-right: 0px;
    }
  }
}

#give-view.smaller {
  margin-bottom: 100px;

  .give-tab-buttons .MuiTab-wrapper {
      font-size: 16px;
  }

  .cause-title {
    margin-bottom: 1rem;
  }

  .small-screen-cause {
    flex-direction: column;

    .cause-image {
      width: 100%;
      padding-right: 0px;
    }

    .cause-content {
      padding-top: 0px;
      width: 100%;

      .causes-body {
        .cause-card {
          flex-direction: column;
        }
      }

      .cause-misc-info .give-button-grid {
        margin-top: 20px;

        .cause-link {
          width: 100%;
        }

        .cause-give-button {
          width: 100%;
        }
      }
    }
  }

  .give-info {
    .give-info-deposit-box {
      margin-right: 0px;
    }

    .give-info-vault-box {
      margin-right: 0px;
    }
  }

  .donation-table {
    .MuiTableHead-root .MuiTableRow-head .MuiTableCell-alignLeft {
      font-size: 12px;
      width: 33%;
    }

    .MuiTableBody-root .MuiTableRow-root .MuiTableCell-alignLeft {
      width: 33%;

      &.deposit-manage-cell {
        width: 40%;
      }
    }
  }
}

.give-subnav {
  display: flex;
  flex-direction: row;
  align-content: flex-start;

  max-width: 833px;
  padding-top: 0.5rem;
  padding-bottom: 0.5rem;
  padding-left: 1rem;

  .MuiLink-root.active {
    text-decoration: none;
  }

  .give-option {
    margin-right: 1rem;
  }

  .give-option.give-active {
    text-decoration: underline;
  }

  #give-sub-dash {
    display: flex;
    flex-direction: row;
  }

  #give-sub-dash:hover {
    color: #f4d092;
  }
}

.give-subnav.smaller {
  margin-left: 6px;

  #give-sub-dash {
    margin-left: -7px;
  }
}

.custom-recipient {
  display: flex;
  flex-direction: column;
  justify-content: center;
  align-items: center;
  &.smaller {
    padding: 20px 20px 20px 20px;
  }
  padding: 30px 30px 30px 30px;

  .custom-recipient-headline {
    font-weight: 600;
    margin-bottom: 10px;
  }

  .custom-give-button {
    height: 40px;
    width: 12rem;
  }
}

.give-education-graphics {
  display: flex;
  flex-direction: row;
  justify-content: center;
  align-content: center;
  align-items: center;

  .message-text {
    color: #999999;
  }

  .yield-graphic svg path {
    fill: none;
  }
}

.give-education-graphics.smaller {
  flex-direction: column;
}

.give-staked-balance {
  display: flex;
  flex-direction: row;
  justify-content: space-between;

  .MuiTypography-body2 {
    color: #999999;
    margin-top: 0.5rem;
  }
}

.yield-action-area {
  justify-content: space-around;
  align-items: center;
  height: auto;
  padding-bottom: 1rem;
}

.give-yield-title {
  display: flex;
  flex-direction: row;
}

.give-yield-modals {
  display: flex;
  flex-direction: row;

  .add-recipient-button {
    margin-right: 0.33em;
  }
}

.ohm-modal {
  position: absolute;
  left: 50%;
  top: 50%;
  // Use decimal values to fix anti-aliasing in Chrome. Ridiculous.
  transform: translate(-50.048%, -50.048%);

  &.smaller {
    top: 70%;
    overflow-y: scroll;

    .give-confirmation-details .details-row {
      flex-direction: column;
      align-items: flex-start;

      .sohm-allocation-col {
        margin-bottom: 30px;
      }

      .recipient-address-col {
        align-items: flex-start;
      }
    }

    .ohm-modal-submit {
      width: 100%;
      margin-left: 0px;
      margin-right: 0px;
    }

    .manage-project-info {
      .project {
        .cause-image {
          max-width: 40%;
        }
        .cause-content {
          width: 60%;
        }
      }
    }
  }

  .yield-header {
    align-items: center;
    display: flex;
    height: 44px;
    justify-content: center;
    margin-bottom: 30px;

    a {
      position: absolute;
      left: 1.7rem;
    }
  }

  .give-modal-header {
    display: flex;
    flex-direction: row;
  }

  .give-modal-alloc-tip {
    display: flex;
    flex-direction: row;

    .MuiBox-root {
      margin-bottom: 0.5rem;
    }
  }

  .modal-input {
    width: 100%;
    max-width: 100%;
    padding-bottom: 1rem;

    .MuiFormHelperText-root {
      color: red;
    }
  }

  .ohm-modal-submit {
    display: flex;
    align-items: center;
    width: 60%;
    height: 43px !important;
    margin-top: 40px;
    margin-left: auto;
    margin-right: auto;

    button {
      height: 40px;
      width: 100%;
    }
  }

  .manage-project-info {
    .project {
      display: flex;
      flex-direction: row;
      align-items: center;
      padding-bottom: 20px;

      .cause-image {
        max-width: 20%;
        padding-right: 20px;
      }

      .project-description {
        color: #999999;
      }
    }
  }

  .manage-project-stats {
    display: flex;
    flex-direction: row;
    padding-bottom: 20px;

    .MuiBox-root {
      display: flex;
      flex-direction: column;
      align-items: center;
      border: 1px solid #999999;
      border-radius: 10px;
      padding: 20px 40px 20px 40px;
      width: 33%;
      overflow: auto;

      .project-stat-top {
        font-weight: 600;
      }

      .subtext {
        color: #999999;
      }
    }
  }

  .details-header .MuiTypography-h5 {
    font-weight: 600;
    margin-bottom: 30px
  }

  .details-container {
    display: flex;
    flex-direction: column;

    .details-row {
      display: flex;
      flex-direction: row;
      justify-content: space-between;
      padding-bottom: 18px;

      .row-title {
        color: #999999;
      }
    }
  }

  .details-row {
    display: flex;
    flex-direction: row;
    justify-content: space-between;
    align-items: center;

    .MuiTypography-body1 {
      color: #999999;
      margin-bottom: 10px;
    }

    .sohm-allocation-col {
      width: 30%;
    }

    .recipient-address-col {
      width: 30%;
      display: flex;
      flex-direction: column;
      align-items: flex-end;
      align-content: flex-end;
    }
  }

  .manage-buttons {
    display: flex;
    flex-direction: column;
    align-items: center;
    padding-top: 40px;

    .MuiButton-root {
      width: 75%;
    }
  }
}

.give-confirmation-details {
  .confirmation-sect-header {
    margin-bottom: 16px;
  }

  .details-row {
    display: flex;
    flex-direction: row;
    justify-content: space-between;
    align-items: center;

    .MuiTypography-body1 {
      color: #999999;
      margin-bottom: 10px;
    }

    .sohm-allocation-col {
      width: 30%;
    }

    .recipient-address-col {
      width: 30%;
      display: flex;
      flex-direction: column;
      align-items: flex-end;
      align-content: flex-end;
    }
  }
}

.give-confirmation-divider {
  margin-top: 16px;
  margin-bottom: 16px;

  .MuiDivider-root {
    background-color: #f4d092;
  }
}

.give-info {
  display: flex;
  flex-direction: row;
  justify-content: center;

  .give-info-deposit-box {
    margin-right: 40px;
  }

  .give-info-vault-box {
    margin-right: 40px;
  }

  .subtext {
    font-weight: 400;
  }

  .give-info-yield-box {
    .receives-yield-icon path {
      fill: none;
    }
  }
}

.redeem-table {
  .MuiTableCell-body {
    font-size: 0.875rem;
    font-family: Square;
    font-weight: 500;
    line-height: 1;
    padding-left: 0rem;
    padding-bottom: 1rem;
  }
}

.arrow-graphic {
  svg path {
    fill: #999999;
  }
}

.yield-graphic {
  svg path {
    fill: none;
  }
}

.project {
  margin-top: 10px;
  // TODO look at whether we can make this less flakey by using rem instead of px
  .project-sidebar {
    padding: 20px 30px 40px 30px;
    margin-bottom: 1rem;

    .cause-image {
      padding-bottom: 35px;
    }

    .project-goal .project-donated-icon {
      flex-direction: row;
      flex-wrap: nowrap;
      margin-bottom: 6px;

      .subtext {
        color: #999999;
      }

      h6 {
        line-height: 1rem;
      }

      .MuiGrid-item {
        max-width: 20px;
        margin-right: 10px;
      }
    }

    .project-countdown .countdown-container {
      display: flex;
      flex-direction: row;
      justify-content: center;

      .countdown-object {
        display: flex;
        flex-direction: row;
        align-items: center;
        justify-content: center;

        svg {
          padding-right: 0.3rem;
        }
      }

      .project-countdown-text {
        display: flex;
        align-content: center;
        justify-content: center;
        padding-top: 0.3rem;

        .cause-info-bottom-text {
          color: #999999;
        }
      }
    }

    .donors-title {
      padding-bottom: 30px;
    }
  }

  .project-intro {
    padding-bottom: 30px;

    .project-title {
      display: flex;
      flex-direction: row;
      align-items: center;

      .back-to-causes {
        margin-right: 20px;
      }
    }
  }

  .project-link {
    padding-top: 0.4rem;
  }

  .project-info {
    padding-left: 30px;
    padding-right: 30px;
    padding-top: 30px;
    padding-bottom: 1rem;
    margin-left: 2rem;
    height: auto;
    width: 100%;

    .project-info-header {
      display: flex;
      flex-direction: row;
      justify-content: space-between;
    }

    .project-about-header {
      padding-bottom: 30px;
    }

    p {
      margin-top: 0rem;
      font-size: 0.875rem;
      line-height: 20px;
    }
  }

  .project-donated {
    .project-donated-icon {
      display: inline-flex;
      align-items: center;

      h6 {
        line-height: 1rem;
      }
    }

    .subtext {
      color: #999999;
    }
  }

  .project-completion {
    text-align: right;

    .project-completion-icon {
      display: inline-flex;
      align-items: center;
      margin-bottom: 6px;

      h6 {
        max-width: 3.3rem;
        line-height: 1rem;
      }
    }

    .subtext {
      color: #999999;
    }
  }

  .project-goal-progress {
    padding-top: 0.5rem;
    padding-bottom: 1.5rem;
  }

  .project-give-button {
    padding-top: 1.5rem;

    button {
      width: 100%;
    }
  }

  .MuiPaper-root {
    border-radius: 10px;
  }

  .MuiLinearProgress-determinate {
    height: 1rem;
    border-radius: 3px;
  }

  .MuiLinearProgress-barColorPrimary {
    background: rgb(112, 139, 150);
    background: linear-gradient(269deg, rgba(112, 139, 150, 1) 0%, rgba(247, 251, 231, 1) 100%);
  }
}

.project-container {
  margin-bottom: 7.5rem;

  .very-small {
    .project-info {
      margin-left: 0;
    }

    .visual-info-bottom {
      flex-direction: column;

      .project-give-button {
        padding-top: 1.5rem;
        width: 100%;
      }
    }
  }

  .smaller {
    .project-info {
      margin-left: 0;
    }

    .project-visual-info {
      flex-direction: column;

      .cause-image {
        width: 100%;
        margin-right: 0px;
      }

      .goal-graphics {
        width: 100%;
      }

      .visual-info-bottom {
        display: flex;
        flex-direction: row;
        align-items: center;

        .project-give-button {
          padding-top: 0px;
          width: 100%
        }

        .project-countdown {
          width: 50%;
        }
      }
    }
  }

  .medium {
    .cause-image {
      padding-bottom: 0px;
    }

    .project-info {
      margin-left: 0;
    }

    .project-visual-info {
      display: flex;
      flex-direction: row;
      justify-content: space-between;
      align-items: center;

      .cause-image {
        width: 50%;
        margin-right: 30px;
      }

      .goal-graphics {
        width: 50%;
      }
    }
  }
}

.yield-recipients-empty {
  align-items: center;
}

@supports (-webkit-backdrop-filter: none) or (backdrop-filter: none) {
  .modal-container {
    background: rgba(100, 100, 100, 0.1) !important;
    backdrop-filter: blur(33px) !important;
    -webkit-backdrop-filter: blur(33px) !important;
    overflow-y: scroll;
    .ohm-card {
      opacity: 1 !important;
      height: auto;
    }
    .ohm-modal {
      max-width: 688px;
      opacity: 0.9;
    }
  }
}

/* slightly transparent fallback for Firefox (not supporting backdrop-filter) */
@supports not ((-webkit-backdrop-filter: none) or (backdrop-filter: none)) {
  .modal-container {
    background: rgba(100, 100, 100, 0.95);
    overflow-y: scroll;
    .ohm-card {
      height: auto;
    }
  }

  .ohm-modal {
    max-width: 688px;
    opacity: 0.9;
  }
}

.subnav-paper {
  max-width: 833px;
  margin-bottom: 10rem;
  &.mobile {
    width: 100%;
  }
}

.project-content {
  li {
    // Same as standard
    line-height: 20px;
  }
}<|MERGE_RESOLUTION|>--- conflicted
+++ resolved
@@ -229,21 +229,8 @@
 
   .donation-table {
     display: flex;
-<<<<<<< HEAD
-    flex-direction: row;
-
-    .donation-row {
-      display: flex;
-      width: 100%;
-
-      .donation-lp-button {
-        width: 25%;
-        margin-right: 1rem;
-      }
-=======
     flex-direction: column;
     margin: 10px 0px;
->>>>>>> 95476e68
 
     .MuiTableCell-root {
       p {
