import "./Give.scss";

import { t, Trans } from "@lingui/macro";
import { Box, Container, Grid, Typography, useTheme } from "@mui/material";
import { PrimaryButton } from "@olympusdao/component-library";
import { useEffect, useMemo, useState } from "react";
import { useUIDSeed } from "react-uid";
import ProjectCard, { ProjectDetailsMode } from "src/components/GiveProject/ProjectCard";
import { DecimalBigNumber } from "src/helpers/DecimalBigNumber/DecimalBigNumber";
import { useAppDispatch } from "src/hooks";
import { ChangeAssetType } from "src/slices/interfaces";
import { CancelCallback, SubmitCallback } from "src/views/Give/Interfaces";
import { RecipientModal } from "src/views/Give/RecipientModal";
import { useAccount } from "wagmi";

import { error } from "../../slices/MessagesSlice";
import { useGive } from "./hooks/useGive";
import data from "./projects.json";

type CausesDashboardProps = {
  giveAssetType: string;
  changeAssetType: ChangeAssetType;
};

const ZERO_NUMBER = new DecimalBigNumber("0");

export default function CausesDashboard({ giveAssetType, changeAssetType }: CausesDashboardProps) {
  const { data: account } = useAccount();
  const [isCustomGiveModalOpen, setIsCustomGiveModalOpen] = useState(false);
  const { projects } = data;

  const giveMutation = useGive();

  const isMutating = giveMutation.isLoading;

  useEffect(() => {
    if (isCustomGiveModalOpen) setIsCustomGiveModalOpen(false);
  }, [giveMutation.isSuccess]);

  // We use useAppDispatch here so the result of the AsyncThunkAction is typed correctly
  // See: https://stackoverflow.com/a/66753532
  const dispatch = useAppDispatch();
  const theme = useTheme();
  const seed = useUIDSeed();

  const renderProjects = useMemo(() => {
    return projects.map(project => {
      return (
        <>
          <Grid item xs={12}>
            <ProjectCard
              key={seed(project.title)}
              project={project}
              giveAssetType={giveAssetType}
              changeAssetType={changeAssetType}
              mode={ProjectDetailsMode.Card}
            />
          </Grid>
        </>
      );
    });
  }, [projects]);

  const handleCustomGiveButtonClick = () => {
    setIsCustomGiveModalOpen(true);
  };

  const handleCustomGiveModalSubmit: SubmitCallback = async (
    walletAddress: string,
    eventSource: string,
    depositAmount: DecimalBigNumber,
  ) => {
    if (depositAmount.eq(ZERO_NUMBER)) {
      return dispatch(error(t`Please enter a value!`));
    }

    const amount = depositAmount.toString();
    await giveMutation.mutate({ amount: amount, recipient: walletAddress, token: giveAssetType });
  };

  const handleCustomGiveModalCancel: CancelCallback = () => {
    setIsCustomGiveModalOpen(false);
  };

  const customRecipientBoxStyle = {
    backgroundColor: theme.palette.mode === "dark" ? theme.colors.gray[500] : theme.colors.gray[10],
    borderRadius: "10px",
  };

  return (
    <Container>
      <Grid container justifyContent="center" alignItems="center" spacing={4}>
        {renderProjects}
        <Grid item xs={12}>
          <Box style={customRecipientBoxStyle}>
            <Grid
              container
              spacing={2}
              style={{ paddingTop: "10px", paddingBottom: "10px", paddingLeft: "30px", paddingRight: "30px" }}
            >
              <Grid item xs={12}>
                <Typography variant="h4" align="center">
                  <Trans>Want to give to a different cause?</Trans>
                </Typography>
              </Grid>
              <Grid item xs={12}>
                <Typography variant="body1" align="center">
                  <Trans>You can direct your yield to a recipient of your choice</Trans>
                </Typography>
              </Grid>
              <Grid item xs />
              <Grid item xs={12} sm={4} container justifyContent="center">
                <PrimaryButton
                  fullWidth
<<<<<<< HEAD
                  size="medium"
                  onClick={() => handleCustomGiveButtonClick()}
                  disabled={!address}
=======
                  size="small"
                  onClick={() => handleCustomGiveButtonClick()}
                  disabled={!account?.address}
>>>>>>> 8aaebd3b
                >
                  <Trans>Select Custom Recipient</Trans>
                </PrimaryButton>
              </Grid>
              <Grid item xs />
            </Grid>
          </Box>
        </Grid>
      </Grid>
      <RecipientModal
        isModalOpen={isCustomGiveModalOpen}
        isMutationLoading={isMutating}
        eventSource="Custom Recipient Button"
        callbackFunc={handleCustomGiveModalSubmit}
        cancelFunc={handleCustomGiveModalCancel}
        giveAssetType={giveAssetType}
        changeAssetType={changeAssetType}
      />
    </Container>
  );
}<|MERGE_RESOLUTION|>--- conflicted
+++ resolved
@@ -112,15 +112,9 @@
               <Grid item xs={12} sm={4} container justifyContent="center">
                 <PrimaryButton
                   fullWidth
-<<<<<<< HEAD
                   size="medium"
                   onClick={() => handleCustomGiveButtonClick()}
-                  disabled={!address}
-=======
-                  size="small"
-                  onClick={() => handleCustomGiveButtonClick()}
                   disabled={!account?.address}
->>>>>>> 8aaebd3b
                 >
                   <Trans>Select Custom Recipient</Trans>
                 </PrimaryButton>
