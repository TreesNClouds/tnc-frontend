--- conflicted
+++ resolved
@@ -15,11 +15,7 @@
       id="stake-view"
     >
       <div
-<<<<<<< HEAD
-        class="MuiPaper-root MuiPaper-elevation MuiPaper-rounded MuiPaper-elevation0 Paper-root  css-6k1qou-MuiPaper-root"
-=======
-        class="MuiPaper-root MuiPaper-elevation MuiPaper-rounded MuiPaper-elevation0 Paper-root  css-diduwf-MuiPaper-root"
->>>>>>> eb26b543
+        class="MuiPaper-root MuiPaper-elevation MuiPaper-rounded MuiPaper-elevation0 Paper-root  css-1px9s0k-MuiPaper-root"
         style="transform: none; webkit-transition: transform 225ms cubic-bezier(0.4, 0, 0.2, 1) 0ms; transition: transform 225ms cubic-bezier(0.4, 0, 0.2, 1) 0ms;"
       >
         <div
@@ -32,13 +28,13 @@
               class="MuiBox-root css-gg4vpm"
             >
               <div
-                class="MuiBox-root css-1xhj18k"
-              >
-                <h5
-                  class="MuiTypography-root MuiTypography-h5 header-text css-grjkp8-MuiTypography-root"
+                class="MuiBox-root css-u4p24i"
+              >
+                <p
+                  class="MuiTypography-root MuiTypography-body1 header-text css-1v1in9t-MuiTypography-root"
                 >
                   Wrap / Unwrap
-                </h5>
+                </p>
               </div>
               <div
                 class="top-right"
@@ -95,18 +91,22 @@
                       class="MuiGrid-root MuiGrid-item MuiGrid-grid-xs-12 MuiGrid-grid-sm-4 css-1r6indk-MuiGrid-root"
                     >
                       <div
-                        class="Metric-root  css-1xkrsym"
+                        class="Metric-root  css-17kya8e"
                       >
                         <div
                           class="MuiBox-root css-g45inh"
                         >
+                          <div
+                            class="MuiBox-root css-1n2mv2k"
+                          >
+                            <p
+                              class="MuiTypography-root MuiTypography-body1 Metric-label css-1lub2vt-MuiTypography-root"
+                            >
+                              sOHM Price
+                            </p>
+                          </div>
                           <p
-                            class="MuiTypography-root MuiTypography-body1 Metric-label css-1lub2vt-MuiTypography-root"
-                          >
-                            sOHM Price
-                          </p>
-                          <p
-                            class="MuiTypography-root MuiTypography-body1 Metric-metric css-haqq9q-MuiTypography-root"
+                            class="MuiTypography-root MuiTypography-body1 css-152iexv-MuiTypography-root"
                             style="width: 100%;"
                           >
                             <span
@@ -121,17 +121,21 @@
                       class="MuiGrid-root MuiGrid-item MuiGrid-grid-xs-12 MuiGrid-grid-sm-4 css-1r6indk-MuiGrid-root"
                     >
                       <div
-                        class="Metric-root  css-1xkrsym"
+                        class="Metric-root  css-17kya8e"
                       >
                         <div
                           class="MuiBox-root css-g45inh"
                         >
-                          <p
-                            class="MuiTypography-root MuiTypography-body1 Metric-label css-1lub2vt-MuiTypography-root"
+                          <div
+                            class="MuiBox-root css-1n2mv2k"
                           >
-                            Current Index
+                            <p
+                              class="MuiTypography-root MuiTypography-body1 Metric-label css-1lub2vt-MuiTypography-root"
+                            >
+                              Current Index
+                            </p>
                             <div
-                              class="MuiBox-root css-w341jy"
+                              class="Metric-label MuiBox-root css-70qvj9"
                               style="font-size: 14px;"
                             >
                               <div
@@ -151,9 +155,9 @@
                                 </svg>
                               </div>
                             </div>
-                          </p>
+                          </div>
                           <p
-                            class="MuiTypography-root MuiTypography-body1 Metric-metric css-haqq9q-MuiTypography-root"
+                            class="MuiTypography-root MuiTypography-body1 css-152iexv-MuiTypography-root"
                             style="width: 100%;"
                           >
                             <span
@@ -168,17 +172,21 @@
                       class="MuiGrid-root MuiGrid-item MuiGrid-grid-xs-12 MuiGrid-grid-sm-4 css-1r6indk-MuiGrid-root"
                     >
                       <div
-                        class="Metric-root  css-1xkrsym"
+                        class="Metric-root  css-17kya8e"
                       >
                         <div
                           class="MuiBox-root css-g45inh"
                         >
-                          <p
-                            class="MuiTypography-root MuiTypography-body1 Metric-label css-1lub2vt-MuiTypography-root"
+                          <div
+                            class="MuiBox-root css-1n2mv2k"
                           >
-                            gOHM Price
+                            <p
+                              class="MuiTypography-root MuiTypography-body1 Metric-label css-1lub2vt-MuiTypography-root"
+                            >
+                              gOHM Price
+                            </p>
                             <div
-                              class="MuiBox-root css-w341jy"
+                              class="Metric-label MuiBox-root css-70qvj9"
                               style="font-size: 14px;"
                             >
                               <div
@@ -198,9 +206,9 @@
                                 </svg>
                               </div>
                             </div>
-                          </p>
+                          </div>
                           <p
-                            class="MuiTypography-root MuiTypography-body1 Metric-metric css-haqq9q-MuiTypography-root"
+                            class="MuiTypography-root MuiTypography-body1 css-152iexv-MuiTypography-root"
                             style="width: 100%;"
                           >
                             <span
@@ -329,11 +337,7 @@
                         style="padding-right: 4px;"
                       >
                         <div
-<<<<<<< HEAD
-                          class="MuiFormControl-root MuiFormControl-fullWidth Input-root css-1770pkq-MuiFormControl-root"
-=======
-                          class="MuiFormControl-root MuiFormControl-fullWidth Input-root css-16fr0cd-MuiFormControl-root"
->>>>>>> eb26b543
+                          class="MuiFormControl-root MuiFormControl-fullWidth Input-root css-e9x9x6-MuiFormControl-root"
                         >
                           <div
                             class="MuiOutlinedInput-root MuiInputBase-root MuiInputBase-colorPrimary MuiInputBase-formControl MuiInputBase-adornedEnd css-1emryzf-MuiInputBase-root-MuiOutlinedInput-root"
@@ -350,15 +354,14 @@
                             <div
                               class="MuiInputAdornment-root MuiInputAdornment-positionEnd MuiInputAdornment-outlined MuiInputAdornment-sizeMedium css-1laqsz7-MuiInputAdornment-root"
                             >
-                              <a
-<<<<<<< HEAD
-                                class="MuiTypography-root MuiTypography-inherit MuiLink-root MuiLink-underlineNone css-gsmmme-MuiTypography-root-MuiLink-root"
-=======
-                                class="MuiTypography-root MuiTypography-inherit MuiLink-root MuiLink-underlineNone css-16qtnqh-MuiTypography-root-MuiLink-root"
->>>>>>> eb26b543
+                              <button
+                                class="MuiButton-root MuiButton-text MuiButton-textPrimary MuiButton-sizeMedium MuiButton-textSizeMedium MuiButton-disableElevation MuiButtonBase-root  css-ftyfwv-MuiButtonBase-root-MuiButton-root"
+                                style="font-weight: 500; font-size: 15px;"
+                                tabindex="0"
+                                type="button"
                               >
                                 Max
-                              </a>
+                              </button>
                             </div>
                             <fieldset
                               aria-hidden="true"
@@ -381,7 +384,7 @@
                         class="MuiGrid-root MuiGrid-item MuiGrid-grid-xs-12 MuiGrid-grid-sm-4 css-1r6indk-MuiGrid-root"
                       >
                         <button
-                          class="MuiButton-root MuiButton-contained MuiButton-containedPrimary MuiButton-sizeMedium MuiButton-containedSizeMedium MuiButton-disableElevation MuiButton-fullWidth MuiButtonBase-root  css-d8tw8x-MuiButtonBase-root-MuiButton-root"
+                          class="MuiButton-root MuiButton-contained MuiButton-containedPrimary MuiButton-sizeMedium MuiButton-containedSizeMedium MuiButton-disableElevation MuiButton-fullWidth MuiButtonBase-root custom-root  css-1i9s4yu-MuiButtonBase-root-MuiButton-root"
                           style="margin: 0px;"
                           tabindex="0"
                           type="submit"
@@ -401,13 +404,13 @@
                 class="MuiBox-root css-1xhj18k"
               >
                 <p
-                  class="MuiTypography-root MuiTypography-body1 css-1evh6e7-MuiTypography-root"
+                  class="MuiTypography-root MuiTypography-body1 css-fjb5bl-MuiTypography-root"
                 >
                   sOHM Balance
                 </p>
               </div>
               <p
-                class="MuiTypography-root MuiTypography-body1 css-1evh6e7-MuiTypography-root"
+                class="MuiTypography-root MuiTypography-body1 css-fjb5bl-MuiTypography-root"
                 style="text-align: right;"
               >
                 <span
@@ -423,13 +426,13 @@
                 class="MuiBox-root css-1xhj18k"
               >
                 <p
-                  class="MuiTypography-root MuiTypography-body1 css-1evh6e7-MuiTypography-root"
+                  class="MuiTypography-root MuiTypography-body1 css-fjb5bl-MuiTypography-root"
                 >
                   gOHM Balance
                 </p>
               </div>
               <p
-                class="MuiTypography-root MuiTypography-body1 css-1evh6e7-MuiTypography-root"
+                class="MuiTypography-root MuiTypography-body1 css-fjb5bl-MuiTypography-root"
                 style="text-align: right;"
               >
                 <span
@@ -451,7 +454,7 @@
                 Got wsOHM on Avalanche or Arbitrum? Click below to switch networks and migrate to gOHM (no bridge required!)
               </p>
               <button
-                class="MuiButton-root MuiButton-outlined MuiButton-outlinedPrimary MuiButton-sizeLarge MuiButton-outlinedSizeLarge MuiButton-disableElevation MuiButtonBase-root Button-root undefined css-1l4bofz-MuiButtonBase-root-MuiButton-root"
+                class="MuiButton-root MuiButton-outlined MuiButton-outlinedPrimary MuiButton-sizeLarge MuiButton-outlinedSizeLarge MuiButton-disableElevation MuiButtonBase-root custom-root  css-1yyqz5n-MuiButtonBase-root-MuiButton-root"
                 style="margin: 0.3rem;"
                 tabindex="0"
                 type="button"
@@ -475,7 +478,7 @@
                 Avalanche
               </button>
               <button
-                class="MuiButton-root MuiButton-outlined MuiButton-outlinedPrimary MuiButton-sizeLarge MuiButton-outlinedSizeLarge MuiButton-disableElevation MuiButtonBase-root Button-root undefined css-1l4bofz-MuiButtonBase-root-MuiButton-root"
+                class="MuiButton-root MuiButton-outlined MuiButton-outlinedPrimary MuiButton-sizeLarge MuiButton-outlinedSizeLarge MuiButton-disableElevation MuiButtonBase-root custom-root  css-1yyqz5n-MuiButtonBase-root-MuiButton-root"
                 style="margin: 0.3rem;"
                 tabindex="0"
                 type="button"
@@ -814,11 +817,7 @@
       id="stake-view"
     >
       <div
-<<<<<<< HEAD
-        class="MuiPaper-root MuiPaper-elevation MuiPaper-rounded MuiPaper-elevation0 Paper-root  css-6k1qou-MuiPaper-root"
-=======
-        class="MuiPaper-root MuiPaper-elevation MuiPaper-rounded MuiPaper-elevation0 Paper-root  css-diduwf-MuiPaper-root"
->>>>>>> eb26b543
+        class="MuiPaper-root MuiPaper-elevation MuiPaper-rounded MuiPaper-elevation0 Paper-root  css-1px9s0k-MuiPaper-root"
         style="transform: none; webkit-transition: transform 225ms cubic-bezier(0.4, 0, 0.2, 1) 0ms; transition: transform 225ms cubic-bezier(0.4, 0, 0.2, 1) 0ms;"
       >
         <div
@@ -831,13 +830,13 @@
               class="MuiBox-root css-gg4vpm"
             >
               <div
-                class="MuiBox-root css-1xhj18k"
-              >
-                <h5
-                  class="MuiTypography-root MuiTypography-h5 header-text css-grjkp8-MuiTypography-root"
+                class="MuiBox-root css-u4p24i"
+              >
+                <p
+                  class="MuiTypography-root MuiTypography-body1 header-text css-1v1in9t-MuiTypography-root"
                 >
                   Wrap / Unwrap
-                </h5>
+                </p>
               </div>
               <div
                 class="top-right"
@@ -894,18 +893,22 @@
                       class="MuiGrid-root MuiGrid-item MuiGrid-grid-xs-12 MuiGrid-grid-sm-4 css-1r6indk-MuiGrid-root"
                     >
                       <div
-                        class="Metric-root  css-1xkrsym"
+                        class="Metric-root  css-17kya8e"
                       >
                         <div
                           class="MuiBox-root css-g45inh"
                         >
+                          <div
+                            class="MuiBox-root css-1n2mv2k"
+                          >
+                            <p
+                              class="MuiTypography-root MuiTypography-body1 Metric-label css-1lub2vt-MuiTypography-root"
+                            >
+                              sOHM Price
+                            </p>
+                          </div>
                           <p
-                            class="MuiTypography-root MuiTypography-body1 Metric-label css-1lub2vt-MuiTypography-root"
-                          >
-                            sOHM Price
-                          </p>
-                          <p
-                            class="MuiTypography-root MuiTypography-body1 Metric-metric css-haqq9q-MuiTypography-root"
+                            class="MuiTypography-root MuiTypography-body1 css-152iexv-MuiTypography-root"
                             style="width: 100%;"
                           >
                             <span
@@ -920,17 +923,21 @@
                       class="MuiGrid-root MuiGrid-item MuiGrid-grid-xs-12 MuiGrid-grid-sm-4 css-1r6indk-MuiGrid-root"
                     >
                       <div
-                        class="Metric-root  css-1xkrsym"
+                        class="Metric-root  css-17kya8e"
                       >
                         <div
                           class="MuiBox-root css-g45inh"
                         >
-                          <p
-                            class="MuiTypography-root MuiTypography-body1 Metric-label css-1lub2vt-MuiTypography-root"
+                          <div
+                            class="MuiBox-root css-1n2mv2k"
                           >
-                            Current Index
+                            <p
+                              class="MuiTypography-root MuiTypography-body1 Metric-label css-1lub2vt-MuiTypography-root"
+                            >
+                              Current Index
+                            </p>
                             <div
-                              class="MuiBox-root css-w341jy"
+                              class="Metric-label MuiBox-root css-70qvj9"
                               style="font-size: 14px;"
                             >
                               <div
@@ -950,9 +957,9 @@
                                 </svg>
                               </div>
                             </div>
-                          </p>
+                          </div>
                           <p
-                            class="MuiTypography-root MuiTypography-body1 Metric-metric css-haqq9q-MuiTypography-root"
+                            class="MuiTypography-root MuiTypography-body1 css-152iexv-MuiTypography-root"
                             style="width: 100%;"
                           >
                             <span
@@ -967,17 +974,21 @@
                       class="MuiGrid-root MuiGrid-item MuiGrid-grid-xs-12 MuiGrid-grid-sm-4 css-1r6indk-MuiGrid-root"
                     >
                       <div
-                        class="Metric-root  css-1xkrsym"
+                        class="Metric-root  css-17kya8e"
                       >
                         <div
                           class="MuiBox-root css-g45inh"
                         >
-                          <p
-                            class="MuiTypography-root MuiTypography-body1 Metric-label css-1lub2vt-MuiTypography-root"
+                          <div
+                            class="MuiBox-root css-1n2mv2k"
                           >
-                            gOHM Price
+                            <p
+                              class="MuiTypography-root MuiTypography-body1 Metric-label css-1lub2vt-MuiTypography-root"
+                            >
+                              gOHM Price
+                            </p>
                             <div
-                              class="MuiBox-root css-w341jy"
+                              class="Metric-label MuiBox-root css-70qvj9"
                               style="font-size: 14px;"
                             >
                               <div
@@ -997,9 +1008,9 @@
                                 </svg>
                               </div>
                             </div>
-                          </p>
+                          </div>
                           <p
-                            class="MuiTypography-root MuiTypography-body1 Metric-metric css-haqq9q-MuiTypography-root"
+                            class="MuiTypography-root MuiTypography-body1 css-152iexv-MuiTypography-root"
                             style="width: 100%;"
                           >
                             <span
@@ -1128,11 +1139,7 @@
                         style="padding-right: 4px;"
                       >
                         <div
-<<<<<<< HEAD
-                          class="MuiFormControl-root MuiFormControl-fullWidth Input-root css-1770pkq-MuiFormControl-root"
-=======
-                          class="MuiFormControl-root MuiFormControl-fullWidth Input-root css-16fr0cd-MuiFormControl-root"
->>>>>>> eb26b543
+                          class="MuiFormControl-root MuiFormControl-fullWidth Input-root css-e9x9x6-MuiFormControl-root"
                         >
                           <div
                             class="MuiOutlinedInput-root MuiInputBase-root MuiInputBase-colorPrimary MuiInputBase-formControl MuiInputBase-adornedEnd css-1emryzf-MuiInputBase-root-MuiOutlinedInput-root"
@@ -1149,15 +1156,14 @@
                             <div
                               class="MuiInputAdornment-root MuiInputAdornment-positionEnd MuiInputAdornment-outlined MuiInputAdornment-sizeMedium css-1laqsz7-MuiInputAdornment-root"
                             >
-                              <a
-<<<<<<< HEAD
-                                class="MuiTypography-root MuiTypography-inherit MuiLink-root MuiLink-underlineNone css-gsmmme-MuiTypography-root-MuiLink-root"
-=======
-                                class="MuiTypography-root MuiTypography-inherit MuiLink-root MuiLink-underlineNone css-16qtnqh-MuiTypography-root-MuiLink-root"
->>>>>>> eb26b543
+                              <button
+                                class="MuiButton-root MuiButton-text MuiButton-textPrimary MuiButton-sizeMedium MuiButton-textSizeMedium MuiButton-disableElevation MuiButtonBase-root  css-ftyfwv-MuiButtonBase-root-MuiButton-root"
+                                style="font-weight: 500; font-size: 15px;"
+                                tabindex="0"
+                                type="button"
                               >
                                 Max
-                              </a>
+                              </button>
                             </div>
                             <fieldset
                               aria-hidden="true"
@@ -1180,7 +1186,7 @@
                         class="MuiGrid-root MuiGrid-item MuiGrid-grid-xs-12 MuiGrid-grid-sm-4 css-1r6indk-MuiGrid-root"
                       >
                         <button
-                          class="MuiButton-root MuiButton-contained MuiButton-containedPrimary MuiButton-sizeMedium MuiButton-containedSizeMedium MuiButton-disableElevation MuiButton-fullWidth MuiButtonBase-root  css-d8tw8x-MuiButtonBase-root-MuiButton-root"
+                          class="MuiButton-root MuiButton-contained MuiButton-containedPrimary MuiButton-sizeMedium MuiButton-containedSizeMedium MuiButton-disableElevation MuiButton-fullWidth MuiButtonBase-root custom-root  css-1i9s4yu-MuiButtonBase-root-MuiButton-root"
                           style="margin: 0px;"
                           tabindex="0"
                           type="submit"
@@ -1200,13 +1206,13 @@
                 class="MuiBox-root css-1xhj18k"
               >
                 <p
-                  class="MuiTypography-root MuiTypography-body1 css-1evh6e7-MuiTypography-root"
+                  class="MuiTypography-root MuiTypography-body1 css-fjb5bl-MuiTypography-root"
                 >
                   sOHM Balance
                 </p>
               </div>
               <p
-                class="MuiTypography-root MuiTypography-body1 css-1evh6e7-MuiTypography-root"
+                class="MuiTypography-root MuiTypography-body1 css-fjb5bl-MuiTypography-root"
                 style="text-align: right;"
               >
                 <span
@@ -1222,13 +1228,13 @@
                 class="MuiBox-root css-1xhj18k"
               >
                 <p
-                  class="MuiTypography-root MuiTypography-body1 css-1evh6e7-MuiTypography-root"
+                  class="MuiTypography-root MuiTypography-body1 css-fjb5bl-MuiTypography-root"
                 >
                   gOHM Balance
                 </p>
               </div>
               <p
-                class="MuiTypography-root MuiTypography-body1 css-1evh6e7-MuiTypography-root"
+                class="MuiTypography-root MuiTypography-body1 css-fjb5bl-MuiTypography-root"
                 style="text-align: right;"
               >
                 <span
@@ -1250,7 +1256,7 @@
                 Got wsOHM on Avalanche or Arbitrum? Click below to switch networks and migrate to gOHM (no bridge required!)
               </p>
               <button
-                class="MuiButton-root MuiButton-outlined MuiButton-outlinedPrimary MuiButton-sizeLarge MuiButton-outlinedSizeLarge MuiButton-disableElevation MuiButtonBase-root Button-root undefined css-1l4bofz-MuiButtonBase-root-MuiButton-root"
+                class="MuiButton-root MuiButton-outlined MuiButton-outlinedPrimary MuiButton-sizeLarge MuiButton-outlinedSizeLarge MuiButton-disableElevation MuiButtonBase-root custom-root  css-1yyqz5n-MuiButtonBase-root-MuiButton-root"
                 style="margin: 0.3rem;"
                 tabindex="0"
                 type="button"
@@ -1274,7 +1280,7 @@
                 Avalanche
               </button>
               <button
-                class="MuiButton-root MuiButton-outlined MuiButton-outlinedPrimary MuiButton-sizeLarge MuiButton-outlinedSizeLarge MuiButton-disableElevation MuiButtonBase-root Button-root undefined css-1l4bofz-MuiButtonBase-root-MuiButton-root"
+                class="MuiButton-root MuiButton-outlined MuiButton-outlinedPrimary MuiButton-sizeLarge MuiButton-outlinedSizeLarge MuiButton-disableElevation MuiButtonBase-root custom-root  css-1yyqz5n-MuiButtonBase-root-MuiButton-root"
                 style="margin: 0.3rem;"
                 tabindex="0"
                 type="button"
