--- conflicted
+++ resolved
@@ -12,11 +12,7 @@
       id="stake-view"
     >
       <div
-<<<<<<< HEAD
-        class="MuiPaper-root MuiPaper-elevation MuiPaper-rounded MuiPaper-elevation0 Paper-root  css-6k1qou-MuiPaper-root"
-=======
-        class="MuiPaper-root MuiPaper-elevation MuiPaper-rounded MuiPaper-elevation0 Paper-root  css-diduwf-MuiPaper-root"
->>>>>>> eb26b543
+        class="MuiPaper-root MuiPaper-elevation MuiPaper-rounded MuiPaper-elevation0 Paper-root  css-1px9s0k-MuiPaper-root"
         style="transform: none; webkit-transition: transform 225ms cubic-bezier(0.4, 0, 0.2, 1) 0ms; transition: transform 225ms cubic-bezier(0.4, 0, 0.2, 1) 0ms;"
       >
         <div
@@ -29,13 +25,13 @@
               class="MuiBox-root css-gg4vpm"
             >
               <div
-                class="MuiBox-root css-1xhj18k"
-              >
-                <h5
-                  class="MuiTypography-root MuiTypography-h5 header-text css-grjkp8-MuiTypography-root"
+                class="MuiBox-root css-u4p24i"
+              >
+                <p
+                  class="MuiTypography-root MuiTypography-body1 header-text css-1v1in9t-MuiTypography-root"
                 >
                   Wrap / Unwrap
-                </h5>
+                </p>
               </div>
               <div
                 class="top-right"
@@ -92,18 +88,22 @@
                       class="MuiGrid-root MuiGrid-item MuiGrid-grid-xs-12 MuiGrid-grid-sm-4 css-1r6indk-MuiGrid-root"
                     >
                       <div
-                        class="Metric-root  css-1xkrsym"
+                        class="Metric-root  css-17kya8e"
                       >
                         <div
                           class="MuiBox-root css-g45inh"
                         >
+                          <div
+                            class="MuiBox-root css-1n2mv2k"
+                          >
+                            <p
+                              class="MuiTypography-root MuiTypography-body1 Metric-label css-1lub2vt-MuiTypography-root"
+                            >
+                              sOHM Price
+                            </p>
+                          </div>
                           <p
-                            class="MuiTypography-root MuiTypography-body1 Metric-label css-1lub2vt-MuiTypography-root"
-                          >
-                            sOHM Price
-                          </p>
-                          <p
-                            class="MuiTypography-root MuiTypography-body1 Metric-metric css-haqq9q-MuiTypography-root"
+                            class="MuiTypography-root MuiTypography-body1 css-152iexv-MuiTypography-root"
                             style="width: 100%;"
                           >
                             <span
@@ -118,17 +118,21 @@
                       class="MuiGrid-root MuiGrid-item MuiGrid-grid-xs-12 MuiGrid-grid-sm-4 css-1r6indk-MuiGrid-root"
                     >
                       <div
-                        class="Metric-root  css-1xkrsym"
+                        class="Metric-root  css-17kya8e"
                       >
                         <div
                           class="MuiBox-root css-g45inh"
                         >
-                          <p
-                            class="MuiTypography-root MuiTypography-body1 Metric-label css-1lub2vt-MuiTypography-root"
-                          >
-                            Current Index
+                          <div
+                            class="MuiBox-root css-1n2mv2k"
+                          >
+                            <p
+                              class="MuiTypography-root MuiTypography-body1 Metric-label css-1lub2vt-MuiTypography-root"
+                            >
+                              Current Index
+                            </p>
                             <div
-                              class="MuiBox-root css-w341jy"
+                              class="Metric-label MuiBox-root css-70qvj9"
                               style="font-size: 14px;"
                             >
                               <div
@@ -148,9 +152,9 @@
                                 </svg>
                               </div>
                             </div>
-                          </p>
+                          </div>
                           <p
-                            class="MuiTypography-root MuiTypography-body1 Metric-metric css-haqq9q-MuiTypography-root"
+                            class="MuiTypography-root MuiTypography-body1 css-152iexv-MuiTypography-root"
                             style="width: 100%;"
                           >
                             <span
@@ -165,17 +169,21 @@
                       class="MuiGrid-root MuiGrid-item MuiGrid-grid-xs-12 MuiGrid-grid-sm-4 css-1r6indk-MuiGrid-root"
                     >
                       <div
-                        class="Metric-root  css-1xkrsym"
+                        class="Metric-root  css-17kya8e"
                       >
                         <div
                           class="MuiBox-root css-g45inh"
                         >
-                          <p
-                            class="MuiTypography-root MuiTypography-body1 Metric-label css-1lub2vt-MuiTypography-root"
-                          >
-                            gOHM Price
+                          <div
+                            class="MuiBox-root css-1n2mv2k"
+                          >
+                            <p
+                              class="MuiTypography-root MuiTypography-body1 Metric-label css-1lub2vt-MuiTypography-root"
+                            >
+                              gOHM Price
+                            </p>
                             <div
-                              class="MuiBox-root css-w341jy"
+                              class="Metric-label MuiBox-root css-70qvj9"
                               style="font-size: 14px;"
                             >
                               <div
@@ -195,9 +203,9 @@
                                 </svg>
                               </div>
                             </div>
-                          </p>
+                          </div>
                           <p
-                            class="MuiTypography-root MuiTypography-body1 Metric-metric css-haqq9q-MuiTypography-root"
+                            class="MuiTypography-root MuiTypography-body1 css-152iexv-MuiTypography-root"
                             style="width: 100%;"
                           >
                             <span
@@ -329,13 +337,13 @@
                 class="MuiBox-root css-1xhj18k"
               >
                 <p
-                  class="MuiTypography-root MuiTypography-body1 css-1evh6e7-MuiTypography-root"
+                  class="MuiTypography-root MuiTypography-body1 css-fjb5bl-MuiTypography-root"
                 >
                   sOHM Balance
                 </p>
               </div>
               <p
-                class="MuiTypography-root MuiTypography-body1 css-1evh6e7-MuiTypography-root"
+                class="MuiTypography-root MuiTypography-body1 css-fjb5bl-MuiTypography-root"
                 style="text-align: right;"
               >
                 <span
@@ -351,13 +359,13 @@
                 class="MuiBox-root css-1xhj18k"
               >
                 <p
-                  class="MuiTypography-root MuiTypography-body1 css-1evh6e7-MuiTypography-root"
+                  class="MuiTypography-root MuiTypography-body1 css-fjb5bl-MuiTypography-root"
                 >
                   gOHM Balance
                 </p>
               </div>
               <p
-                class="MuiTypography-root MuiTypography-body1 css-1evh6e7-MuiTypography-root"
+                class="MuiTypography-root MuiTypography-body1 css-fjb5bl-MuiTypography-root"
                 style="text-align: right;"
               >
                 <span
@@ -379,7 +387,7 @@
                 Got wsOHM on Avalanche or Arbitrum? Click below to switch networks and migrate to gOHM (no bridge required!)
               </p>
               <button
-                class="MuiButton-root MuiButton-outlined MuiButton-outlinedPrimary MuiButton-sizeLarge MuiButton-outlinedSizeLarge MuiButton-disableElevation MuiButtonBase-root Button-root undefined css-1l4bofz-MuiButtonBase-root-MuiButton-root"
+                class="MuiButton-root MuiButton-outlined MuiButton-outlinedPrimary MuiButton-sizeLarge MuiButton-outlinedSizeLarge MuiButton-disableElevation MuiButtonBase-root custom-root  css-1yyqz5n-MuiButtonBase-root-MuiButton-root"
                 style="margin: 0.3rem;"
                 tabindex="0"
                 type="button"
@@ -403,7 +411,7 @@
                 Avalanche
               </button>
               <button
-                class="MuiButton-root MuiButton-outlined MuiButton-outlinedPrimary MuiButton-sizeLarge MuiButton-outlinedSizeLarge MuiButton-disableElevation MuiButtonBase-root Button-root undefined css-1l4bofz-MuiButtonBase-root-MuiButton-root"
+                class="MuiButton-root MuiButton-outlined MuiButton-outlinedPrimary MuiButton-sizeLarge MuiButton-outlinedSizeLarge MuiButton-disableElevation MuiButtonBase-root custom-root  css-1yyqz5n-MuiButtonBase-root-MuiButton-root"
                 style="margin: 0.3rem;"
                 tabindex="0"
                 type="button"
@@ -739,11 +747,7 @@
       id="stake-view"
     >
       <div
-<<<<<<< HEAD
-        class="MuiPaper-root MuiPaper-elevation MuiPaper-rounded MuiPaper-elevation0 Paper-root  css-6k1qou-MuiPaper-root"
-=======
-        class="MuiPaper-root MuiPaper-elevation MuiPaper-rounded MuiPaper-elevation0 Paper-root  css-diduwf-MuiPaper-root"
->>>>>>> eb26b543
+        class="MuiPaper-root MuiPaper-elevation MuiPaper-rounded MuiPaper-elevation0 Paper-root  css-1px9s0k-MuiPaper-root"
         style="transform: none; webkit-transition: transform 225ms cubic-bezier(0.4, 0, 0.2, 1) 0ms; transition: transform 225ms cubic-bezier(0.4, 0, 0.2, 1) 0ms;"
       >
         <div
@@ -756,13 +760,13 @@
               class="MuiBox-root css-gg4vpm"
             >
               <div
-                class="MuiBox-root css-1xhj18k"
-              >
-                <h5
-                  class="MuiTypography-root MuiTypography-h5 header-text css-grjkp8-MuiTypography-root"
+                class="MuiBox-root css-u4p24i"
+              >
+                <p
+                  class="MuiTypography-root MuiTypography-body1 header-text css-1v1in9t-MuiTypography-root"
                 >
                   Wrap / Unwrap
-                </h5>
+                </p>
               </div>
               <div
                 class="top-right"
@@ -819,18 +823,22 @@
                       class="MuiGrid-root MuiGrid-item MuiGrid-grid-xs-12 MuiGrid-grid-sm-4 css-1r6indk-MuiGrid-root"
                     >
                       <div
-                        class="Metric-root  css-1xkrsym"
+                        class="Metric-root  css-17kya8e"
                       >
                         <div
                           class="MuiBox-root css-g45inh"
                         >
+                          <div
+                            class="MuiBox-root css-1n2mv2k"
+                          >
+                            <p
+                              class="MuiTypography-root MuiTypography-body1 Metric-label css-1lub2vt-MuiTypography-root"
+                            >
+                              sOHM Price
+                            </p>
+                          </div>
                           <p
-                            class="MuiTypography-root MuiTypography-body1 Metric-label css-1lub2vt-MuiTypography-root"
-                          >
-                            sOHM Price
-                          </p>
-                          <p
-                            class="MuiTypography-root MuiTypography-body1 Metric-metric css-haqq9q-MuiTypography-root"
+                            class="MuiTypography-root MuiTypography-body1 css-152iexv-MuiTypography-root"
                             style="width: 100%;"
                           >
                             <span
@@ -845,17 +853,21 @@
                       class="MuiGrid-root MuiGrid-item MuiGrid-grid-xs-12 MuiGrid-grid-sm-4 css-1r6indk-MuiGrid-root"
                     >
                       <div
-                        class="Metric-root  css-1xkrsym"
+                        class="Metric-root  css-17kya8e"
                       >
                         <div
                           class="MuiBox-root css-g45inh"
                         >
-                          <p
-                            class="MuiTypography-root MuiTypography-body1 Metric-label css-1lub2vt-MuiTypography-root"
-                          >
-                            Current Index
+                          <div
+                            class="MuiBox-root css-1n2mv2k"
+                          >
+                            <p
+                              class="MuiTypography-root MuiTypography-body1 Metric-label css-1lub2vt-MuiTypography-root"
+                            >
+                              Current Index
+                            </p>
                             <div
-                              class="MuiBox-root css-w341jy"
+                              class="Metric-label MuiBox-root css-70qvj9"
                               style="font-size: 14px;"
                             >
                               <div
@@ -875,9 +887,9 @@
                                 </svg>
                               </div>
                             </div>
-                          </p>
+                          </div>
                           <p
-                            class="MuiTypography-root MuiTypography-body1 Metric-metric css-haqq9q-MuiTypography-root"
+                            class="MuiTypography-root MuiTypography-body1 css-152iexv-MuiTypography-root"
                             style="width: 100%;"
                           >
                             <span
@@ -892,17 +904,21 @@
                       class="MuiGrid-root MuiGrid-item MuiGrid-grid-xs-12 MuiGrid-grid-sm-4 css-1r6indk-MuiGrid-root"
                     >
                       <div
-                        class="Metric-root  css-1xkrsym"
+                        class="Metric-root  css-17kya8e"
                       >
                         <div
                           class="MuiBox-root css-g45inh"
                         >
-                          <p
-                            class="MuiTypography-root MuiTypography-body1 Metric-label css-1lub2vt-MuiTypography-root"
-                          >
-                            gOHM Price
+                          <div
+                            class="MuiBox-root css-1n2mv2k"
+                          >
+                            <p
+                              class="MuiTypography-root MuiTypography-body1 Metric-label css-1lub2vt-MuiTypography-root"
+                            >
+                              gOHM Price
+                            </p>
                             <div
-                              class="MuiBox-root css-w341jy"
+                              class="Metric-label MuiBox-root css-70qvj9"
                               style="font-size: 14px;"
                             >
                               <div
@@ -922,9 +938,9 @@
                                 </svg>
                               </div>
                             </div>
-                          </p>
+                          </div>
                           <p
-                            class="MuiTypography-root MuiTypography-body1 Metric-metric css-haqq9q-MuiTypography-root"
+                            class="MuiTypography-root MuiTypography-body1 css-152iexv-MuiTypography-root"
                             style="width: 100%;"
                           >
                             <span
@@ -949,7 +965,7 @@
                   style=""
                 >
                   <button
-                    class="MuiButton-root MuiButton-contained MuiButton-containedPrimary MuiButton-sizeMedium MuiButton-containedSizeMedium MuiButton-disableElevation MuiButtonBase-root Button-root undefined css-1t3upfu-MuiButtonBase-root-MuiButton-root"
+                    class="MuiButton-root MuiButton-contained MuiButton-containedPrimary MuiButton-sizeMedium MuiButton-containedSizeMedium MuiButton-disableElevation MuiButtonBase-root custom-root  css-1d0yu0y-MuiButtonBase-root-MuiButton-root"
                     tabindex="0"
                     type="button"
                   >
@@ -983,11 +999,7 @@
       id="stake-view"
     >
       <div
-<<<<<<< HEAD
-        class="MuiPaper-root MuiPaper-elevation MuiPaper-rounded MuiPaper-elevation0 Paper-root  css-6k1qou-MuiPaper-root"
-=======
-        class="MuiPaper-root MuiPaper-elevation MuiPaper-rounded MuiPaper-elevation0 Paper-root  css-diduwf-MuiPaper-root"
->>>>>>> eb26b543
+        class="MuiPaper-root MuiPaper-elevation MuiPaper-rounded MuiPaper-elevation0 Paper-root  css-1px9s0k-MuiPaper-root"
         style="transform: none; webkit-transition: transform 225ms cubic-bezier(0.4, 0, 0.2, 1) 0ms; transition: transform 225ms cubic-bezier(0.4, 0, 0.2, 1) 0ms;"
       >
         <div
@@ -1000,13 +1012,13 @@
               class="MuiBox-root css-gg4vpm"
             >
               <div
-                class="MuiBox-root css-1xhj18k"
-              >
-                <h5
-                  class="MuiTypography-root MuiTypography-h5 header-text css-grjkp8-MuiTypography-root"
+                class="MuiBox-root css-u4p24i"
+              >
+                <p
+                  class="MuiTypography-root MuiTypography-body1 header-text css-1v1in9t-MuiTypography-root"
                 >
                   Wrap / Unwrap
-                </h5>
+                </p>
               </div>
               <div
                 class="top-right"
@@ -1063,18 +1075,22 @@
                       class="MuiGrid-root MuiGrid-item MuiGrid-grid-xs-12 MuiGrid-grid-sm-4 css-1r6indk-MuiGrid-root"
                     >
                       <div
-                        class="Metric-root  css-1xkrsym"
+                        class="Metric-root  css-17kya8e"
                       >
                         <div
                           class="MuiBox-root css-g45inh"
                         >
+                          <div
+                            class="MuiBox-root css-1n2mv2k"
+                          >
+                            <p
+                              class="MuiTypography-root MuiTypography-body1 Metric-label css-1lub2vt-MuiTypography-root"
+                            >
+                              sOHM Price
+                            </p>
+                          </div>
                           <p
-                            class="MuiTypography-root MuiTypography-body1 Metric-label css-1lub2vt-MuiTypography-root"
-                          >
-                            sOHM Price
-                          </p>
-                          <p
-                            class="MuiTypography-root MuiTypography-body1 Metric-metric css-haqq9q-MuiTypography-root"
+                            class="MuiTypography-root MuiTypography-body1 css-152iexv-MuiTypography-root"
                             style="width: 100%;"
                           >
                             <span
@@ -1089,17 +1105,21 @@
                       class="MuiGrid-root MuiGrid-item MuiGrid-grid-xs-12 MuiGrid-grid-sm-4 css-1r6indk-MuiGrid-root"
                     >
                       <div
-                        class="Metric-root  css-1xkrsym"
+                        class="Metric-root  css-17kya8e"
                       >
                         <div
                           class="MuiBox-root css-g45inh"
                         >
-                          <p
-                            class="MuiTypography-root MuiTypography-body1 Metric-label css-1lub2vt-MuiTypography-root"
-                          >
-                            Current Index
+                          <div
+                            class="MuiBox-root css-1n2mv2k"
+                          >
+                            <p
+                              class="MuiTypography-root MuiTypography-body1 Metric-label css-1lub2vt-MuiTypography-root"
+                            >
+                              Current Index
+                            </p>
                             <div
-                              class="MuiBox-root css-w341jy"
+                              class="Metric-label MuiBox-root css-70qvj9"
                               style="font-size: 14px;"
                             >
                               <div
@@ -1119,9 +1139,9 @@
                                 </svg>
                               </div>
                             </div>
-                          </p>
+                          </div>
                           <p
-                            class="MuiTypography-root MuiTypography-body1 Metric-metric css-haqq9q-MuiTypography-root"
+                            class="MuiTypography-root MuiTypography-body1 css-152iexv-MuiTypography-root"
                             style="width: 100%;"
                           >
                             <span
@@ -1136,17 +1156,21 @@
                       class="MuiGrid-root MuiGrid-item MuiGrid-grid-xs-12 MuiGrid-grid-sm-4 css-1r6indk-MuiGrid-root"
                     >
                       <div
-                        class="Metric-root  css-1xkrsym"
+                        class="Metric-root  css-17kya8e"
                       >
                         <div
                           class="MuiBox-root css-g45inh"
                         >
-                          <p
-                            class="MuiTypography-root MuiTypography-body1 Metric-label css-1lub2vt-MuiTypography-root"
-                          >
-                            gOHM Price
+                          <div
+                            class="MuiBox-root css-1n2mv2k"
+                          >
+                            <p
+                              class="MuiTypography-root MuiTypography-body1 Metric-label css-1lub2vt-MuiTypography-root"
+                            >
+                              gOHM Price
+                            </p>
                             <div
-                              class="MuiBox-root css-w341jy"
+                              class="Metric-label MuiBox-root css-70qvj9"
                               style="font-size: 14px;"
                             >
                               <div
@@ -1166,9 +1190,9 @@
                                 </svg>
                               </div>
                             </div>
-                          </p>
+                          </div>
                           <p
-                            class="MuiTypography-root MuiTypography-body1 Metric-metric css-haqq9q-MuiTypography-root"
+                            class="MuiTypography-root MuiTypography-body1 css-152iexv-MuiTypography-root"
                             style="width: 100%;"
                           >
                             <span
@@ -1298,13 +1322,13 @@
                 class="MuiBox-root css-1xhj18k"
               >
                 <p
-                  class="MuiTypography-root MuiTypography-body1 css-1evh6e7-MuiTypography-root"
+                  class="MuiTypography-root MuiTypography-body1 css-fjb5bl-MuiTypography-root"
                 >
                   wsOHM Balance (Arbitrum)
                 </p>
               </div>
               <p
-                class="MuiTypography-root MuiTypography-body1 css-1evh6e7-MuiTypography-root"
+                class="MuiTypography-root MuiTypography-body1 css-fjb5bl-MuiTypography-root"
                 style="text-align: right;"
               >
                 <span
@@ -1320,13 +1344,13 @@
                 class="MuiBox-root css-1xhj18k"
               >
                 <p
-                  class="MuiTypography-root MuiTypography-body1 css-1evh6e7-MuiTypography-root"
+                  class="MuiTypography-root MuiTypography-body1 css-fjb5bl-MuiTypography-root"
                 >
                   gOHM Balance (Arbitrum)
                 </p>
               </div>
               <p
-                class="MuiTypography-root MuiTypography-body1 css-1evh6e7-MuiTypography-root"
+                class="MuiTypography-root MuiTypography-body1 css-fjb5bl-MuiTypography-root"
                 style="text-align: right;"
               >
                 <span
@@ -1426,11 +1450,7 @@
       id="stake-view"
     >
       <div
-<<<<<<< HEAD
-        class="MuiPaper-root MuiPaper-elevation MuiPaper-rounded MuiPaper-elevation0 Paper-root  css-6k1qou-MuiPaper-root"
-=======
-        class="MuiPaper-root MuiPaper-elevation MuiPaper-rounded MuiPaper-elevation0 Paper-root  css-diduwf-MuiPaper-root"
->>>>>>> eb26b543
+        class="MuiPaper-root MuiPaper-elevation MuiPaper-rounded MuiPaper-elevation0 Paper-root  css-1px9s0k-MuiPaper-root"
         style="transform: none; webkit-transition: transform 225ms cubic-bezier(0.4, 0, 0.2, 1) 0ms; transition: transform 225ms cubic-bezier(0.4, 0, 0.2, 1) 0ms;"
       >
         <div
@@ -1443,13 +1463,13 @@
               class="MuiBox-root css-gg4vpm"
             >
               <div
-                class="MuiBox-root css-1xhj18k"
-              >
-                <h5
-                  class="MuiTypography-root MuiTypography-h5 header-text css-grjkp8-MuiTypography-root"
+                class="MuiBox-root css-u4p24i"
+              >
+                <p
+                  class="MuiTypography-root MuiTypography-body1 header-text css-1v1in9t-MuiTypography-root"
                 >
                   Wrap / Unwrap
-                </h5>
+                </p>
               </div>
               <div
                 class="top-right"
@@ -1506,18 +1526,22 @@
                       class="MuiGrid-root MuiGrid-item MuiGrid-grid-xs-12 MuiGrid-grid-sm-4 css-1r6indk-MuiGrid-root"
                     >
                       <div
-                        class="Metric-root  css-1xkrsym"
+                        class="Metric-root  css-17kya8e"
                       >
                         <div
                           class="MuiBox-root css-g45inh"
                         >
+                          <div
+                            class="MuiBox-root css-1n2mv2k"
+                          >
+                            <p
+                              class="MuiTypography-root MuiTypography-body1 Metric-label css-1lub2vt-MuiTypography-root"
+                            >
+                              sOHM Price
+                            </p>
+                          </div>
                           <p
-                            class="MuiTypography-root MuiTypography-body1 Metric-label css-1lub2vt-MuiTypography-root"
-                          >
-                            sOHM Price
-                          </p>
-                          <p
-                            class="MuiTypography-root MuiTypography-body1 Metric-metric css-haqq9q-MuiTypography-root"
+                            class="MuiTypography-root MuiTypography-body1 css-152iexv-MuiTypography-root"
                             style="width: 100%;"
                           >
                             <span
@@ -1532,17 +1556,21 @@
                       class="MuiGrid-root MuiGrid-item MuiGrid-grid-xs-12 MuiGrid-grid-sm-4 css-1r6indk-MuiGrid-root"
                     >
                       <div
-                        class="Metric-root  css-1xkrsym"
+                        class="Metric-root  css-17kya8e"
                       >
                         <div
                           class="MuiBox-root css-g45inh"
                         >
-                          <p
-                            class="MuiTypography-root MuiTypography-body1 Metric-label css-1lub2vt-MuiTypography-root"
-                          >
-                            Current Index
+                          <div
+                            class="MuiBox-root css-1n2mv2k"
+                          >
+                            <p
+                              class="MuiTypography-root MuiTypography-body1 Metric-label css-1lub2vt-MuiTypography-root"
+                            >
+                              Current Index
+                            </p>
                             <div
-                              class="MuiBox-root css-w341jy"
+                              class="Metric-label MuiBox-root css-70qvj9"
                               style="font-size: 14px;"
                             >
                               <div
@@ -1562,9 +1590,9 @@
                                 </svg>
                               </div>
                             </div>
-                          </p>
+                          </div>
                           <p
-                            class="MuiTypography-root MuiTypography-body1 Metric-metric css-haqq9q-MuiTypography-root"
+                            class="MuiTypography-root MuiTypography-body1 css-152iexv-MuiTypography-root"
                             style="width: 100%;"
                           >
                             <span
@@ -1579,17 +1607,21 @@
                       class="MuiGrid-root MuiGrid-item MuiGrid-grid-xs-12 MuiGrid-grid-sm-4 css-1r6indk-MuiGrid-root"
                     >
                       <div
-                        class="Metric-root  css-1xkrsym"
+                        class="Metric-root  css-17kya8e"
                       >
                         <div
                           class="MuiBox-root css-g45inh"
                         >
-                          <p
-                            class="MuiTypography-root MuiTypography-body1 Metric-label css-1lub2vt-MuiTypography-root"
-                          >
-                            gOHM Price
+                          <div
+                            class="MuiBox-root css-1n2mv2k"
+                          >
+                            <p
+                              class="MuiTypography-root MuiTypography-body1 Metric-label css-1lub2vt-MuiTypography-root"
+                            >
+                              gOHM Price
+                            </p>
                             <div
-                              class="MuiBox-root css-w341jy"
+                              class="Metric-label MuiBox-root css-70qvj9"
                               style="font-size: 14px;"
                             >
                               <div
@@ -1609,9 +1641,9 @@
                                 </svg>
                               </div>
                             </div>
-                          </p>
+                          </div>
                           <p
-                            class="MuiTypography-root MuiTypography-body1 Metric-metric css-haqq9q-MuiTypography-root"
+                            class="MuiTypography-root MuiTypography-body1 css-152iexv-MuiTypography-root"
                             style="width: 100%;"
                           >
                             <span
@@ -1741,13 +1773,13 @@
                 class="MuiBox-root css-1xhj18k"
               >
                 <p
-                  class="MuiTypography-root MuiTypography-body1 css-1evh6e7-MuiTypography-root"
+                  class="MuiTypography-root MuiTypography-body1 css-fjb5bl-MuiTypography-root"
                 >
                   wsOHM Balance (Avalanche)
                 </p>
               </div>
               <p
-                class="MuiTypography-root MuiTypography-body1 css-1evh6e7-MuiTypography-root"
+                class="MuiTypography-root MuiTypography-body1 css-fjb5bl-MuiTypography-root"
                 style="text-align: right;"
               >
                 <span
@@ -1763,13 +1795,13 @@
                 class="MuiBox-root css-1xhj18k"
               >
                 <p
-                  class="MuiTypography-root MuiTypography-body1 css-1evh6e7-MuiTypography-root"
+                  class="MuiTypography-root MuiTypography-body1 css-fjb5bl-MuiTypography-root"
                 >
                   gOHM Balance (Avalanche)
                 </p>
               </div>
               <p
-                class="MuiTypography-root MuiTypography-body1 css-1evh6e7-MuiTypography-root"
+                class="MuiTypography-root MuiTypography-body1 css-fjb5bl-MuiTypography-root"
                 style="text-align: right;"
               >
                 <span
