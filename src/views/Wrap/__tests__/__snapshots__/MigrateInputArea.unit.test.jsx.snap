// Jest Snapshot v1, https://goo.gl/fbAQLP

exports[`Wrap Input Area Should Render Input when has Token Approval 1`] = `
<div>
  <div
    data-rk=""
  >
    <style>
      [data-rk]{--rk-blurs-modalOverlay:blur(0px);--rk-fonts-body:SFRounded, ui-rounded, "SF Pro Rounded", -apple-system, BlinkMacSystemFont, "Segoe UI", Roboto, Helvetica, Arial, sans-serif, "Apple Color Emoji", "Segoe UI Emoji", "Segoe UI Symbol";--rk-radii-actionButton:9999px;--rk-radii-connectButton:12px;--rk-radii-menuButton:12px;--rk-radii-modal:24px;--rk-radii-modalMobile:28px;--rk-colors-accentColor:#0E76FD;--rk-colors-accentColorForeground:#FFF;--rk-colors-actionButtonBorder:rgba(0, 0, 0, 0.04);--rk-colors-actionButtonBorderMobile:rgba(0, 0, 0, 0.06);--rk-colors-actionButtonSecondaryBackground:rgba(0, 0, 0, 0.06);--rk-colors-closeButton:rgba(60, 66, 66, 0.8);--rk-colors-closeButtonBackground:rgba(0, 0, 0, 0.06);--rk-colors-connectButtonBackground:#FFF;--rk-colors-connectButtonBackgroundError:#FF494A;--rk-colors-connectButtonInnerBackground:linear-gradient(0deg, rgba(0, 0, 0, 0.03), rgba(0, 0, 0, 0.06));--rk-colors-connectButtonText:#25292E;--rk-colors-connectButtonTextError:#FFF;--rk-colors-connectionIndicator:#30E000;--rk-colors-error:#FF494A;--rk-colors-generalBorder:rgba(0, 0, 0, 0.06);--rk-colors-generalBorderDim:rgba(0, 0, 0, 0.03);--rk-colors-menuItemBackground:rgba(60, 66, 66, 0.1);--rk-colors-modalBackdrop:rgba(0, 0, 0, 0.3);--rk-colors-modalBackground:#FFF;--rk-colors-modalBorder:transparent;--rk-colors-modalText:#25292E;--rk-colors-modalTextDim:rgba(60, 66, 66, 0.3);--rk-colors-modalTextSecondary:rgba(60, 66, 66, 0.6);--rk-colors-profileAction:#FFF;--rk-colors-profileActionHover:rgba(255, 255, 255, 0.5);--rk-colors-profileForeground:rgba(60, 66, 66, 0.06);--rk-colors-selectedOptionBorder:rgba(60, 66, 66, 0.1);--rk-colors-standby:#FFD641;--rk-shadows-connectButton:0px 4px 12px rgba(0, 0, 0, 0.1);--rk-shadows-dialog:0px 8px 32px rgba(0, 0, 0, 0.32);--rk-shadows-profileDetailsAction:0px 2px 6px rgba(37, 41, 46, 0.04);--rk-shadows-selectedOption:0px 2px 6px rgba(0, 0, 0, 0.24);--rk-shadows-selectedWallet:0px 2px 6px rgba(0, 0, 0, 0.12);--rk-shadows-walletLogo:0px 2px 16px rgba(0, 0, 0, 0.16);}
    </style>
    <div>
      <div />
    </div>
    <div
      id="stake-view"
    >
      <div
        class="MuiPaper-root MuiPaper-elevation MuiPaper-rounded MuiPaper-elevation0 Paper-root  css-1px9s0k-MuiPaper-root"
        style="transform: none; webkit-transition: transform 225ms cubic-bezier(0.4, 0, 0.2, 1) 0ms; transition: transform 225ms cubic-bezier(0.4, 0, 0.2, 1) 0ms;"
      >
        <div
          class="MuiGrid-root MuiGrid-container MuiGrid-spacing-xs-2 MuiGrid-direction-xs-column css-1rl1og4-MuiGrid-root"
        >
          <div
            class="MuiGrid-root MuiGrid-item card-header css-13i4rnv-MuiGrid-root"
          >
            <div
              class="MuiBox-root css-gg4vpm"
            >
              <div
                class="MuiBox-root css-u4p24i"
              >
                <p
                  class="MuiTypography-root MuiTypography-body1 header-text css-1r0s3mh-MuiTypography-root"
                >
                  Wrap / Unwrap
                </p>
              </div>
              <div
                class="top-right"
              >
                <a
                  aria-label="wsohm-wut"
                  class="MuiTypography-root MuiTypography-inherit MuiLink-root MuiLink-underlineNone css-wl2u8x-MuiTypography-root-MuiLink-root"
                  href="https://docs.olympusdao.finance/main/contracts/tokens#gohm"
                  rel="noopener noreferrer"
                  style="text-decoration: none;"
                  target="_blank"
                >
                  <div
                    class="MuiBox-root css-70qvj9"
                  >
                    <p
                      class="MuiTypography-root MuiTypography-body1 css-haqq9q-MuiTypography-root"
                    >
                      gOHM
                    </p>
                     
                    <svg
                      aria-hidden="true"
                      class="MuiSvgIcon-root MuiSvgIcon-fontSizeSmall css-1fx2bp7-MuiSvgIcon-root"
                      focusable="false"
                      style="margin-left: 5px;"
                      viewBox="0 0 20 20"
                    >
                      <path
                        d="M4.297 17.445h9.539c1.523 0 2.305-.78 2.305-2.28v-9.58c0-1.507-.782-2.288-2.305-2.288h-9.54c-1.523 0-2.304.773-2.304 2.289v9.578c0 1.508.781 2.281 2.305 2.281Zm.016-.968c-.875 0-1.352-.461-1.352-1.368V5.633c0-.899.477-1.367 1.352-1.367h9.5c.867 0 1.359.468 1.359 1.367v9.476c0 .907-.492 1.368-1.36 1.368h-9.5Zm7.296-4.235c.266 0 .438-.195.438-.476V7.867c0-.344-.188-.492-.492-.492H7.64c-.29 0-.47.172-.47.438 0 .265.188.445.477.445H9.53l1.133-.078-1.055.992-3.382 3.383a.476.476 0 0 0-.149.328c0 .273.18.453.453.453a.47.47 0 0 0 .344-.149L10.25 9.82l.984-1.047-.078 1.282v1.718c0 .29.18.47.453.47Z"
                      />
                    </svg>
                  </div>
                </a>
              </div>
            </div>
          </div>
          <div
            class="MuiGrid-root MuiGrid-item css-13i4rnv-MuiGrid-root"
          >
            <div
              class="MuiBox-root css-15i1vgz"
            >
              <div
                class="MuiGrid-root css-vj1n65-MuiGrid-root"
              >
                <div
                  class="MuiBox-root css-rjww1q"
                >
                  <div
                    class="MuiGrid-root MuiGrid-container MuiGrid-spacing-xs-2 css-jhdc2n-MuiGrid-root"
                  >
                    <div
                      class="MuiGrid-root MuiGrid-item MuiGrid-grid-xs-12 MuiGrid-grid-sm-4 css-1r6indk-MuiGrid-root"
                    >
                      <div
                        class="Metric-root  css-17kya8e"
                      >
                        <div
                          class="MuiBox-root css-g45inh"
                        >
                          <div
                            class="MuiBox-root css-1n2mv2k"
                          >
                            <p
                              class="MuiTypography-root MuiTypography-body1 Metric-label css-1lub2vt-MuiTypography-root"
                            >
                              sOHM Price
                            </p>
                          </div>
                          <p
                            class="MuiTypography-root MuiTypography-body1 css-1q5p5g-MuiTypography-root"
                            style="width: 100%;"
                          >
                            <span
                              class="MuiSkeleton-root MuiSkeleton-text MuiSkeleton-pulse css-1l7q9tc-MuiSkeleton-root"
                              style="width: 100%;"
                            />
                          </p>
                        </div>
                      </div>
                    </div>
                    <div
                      class="MuiGrid-root MuiGrid-item MuiGrid-grid-xs-12 MuiGrid-grid-sm-4 css-1r6indk-MuiGrid-root"
                    >
                      <div
                        class="Metric-root  css-17kya8e"
                      >
                        <div
                          class="MuiBox-root css-g45inh"
                        >
                          <div
                            class="MuiBox-root css-1n2mv2k"
                          >
                            <p
                              class="MuiTypography-root MuiTypography-body1 Metric-label css-1lub2vt-MuiTypography-root"
                            >
                              Current Index
                            </p>
                            <div
                              class="Metric-label MuiBox-root css-70qvj9"
                              style="font-size: 14px;"
                            >
                              <div
                                class="MuiBox-root css-0"
                                style="display: inline-flex; justify-content: center; align-self: center;"
                              >
                                <svg
                                  aria-hidden="true"
                                  class="MuiSvgIcon-root MuiSvgIcon-fontSizeSmall info-icon css-1fx2bp7-MuiSvgIcon-root"
                                  focusable="false"
                                  style="margin: 0px 5px; font-size: 1em;"
                                  viewBox="0 0 20 20"
                                >
                                  <path
                                    d="M 10 20 C 15.475 20 20 15.473 20 10 C 20 4.518 15.473 0 9.991 0 C 4.516 0 0 4.518 0 10 C 0 15.475 4.527 20 10 20 Z M 10 18.705 C 5.189 18.714 1.287 14.812 1.297 10.001 C 1.28 5.189 5.179 1.281 9.991 1.285 C 14.807 1.28 18.714 5.182 18.714 9.999 C 18.719 14.811 14.813 18.712 10 18.702 Z M 9.941 6.242 C 10.559 6.242 11.038 5.763 11.038 5.156 C 11.043 4.547 10.549 4.053 9.94 4.058 C 9.334 4.057 8.842 4.55 8.844 5.156 C 8.843 5.761 9.337 6.249 9.941 6.242 Z M 8.216 15.444 L 12.303 15.444 C 12.623 15.444 12.871 15.204 12.871 14.895 C 12.87 14.584 12.615 14.334 12.303 14.338 L 10.868 14.338 L 10.868 8.754 C 10.868 8.346 10.658 8.065 10.269 8.065 L 8.345 8.065 C 7.919 8.045 7.631 8.493 7.826 8.872 C 7.925 9.065 8.128 9.182 8.345 9.172 L 9.652 9.172 L 9.652 14.338 L 8.216 14.338 C 7.905 14.334 7.649 14.584 7.648 14.895 C 7.648 15.204 7.897 15.444 8.216 15.444 Z"
                                  />
                                </svg>
                              </div>
                            </div>
                          </div>
                          <p
                            class="MuiTypography-root MuiTypography-body1 css-1q5p5g-MuiTypography-root"
                            style="width: 100%;"
                          >
                            <span
                              class="MuiSkeleton-root MuiSkeleton-text MuiSkeleton-pulse css-1l7q9tc-MuiSkeleton-root"
                              style="width: 100%;"
                            />
                          </p>
                        </div>
                      </div>
                    </div>
                    <div
                      class="MuiGrid-root MuiGrid-item MuiGrid-grid-xs-12 MuiGrid-grid-sm-4 css-1r6indk-MuiGrid-root"
                    >
                      <div
                        class="Metric-root  css-17kya8e"
                      >
                        <div
                          class="MuiBox-root css-g45inh"
                        >
                          <div
                            class="MuiBox-root css-1n2mv2k"
                          >
                            <p
                              class="MuiTypography-root MuiTypography-body1 Metric-label css-1lub2vt-MuiTypography-root"
                            >
                              gOHM Price
                            </p>
                            <div
                              class="Metric-label MuiBox-root css-70qvj9"
                              style="font-size: 14px;"
                            >
                              <div
                                class="MuiBox-root css-0"
                                style="display: inline-flex; justify-content: center; align-self: center;"
                              >
                                <svg
                                  aria-hidden="true"
                                  class="MuiSvgIcon-root MuiSvgIcon-fontSizeSmall info-icon css-1fx2bp7-MuiSvgIcon-root"
                                  focusable="false"
                                  style="margin: 0px 5px; font-size: 1em;"
                                  viewBox="0 0 20 20"
                                >
                                  <path
                                    d="M 10 20 C 15.475 20 20 15.473 20 10 C 20 4.518 15.473 0 9.991 0 C 4.516 0 0 4.518 0 10 C 0 15.475 4.527 20 10 20 Z M 10 18.705 C 5.189 18.714 1.287 14.812 1.297 10.001 C 1.28 5.189 5.179 1.281 9.991 1.285 C 14.807 1.28 18.714 5.182 18.714 9.999 C 18.719 14.811 14.813 18.712 10 18.702 Z M 9.941 6.242 C 10.559 6.242 11.038 5.763 11.038 5.156 C 11.043 4.547 10.549 4.053 9.94 4.058 C 9.334 4.057 8.842 4.55 8.844 5.156 C 8.843 5.761 9.337 6.249 9.941 6.242 Z M 8.216 15.444 L 12.303 15.444 C 12.623 15.444 12.871 15.204 12.871 14.895 C 12.87 14.584 12.615 14.334 12.303 14.338 L 10.868 14.338 L 10.868 8.754 C 10.868 8.346 10.658 8.065 10.269 8.065 L 8.345 8.065 C 7.919 8.045 7.631 8.493 7.826 8.872 C 7.925 9.065 8.128 9.182 8.345 9.172 L 9.652 9.172 L 9.652 14.338 L 8.216 14.338 C 7.905 14.334 7.649 14.584 7.648 14.895 C 7.648 15.204 7.897 15.444 8.216 15.444 Z"
                                  />
                                </svg>
                              </div>
                            </div>
                          </div>
                          <p
                            class="MuiTypography-root MuiTypography-body1 css-1q5p5g-MuiTypography-root"
                            style="width: 100%;"
                          >
                            <span
                              class="MuiSkeleton-root MuiSkeleton-text MuiSkeleton-pulse css-1l7q9tc-MuiSkeleton-root"
                              style="width: 100%;"
                            />
                          </p>
                        </div>
                      </div>
                    </div>
                  </div>
                </div>
              </div>
            </div>
            <div
              class="MuiBox-root css-xwfmks"
            >
              <div
                class="MuiBox-root css-70qvj9"
              >
                <p
                  class="MuiTypography-root MuiTypography-body1 css-haqq9q-MuiTypography-root"
                >
                  Migrate
                </p>
                <div
                  class="MuiFormControl-root css-1nrlq1o-MuiFormControl-root"
                  style="margin: 0px 10px;"
                >
                  <div
<<<<<<< HEAD
                    class="MuiInput-root MuiInputBase-root MuiInputBase-colorPrimary MuiInputBase-formControl css-1trjcea-MuiInputBase-root-MuiInput-root-MuiSelect-root"
=======
                    class="MuiInputBase-root MuiInput-root MuiInputBase-colorPrimary MuiInputBase-formControl css-1b50vqc-MuiInputBase-root-MuiInput-root-MuiSelect-root"
>>>>>>> 2368ed33
                  >
                    <div
                      aria-expanded="false"
                      aria-haspopup="listbox"
                      aria-labelledby="asset-select"
                      class="MuiSelect-select MuiSelect-standard MuiInputBase-input MuiInput-input css-wa1hpy-MuiSelect-select-MuiInputBase-input-MuiInput-input"
                      id="asset-select"
                      role="button"
                      tabindex="0"
                    >
                      wsOHM
                    </div>
                    <input
                      aria-hidden="true"
                      class="MuiSelect-nativeInput css-yf8vq0-MuiSelect-nativeInput"
                      tabindex="-1"
                      value="wsOHM"
                    />
                    <svg
                      aria-hidden="true"
                      class="MuiSvgIcon-root MuiSvgIcon-fontSizeSmall MuiSelect-icon MuiSelect-iconStandard css-1xyntl6-MuiSvgIcon-root-MuiSelect-icon"
                      data-testid="ArrowDropDownIcon"
                      focusable="false"
                      viewBox="0 0 20 20"
                    >
                      <path
                        d="M7 10l5 5 5-5z"
                      />
                    </svg>
                  </div>
                </div>
                <p
                  class="MuiTypography-root MuiTypography-body1 css-haqq9q-MuiTypography-root"
                >
                  <span
                    class="asset-select-label"
                  >
                     to 
                  </span>
                </p>
                <div
                  class="MuiFormControl-root css-1nrlq1o-MuiFormControl-root"
                  style="margin: 0px 10px;"
                >
                  <div
<<<<<<< HEAD
                    class="MuiInput-root MuiInputBase-root MuiInputBase-colorPrimary MuiInputBase-formControl css-1trjcea-MuiInputBase-root-MuiInput-root-MuiSelect-root"
=======
                    class="MuiInputBase-root MuiInput-root MuiInputBase-colorPrimary MuiInputBase-formControl css-1b50vqc-MuiInputBase-root-MuiInput-root-MuiSelect-root"
>>>>>>> 2368ed33
                  >
                    <div
                      aria-expanded="false"
                      aria-haspopup="listbox"
                      aria-labelledby="asset-select"
                      class="MuiSelect-select MuiSelect-standard MuiInputBase-input MuiInput-input css-wa1hpy-MuiSelect-select-MuiInputBase-input-MuiInput-input"
                      id="asset-select"
                      role="button"
                      tabindex="0"
                    >
                      gOHM
                    </div>
                    <input
                      aria-hidden="true"
                      class="MuiSelect-nativeInput css-yf8vq0-MuiSelect-nativeInput"
                      tabindex="-1"
                      value="gOHM"
                    />
                    <svg
                      aria-hidden="true"
                      class="MuiSvgIcon-root MuiSvgIcon-fontSizeSmall MuiSelect-icon MuiSelect-iconStandard css-1xyntl6-MuiSvgIcon-root-MuiSelect-icon"
                      data-testid="ArrowDropDownIcon"
                      focusable="false"
                      viewBox="0 0 20 20"
                    >
                      <path
                        d="M7 10l5 5 5-5z"
                      />
                    </svg>
                  </div>
                </div>
              </div>
              <div
                class="MuiBox-root css-1xlzx9v"
              >
                <div
                  class="css-1jiamkk"
                >
                  <form
                    class="stake-tab-panel wrap-page"
                  >
                    <div
                      class="MuiGrid-root MuiGrid-container css-11lq3yg-MuiGrid-root"
                    >
                      <div
                        class="MuiGrid-root MuiGrid-item MuiGrid-grid-xs-12 MuiGrid-grid-sm-8 css-r0umuq-MuiGrid-root"
                        style="padding-right: 4px;"
                      >
                        <div
                          class="MuiFormControl-root MuiFormControl-fullWidth Input-root css-e9x9x6-MuiFormControl-root"
                        >
                          <div
<<<<<<< HEAD
                            class="MuiOutlinedInput-root MuiInputBase-root MuiInputBase-colorPrimary MuiInputBase-formControl MuiInputBase-adornedEnd css-1emryzf-MuiInputBase-root-MuiOutlinedInput-root"
=======
                            class="MuiInputBase-root MuiOutlinedInput-root MuiInputBase-colorPrimary MuiInputBase-formControl MuiInputBase-adornedEnd css-eqe2qg-MuiInputBase-root-MuiOutlinedInput-root"
>>>>>>> 2368ed33
                          >
                            <input
                              aria-invalid="false"
                              class="MuiInputBase-input MuiOutlinedInput-input MuiInputBase-inputAdornedEnd css-1vvkud8-MuiInputBase-input-MuiOutlinedInput-input"
                              id="amount-input"
                              name="amount-input"
                              placeholder="Enter an amount of wsOHM"
                              type="text"
                              value="1"
                            />
                            <div
                              class="MuiInputAdornment-root MuiInputAdornment-positionEnd MuiInputAdornment-outlined MuiInputAdornment-sizeMedium css-1laqsz7-MuiInputAdornment-root"
                            >
                              <button
<<<<<<< HEAD
                                class="MuiButton-root MuiButton-text MuiButton-textPrimary MuiButton-sizeMedium MuiButton-textSizeMedium MuiButton-disableElevation MuiButtonBase-root  css-ftyfwv-MuiButtonBase-root-MuiButton-root"
                                style="font-weight: 500; font-size: 15px;"
=======
                                class="MuiButtonBase-root MuiButton-root MuiButton-text MuiButton-textPrimary MuiButton-sizeMedium MuiButton-textSizeMedium MuiButton-disableElevation css-rmjmo8-MuiButtonBase-root-MuiButton-root"
>>>>>>> 2368ed33
                                tabindex="0"
                                type="button"
                              >
                                Max
                              </button>
                            </div>
                            <fieldset
                              aria-hidden="true"
                              class="MuiOutlinedInput-notchedOutline css-1csa3kb-MuiOutlinedInput-notchedOutline"
                            >
                              <legend
                                class="css-hdw1oc"
                              >
                                <span
                                  class="notranslate"
                                >
                                  ​
                                </span>
                              </legend>
                            </fieldset>
                          </div>
                        </div>
                      </div>
                      <div
                        class="MuiGrid-root MuiGrid-item MuiGrid-grid-xs-12 MuiGrid-grid-sm-4 css-1r6indk-MuiGrid-root"
                      >
                        <div
                          class="MuiBox-root css-w4egcq"
                        >
                          <button
<<<<<<< HEAD
                            class="MuiButton-root MuiButton-contained MuiButton-containedPrimary MuiButton-sizeMedium MuiButton-containedSizeMedium MuiButton-disableElevation MuiButton-fullWidth MuiButtonBase-root custom-root  css-1i9s4yu-MuiButtonBase-root-MuiButton-root"
=======
                            class="MuiButtonBase-root MuiButton-root MuiButton-contained MuiButton-containedPrimary MuiButton-sizeMedium MuiButton-containedSizeMedium MuiButton-disableElevation MuiButton-fullWidth  css-8aw5i7-MuiButtonBase-root-MuiButton-root"
>>>>>>> 2368ed33
                            data-testid="migrate-button"
                            style="height: 43px;"
                            tabindex="0"
                            type="submit"
                          >
                            Migrate
                          </button>
                        </div>
                      </div>
                    </div>
                  </form>
                </div>
              </div>
            </div>
            <div
              class="DataRow-root data-row css-19fvmib"
            >
              <div
                class="MuiBox-root css-1xhj18k"
              >
                <p
                  class="MuiTypography-root MuiTypography-body1 css-fjb5bl-MuiTypography-root"
                >
                  wsOHM Balance (Avalanche)
                </p>
              </div>
              <p
                class="MuiTypography-root MuiTypography-body1 css-fjb5bl-MuiTypography-root"
                style="text-align: right;"
              >
                <span
                  class="MuiSkeleton-root MuiSkeleton-text MuiSkeleton-pulse css-1l7q9tc-MuiSkeleton-root"
                  style="width: 80px;"
                />
              </p>
            </div>
            <div
              class="DataRow-root data-row css-19fvmib"
            >
              <div
                class="MuiBox-root css-1xhj18k"
              >
                <p
                  class="MuiTypography-root MuiTypography-body1 css-fjb5bl-MuiTypography-root"
                >
                  gOHM Balance (Avalanche)
                </p>
              </div>
              <p
                class="MuiTypography-root MuiTypography-body1 css-fjb5bl-MuiTypography-root"
                style="text-align: right;"
              >
                <span
                  class="MuiSkeleton-root MuiSkeleton-text MuiSkeleton-pulse css-1l7q9tc-MuiSkeleton-root"
                  style="width: 80px;"
                />
              </p>
            </div>
            <hr
              class="MuiDivider-root MuiDivider-fullWidth css-9mgopn-MuiDivider-root"
            />
            <div
              class="MuiBox-root css-na3zg8"
            >
              <h6
                class="MuiTypography-root MuiTypography-h6 css-1wdxjpy-MuiTypography-root"
                style="margin: 15px 0px 10px 0px;"
              >
                Back to Ethereum Mainnet
              </h6>
              <button
<<<<<<< HEAD
                class="MuiButton-root MuiButton-outlined MuiButton-outlinedSecondary MuiButton-sizeMedium MuiButton-outlinedSizeMedium MuiButton-disableElevation MuiButtonBase-root  css-8nixbj-MuiButtonBase-root-MuiButton-root"
=======
                class="MuiButtonBase-root MuiButton-root MuiButton-outlined MuiButton-outlinedSecondary MuiButton-sizeMedium MuiButton-outlinedSizeMedium MuiButton-disableElevation css-1sigo3z-MuiButtonBase-root-MuiButton-root"
>>>>>>> 2368ed33
                tabindex="0"
                type="button"
              >
                <svg
                  aria-hidden="true"
                  class="MuiSvgIcon-root MuiSvgIcon-fontSizeLarge css-1djwm8g-MuiSvgIcon-root"
                  focusable="false"
                  style="font-size: 28px;"
                  viewBox="0 0 32 32"
                >
                  <circle
                    cx="16"
                    cy="16"
                    fill="#fff"
                    r="15"
                    stroke="url(#wETH_svg__a)"
                    stroke-width="2"
                  />
                  <path
                    clip-rule="evenodd"
                    d="M16.25 20.976 10 17.349 16.25 26V26l6.253-8.65-6.253 3.626Z"
                    fill="#708B96"
                    fill-rule="evenodd"
                  />
                  <path
                    clip-rule="evenodd"
                    d="m16.25 6 6.248 10.186-6.248-2.793L10 16.186 16.25 6Zm0 7.395L10 16.185l6.25 3.629 6.248-3.628-6.248-2.791Z"
                    fill="#424242"
                    fill-rule="evenodd"
                  />
                  <defs>
                    <lineargradient
                      gradientUnits="userSpaceOnUse"
                      id="wETH_svg__a"
                      x1="16"
                      x2="16"
                      y1="0"
                      y2="32"
                    >
                      <stop
                        stop-color="#444243"
                      />
                      <stop
                        offset="1"
                        stop-color="#708B96"
                      />
                    </lineargradient>
                  </defs>
                </svg>
                <h6
                  class="MuiTypography-root MuiTypography-h6 css-1wdxjpy-MuiTypography-root"
                  style="margin-left: 8px;"
                >
                  Ethereum
                </h6>
              </button>
            </div>
          </div>
        </div>
      </div>
    </div>
  </div>
</div>
`;<|MERGE_RESOLUTION|>--- conflicted
+++ resolved
@@ -239,11 +239,7 @@
                   style="margin: 0px 10px;"
                 >
                   <div
-<<<<<<< HEAD
-                    class="MuiInput-root MuiInputBase-root MuiInputBase-colorPrimary MuiInputBase-formControl css-1trjcea-MuiInputBase-root-MuiInput-root-MuiSelect-root"
-=======
-                    class="MuiInputBase-root MuiInput-root MuiInputBase-colorPrimary MuiInputBase-formControl css-1b50vqc-MuiInputBase-root-MuiInput-root-MuiSelect-root"
->>>>>>> 2368ed33
+                    class="MuiInputBase-root MuiInput-root MuiInputBase-colorPrimary MuiInputBase-formControl css-1trjcea-MuiInputBase-root-MuiInput-root-MuiSelect-root"
                   >
                     <div
                       aria-expanded="false"
@@ -289,11 +285,7 @@
                   style="margin: 0px 10px;"
                 >
                   <div
-<<<<<<< HEAD
-                    class="MuiInput-root MuiInputBase-root MuiInputBase-colorPrimary MuiInputBase-formControl css-1trjcea-MuiInputBase-root-MuiInput-root-MuiSelect-root"
-=======
-                    class="MuiInputBase-root MuiInput-root MuiInputBase-colorPrimary MuiInputBase-formControl css-1b50vqc-MuiInputBase-root-MuiInput-root-MuiSelect-root"
->>>>>>> 2368ed33
+                    class="MuiInputBase-root MuiInput-root MuiInputBase-colorPrimary MuiInputBase-formControl css-1trjcea-MuiInputBase-root-MuiInput-root-MuiSelect-root"
                   >
                     <div
                       aria-expanded="false"
@@ -346,11 +338,7 @@
                           class="MuiFormControl-root MuiFormControl-fullWidth Input-root css-e9x9x6-MuiFormControl-root"
                         >
                           <div
-<<<<<<< HEAD
-                            class="MuiOutlinedInput-root MuiInputBase-root MuiInputBase-colorPrimary MuiInputBase-formControl MuiInputBase-adornedEnd css-1emryzf-MuiInputBase-root-MuiOutlinedInput-root"
-=======
-                            class="MuiInputBase-root MuiOutlinedInput-root MuiInputBase-colorPrimary MuiInputBase-formControl MuiInputBase-adornedEnd css-eqe2qg-MuiInputBase-root-MuiOutlinedInput-root"
->>>>>>> 2368ed33
+                            class="MuiInputBase-root MuiOutlinedInput-root MuiInputBase-colorPrimary MuiInputBase-formControl MuiInputBase-adornedEnd css-1emryzf-MuiInputBase-root-MuiOutlinedInput-root"
                           >
                             <input
                               aria-invalid="false"
@@ -365,12 +353,8 @@
                               class="MuiInputAdornment-root MuiInputAdornment-positionEnd MuiInputAdornment-outlined MuiInputAdornment-sizeMedium css-1laqsz7-MuiInputAdornment-root"
                             >
                               <button
-<<<<<<< HEAD
-                                class="MuiButton-root MuiButton-text MuiButton-textPrimary MuiButton-sizeMedium MuiButton-textSizeMedium MuiButton-disableElevation MuiButtonBase-root  css-ftyfwv-MuiButtonBase-root-MuiButton-root"
+                                class="MuiButtonBase-root MuiButton-root MuiButton-text MuiButton-textPrimary MuiButton-sizeMedium MuiButton-textSizeMedium MuiButton-disableElevation css-ftyfwv-MuiButtonBase-root-MuiButton-root"
                                 style="font-weight: 500; font-size: 15px;"
-=======
-                                class="MuiButtonBase-root MuiButton-root MuiButton-text MuiButton-textPrimary MuiButton-sizeMedium MuiButton-textSizeMedium MuiButton-disableElevation css-rmjmo8-MuiButtonBase-root-MuiButton-root"
->>>>>>> 2368ed33
                                 tabindex="0"
                                 type="button"
                               >
@@ -401,11 +385,7 @@
                           class="MuiBox-root css-w4egcq"
                         >
                           <button
-<<<<<<< HEAD
-                            class="MuiButton-root MuiButton-contained MuiButton-containedPrimary MuiButton-sizeMedium MuiButton-containedSizeMedium MuiButton-disableElevation MuiButton-fullWidth MuiButtonBase-root custom-root  css-1i9s4yu-MuiButtonBase-root-MuiButton-root"
-=======
-                            class="MuiButtonBase-root MuiButton-root MuiButton-contained MuiButton-containedPrimary MuiButton-sizeMedium MuiButton-containedSizeMedium MuiButton-disableElevation MuiButton-fullWidth  css-8aw5i7-MuiButtonBase-root-MuiButton-root"
->>>>>>> 2368ed33
+                            class="MuiButtonBase-root MuiButton-root MuiButton-contained MuiButton-containedPrimary MuiButton-sizeMedium MuiButton-containedSizeMedium MuiButton-disableElevation MuiButton-fullWidth custom-root  css-1i9s4yu-MuiButtonBase-root-MuiButton-root"
                             data-testid="migrate-button"
                             style="height: 43px;"
                             tabindex="0"
@@ -477,11 +457,7 @@
                 Back to Ethereum Mainnet
               </h6>
               <button
-<<<<<<< HEAD
-                class="MuiButton-root MuiButton-outlined MuiButton-outlinedSecondary MuiButton-sizeMedium MuiButton-outlinedSizeMedium MuiButton-disableElevation MuiButtonBase-root  css-8nixbj-MuiButtonBase-root-MuiButton-root"
-=======
-                class="MuiButtonBase-root MuiButton-root MuiButton-outlined MuiButton-outlinedSecondary MuiButton-sizeMedium MuiButton-outlinedSizeMedium MuiButton-disableElevation css-1sigo3z-MuiButtonBase-root-MuiButton-root"
->>>>>>> 2368ed33
+                class="MuiButtonBase-root MuiButton-root MuiButton-outlined MuiButton-outlinedSecondary MuiButton-sizeMedium MuiButton-outlinedSizeMedium MuiButton-disableElevation css-8nixbj-MuiButtonBase-root-MuiButton-root"
                 tabindex="0"
                 type="button"
               >
