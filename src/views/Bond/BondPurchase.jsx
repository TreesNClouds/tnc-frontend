import { useCallback, useEffect, useState } from "react";
import { useDispatch, useSelector } from "react-redux";
import { t, Trans } from "@lingui/macro";
import {
  Box,
  Button,
  FormControl,
  InputAdornment,
  InputLabel,
  OutlinedInput,
  Slide,
  Typography,
} from "@material-ui/core";
import { prettifySeconds, secondsUntilBlock, shorten, trim } from "../../helpers";
import { bondAsset, calcBondDetails, changeApproval } from "../../slices/BondSlice";
import { useWeb3Context } from "src/hooks/web3Context";
import { isPendingTxn, txnButtonText } from "src/slices/PendingTxnsSlice";
import { Skeleton } from "@material-ui/lab";
import useDebounce from "../../hooks/Debounce";
import { error } from "../../slices/MessagesSlice";
import { DisplayBondDiscount } from "./Bond";
import ConnectButton from "../../components/ConnectButton";

function BondPurchase({ bond, slippage, recipientAddress }) {
  const SECONDS_TO_REFRESH = 60;
  const dispatch = useDispatch();
  const { provider, address, chainID } = useWeb3Context();

  const [quantity, setQuantity] = useState("");
  const [secondsToRefresh, setSecondsToRefresh] = useState(SECONDS_TO_REFRESH);

  const currentBlock = useSelector(state => {
    return state.app.currentBlock;
  });

  const isBondLoading = useSelector(state => state.bonding.loading ?? true);

  const pendingTransactions = useSelector(state => {
    return state.pendingTransactions;
  });

  const vestingPeriod = () => {
    const vestingBlock = parseInt(currentBlock) + parseInt(bond.vestingTerm);
    const seconds = secondsUntilBlock(currentBlock, vestingBlock);
    return prettifySeconds(seconds, "day");
  };

  async function onBond() {
    if (quantity === "") {
      dispatch(error(t`Please enter a value!`));
    } else if (isNaN(quantity)) {
      dispatch(error(t`Please enter a valid value!`));
    } else if (bond.interestDue > 0 || bond.pendingPayout > 0) {
      const shouldProceed = window.confirm(
        t`You have an existing bond. Bonding will reset your vesting period and forfeit rewards. We recommend claiming rewards first or using a fresh wallet. Do you still want to proceed?`,
      );
      if (shouldProceed) {
        await dispatch(
          bondAsset({
            value: quantity,
            slippage,
            bond,
            networkID: chainID,
            provider,
            address: recipientAddress || address,
          }),
        );
      }
    } else {
      await dispatch(
        bondAsset({
          value: quantity,
          slippage,
          bond,
          networkID: chainID,
          provider,
          address: recipientAddress || address,
        }),
      );
      clearInput();
    }
  }

  const clearInput = () => {
    setQuantity(0);
  };

  const hasAllowance = useCallback(() => {
    return bond.allowance > 0;
  }, [bond.allowance]);

  const setMax = () => {
    let maxQ;
    if (bond.maxBondPrice * bond.bondPrice < Number(bond.balance)) {
      // there is precision loss here on Number(bond.balance)
      maxQ = bond.maxBondPrice * bond.bondPrice.toString();
    } else {
      maxQ = bond.balance;
    }
    setQuantity(maxQ);
  };

  const bondDetailsDebounce = useDebounce(quantity, 1000);

  useEffect(() => {
    dispatch(calcBondDetails({ bond, value: quantity, provider, networkID: chainID }));
  }, [bondDetailsDebounce]);

  useEffect(() => {
    let interval = null;
    if (secondsToRefresh > 0) {
      interval = setInterval(() => {
        setSecondsToRefresh(secondsToRefresh => secondsToRefresh - 1);
      }, 1000);
    } else {
      clearInterval(interval);
      dispatch(calcBondDetails({ bond, value: quantity, provider, networkID: chainID }));
      setSecondsToRefresh(SECONDS_TO_REFRESH);
    }
    return () => clearInterval(interval);
  }, [secondsToRefresh, quantity]);

  const onSeekApproval = async () => {
    dispatch(changeApproval({ address, bond, provider, networkID: chainID }));
  };

  const displayUnits = bond.displayUnits;

  const isAllowanceDataLoading = bond.allowance == null;

  return (
    <Box display="flex" flexDirection="column">
      <Box display="flex" justifyContent="space-around" flexWrap="wrap">
        {!address ? (
          <ConnectButton />
        ) : (
          <>
            {isAllowanceDataLoading ? (
              <Skeleton width="200px" />
            ) : (
              <>
                {!hasAllowance() ? (
                  <div className="help-text">
                    <em>
                      <Typography variant="body1" align="center" color="textSecondary">
                        <Trans>First time bonding</Trans> <b>{bond.displayName}</b>? <br />{" "}
                        <Trans>Please approve Olympus Dao to use your</Trans> <b>{bond.displayName}</b>{" "}
                        <b>{bond.displayName}</b> <Trans>for bonding</Trans>.
                      </Typography>
                    </em>
                  </div>
                ) : (
                  <FormControl className="ohm-input" variant="outlined" color="primary" fullWidth>
                    <InputLabel htmlFor="outlined-adornment-amount">
                      <Trans>Amount</Trans>
                    </InputLabel>
                    <OutlinedInput
                      id="outlined-adornment-amount"
                      type="number"
                      value={quantity}
                      onChange={e => setQuantity(e.target.value)}
                      // startAdornment={<InputAdornment position="start">$</InputAdornment>}
                      labelWidth={55}
                      endAdornment={
                        <InputAdornment position="end">
                          <Button variant="text" onClick={setMax}>
                            <Trans>Max</Trans>
                          </Button>
                        </InputAdornment>
                      }
                    />
                  </FormControl>
                )}
                {!bond.isAvailable[chainID] ? (
                  <Button
                    variant="contained"
                    color="primary"
                    id="bond-btn"
                    className="transaction-button"
                    disabled={true}
                  >
                    <Trans>Sold Out</Trans>
                  </Button>
                ) : hasAllowance() ? (
                  <Button
                    variant="contained"
                    color="primary"
                    id="bond-btn"
                    className="transaction-button"
                    disabled={isPendingTxn(pendingTransactions, "bond_" + bond.name)}
                    onClick={onBond}
                  >
                    {txnButtonText(pendingTransactions, "bond_" + bond.name, "Bond")}
                  </Button>
                ) : (
                  <Button
                    variant="contained"
                    color="primary"
                    id="bond-approve-btn"
                    className="transaction-button"
                    disabled={isPendingTxn(pendingTransactions, "approve_" + bond.name)}
                    onClick={onSeekApproval}
                  >
                    {txnButtonText(pendingTransactions, "approve_" + bond.name, "Approve")}
                  </Button>
                )}
              </>
            )}{" "}
          </>
        )}
      </Box>

      <Slide direction="left" in={true} mountOnEnter unmountOnExit {...{ timeout: 533 }}>
        <Box className="bond-data">
          <div className="data-row">
<<<<<<< HEAD
            <Typography>Your Balance</Typography>
=======
            <Typography>
              <Trans>Your Balance</Trans>
            </Typography>{" "}
>>>>>>> 6e12612f
            <Typography id="bond-balance">
              {isBondLoading ? (
                <Skeleton width="100px" />
              ) : (
                <>
                  {trim(bond.balance, 4)} {displayUnits}
                </>
              )}
            </Typography>
          </div>

          <div className={`data-row`}>
            <Typography>
              <Trans>You Will Get</Trans>
            </Typography>
            <Typography id="bond-value-id" className="price-data">
              {isBondLoading ? <Skeleton width="100px" /> : `${trim(bond.bondQuote, 4) || "0"} OHM`}
            </Typography>
          </div>

          <div className={`data-row`}>
            <Typography>
              <Trans>Max You Can Buy</Trans>
            </Typography>
            <Typography id="bond-value-id" className="price-data">
              {isBondLoading ? <Skeleton width="100px" /> : `${trim(bond.maxBondPrice, 4) || "0"} OHM`}
            </Typography>
          </div>

          <div className="data-row">
            <Typography>
              <Trans>ROI</Trans>
            </Typography>
            <Typography>
              {isBondLoading ? <Skeleton width="100px" /> : <DisplayBondDiscount key={bond.name} bond={bond} />}
            </Typography>
          </div>

          <div className="data-row">
            <Typography>
              <Trans>Debt Ratio</Trans>
            </Typography>
            <Typography>
              {isBondLoading ? <Skeleton width="100px" /> : `${trim(bond.debtRatio / 10000000, 2)}%`}
            </Typography>
          </div>

          <div className="data-row">
            <Typography>
              <Trans>Vesting Term</Trans>
            </Typography>
            <Typography>{isBondLoading ? <Skeleton width="100px" /> : vestingPeriod()}</Typography>
          </div>

          {recipientAddress !== address && (
            <div className="data-row">
              <Typography>
                <Trans>Recipient</Trans>{" "}
              </Typography>
              <Typography>{isBondLoading ? <Skeleton width="100px" /> : shorten(recipientAddress)}</Typography>
            </div>
          )}
        </Box>
      </Slide>
    </Box>
  );
}

export default BondPurchase;<|MERGE_RESOLUTION|>--- conflicted
+++ resolved
@@ -213,13 +213,9 @@
       <Slide direction="left" in={true} mountOnEnter unmountOnExit {...{ timeout: 533 }}>
         <Box className="bond-data">
           <div className="data-row">
-<<<<<<< HEAD
-            <Typography>Your Balance</Typography>
-=======
             <Typography>
               <Trans>Your Balance</Trans>
             </Typography>{" "}
->>>>>>> 6e12612f
             <Typography id="bond-balance">
               {isBondLoading ? (
                 <Skeleton width="100px" />
