import { prettifySecondsInDays } from "src/helpers/timeUtil";

export const BondDuration: React.VFC<{ duration: number }> = props => {
<<<<<<< HEAD
  if (props.duration === 0) return <>Instantly</>;
  return <>{prettifySecondsInDays(props.duration)}</>;
=======
  return <>{props.duration === 0 ? "Instant" : prettifySecondsInDays(props.duration)}</>;
>>>>>>> 802534fc
};<|MERGE_RESOLUTION|>--- conflicted
+++ resolved
@@ -1,10 +1,5 @@
 import { prettifySecondsInDays } from "src/helpers/timeUtil";
 
 export const BondDuration: React.VFC<{ duration: number }> = props => {
-<<<<<<< HEAD
-  if (props.duration === 0) return <>Instantly</>;
-  return <>{prettifySecondsInDays(props.duration)}</>;
-=======
   return <>{props.duration === 0 ? "Instant" : prettifySecondsInDays(props.duration)}</>;
->>>>>>> 802534fc
 };