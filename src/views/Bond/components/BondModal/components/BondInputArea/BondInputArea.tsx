--- conflicted
+++ resolved
@@ -185,7 +185,6 @@
                     </span>
                   )}
                 </span>
-<<<<<<< HEAD
               }
               tooltip={t`The total amount of payout asset you will recieve from this bond purchase. (OHM quantity will be higher due to rebasing)`}
             />
@@ -197,6 +196,8 @@
                 <span>
                   {isInverseBond
                     ? `${quoteTokenString} (≈${baseTokenString})`
+                    : props.bond.baseToken === props.bond.quoteToken
+                    ? `${baseTokenString}`
                     : `${baseTokenString} (≈${quoteTokenString})`}
                 </span>
               }
@@ -221,47 +222,6 @@
             )}
           </Box>
         </Box>
-=======
-              )}
-            </span>
-          }
-          tooltip={t`The total amount of payout asset you will recieve from this bond purchase. (OHM quantity will be higher due to rebasing)`}
-        />
-
-        <DataRow
-          title={isInverseBond ? t`Max You Can Sell` : t`Max You Can Buy`}
-          tooltip={t`The maximum quantity of payout token we are able to offer via bonds at this moment in time.`}
-          balance={
-            <span>
-              {isInverseBond
-                ? `${quoteTokenString} (≈${baseTokenString})`
-                : props.bond.baseToken === props.bond.quoteToken
-                ? `${baseTokenString}`
-                : `${baseTokenString} (≈${quoteTokenString})`}
-            </span>
-          }
-        />
-
-        <DataRow
-          title={isInverseBond ? t`Premium` : t`Discount`}
-          balance={<BondDiscount discount={props.bond.discount} textOnly />}
-          tooltip={t`Negative discount is bad (you pay more than the market value). The bond discount is the percentage difference between ${
-            isInverseBond ? props.bond.baseToken.name : `OHM`
-          }'s market value and the bond's price.`}
-        />
-
-        {!isInverseBond && (
-          <DataRow
-            title={t`Duration`}
-            balance={<BondDuration duration={props.bond.duration} />}
-            tooltip={t`The duration of the Bond whereby the bond can be claimed in it's entirety.  Bonds are no longer vested linearly and are locked for entire duration.`}
-          />
-        )}
-
-        {props.recipientAddress !== address && (
-          <DataRow title={t`Recipient`} balance={shorten(props.recipientAddress)} />
-        )}
->>>>>>> 9061e7ee
       </Box>
       <BondConfirmModal
         bond={props.bond}
