import { t } from "@lingui/macro";
import { ArrowBack } from "@mui/icons-material";
import { Box, Link, Skeleton, Typography } from "@mui/material";
import { Metric, TokenStack } from "@olympusdao/component-library";
import { useEffect, useState } from "react";
import { useLocation, useNavigate, useParams } from "react-router";
import { Link as RouterLink } from "react-router-dom";
import PageTitle from "src/components/PageTitle";
import { NetworkId } from "src/constants";
import { formatNumber } from "src/helpers";
import { Token } from "src/helpers/contracts/Token";
import { DecimalBigNumber } from "src/helpers/DecimalBigNumber/DecimalBigNumber";
import { usePathForNetwork } from "src/hooks/usePathForNetwork";
import { useOhmPrice } from "src/hooks/usePrices";
import { useTokenPrice } from "src/hooks/useTokenPrice";
import { BondDiscount } from "src/views/Bond/components/BondDiscount";
import { BondInputArea } from "src/views/Bond/components/BondModal/components/BondInputArea/BondInputArea";
import { BondSettingsModal } from "src/views/Bond/components/BondModal/components/BondSettingsModal";
import { BondPrice } from "src/views/Bond/components/BondPrice";
import { Bond } from "src/views/Bond/hooks/useBond";
import { useLiveBonds } from "src/views/Bond/hooks/useLiveBonds";
import { useAccount, useNetwork } from "wagmi";

export const BondModalContainer: React.VFC = () => {
  const navigate = useNavigate();
  const { chain = { id: 1 } } = useNetwork();
  const { id } = useParams<{ id: string }>();
  usePathForNetwork({ pathName: "bonds", networkID: chain.id, navigate });

  const { pathname } = useLocation();
  const isInverseBond = pathname.includes("/inverse/");
  const bonds = useLiveBonds({ isInverseBond }).data;
  const bond = bonds?.find(bond => bond.id === id);

  if (!bond) return null;

  return <BondModal bond={bond} />;
};

export const BondModal: React.VFC<{ bond: Bond }> = ({ bond }) => {
  const navigate = useNavigate();
  const { pathname } = useLocation();
  const { address = "" } = useAccount();
  const isInverseBond: boolean = pathname.includes("/inverse/");

  const [slippage, setSlippage] = useState("0.5");
  const [isSettingsOpen, setSettingsOpen] = useState(false);
  const [recipientAddress, setRecipientAddress] = useState("");

  useEffect(() => {
    const handleKeyDown = (event: KeyboardEvent) => {
      if (event.key === "Escape") isSettingsOpen ? setSettingsOpen(false) : navigate("/bonds");
    };

    window.addEventListener("keydown", handleKeyDown);
    return () => window.removeEventListener("keydown", handleKeyDown);
  }, [navigate, isSettingsOpen]);

  useEffect(() => {
    if (address) setRecipientAddress(address);
  }, [address]);

  console.log("in the modal");
  return (
    //TODO: Settings need to go in the confirm modal.
    //   topLeft={<Icon name="settings" style={{ cursor: "pointer" }} onClick={() => setSettingsOpen(true)} />}

    <Box>
      <PageTitle
        name={
          <Box display="flex" flexDirection="row" alignItems="center">
            <Link component={RouterLink} to="/bonds">
              <Box display="flex" flexDirection="row">
                <ArrowBack />
                <Typography fontWeight="500" marginLeft="9.5px" marginRight="18px">
                  Back
                </Typography>
              </Box>
            </Link>

            <TokenStack tokens={bond.quoteToken.icons} sx={{ fontSize: "27px" }} />
            <Box display="flex" flexDirection="column" ml={1} justifyContent="center" alignItems="center">
              <Typography variant="h4" fontWeight={500}>
                {bond.quoteToken.name}
              </Typography>
            </Box>
          </Box>
        }
      ></PageTitle>

      <Box display="flex" flexDirection="column" alignItems="center">
        <BondSettingsModal
          slippage={slippage}
          open={isSettingsOpen}
          recipientAddress={recipientAddress}
          handleClose={() => setSettingsOpen(false)}
          onRecipientAddressChange={event => setRecipientAddress(event.currentTarget.value)}
          onSlippageChange={event => setSlippage(event.currentTarget.value)}
        />

        <Box display="flex" flexDirection="row" justifyContent="space-between" width={["100%", "70%"]} mt="24px">
          <Metric
            label={t`Bond Price`}
            tooltip={isInverseBond ? "Amount you will receive for 1 OHM" : undefined}
            metric={
              bond.isSoldOut ? (
                "--"
              ) : (
                <BondPrice
                  price={bond.price.inBaseToken}
                  isInverseBond={isInverseBond}
                  symbol={isInverseBond ? bond.baseToken.name : bond.quoteToken.name}
                />
              )
            }
          />
          <Metric
            label={t`Market Price`}
            metric={
              <TokenPrice
                token={bond.baseToken}
                isInverseBond={isInverseBond}
                baseSymbol={bond.baseToken.name}
                quoteSymbol={bond.quoteToken.name}
              />
            }
          />
          <Metric
            label={isInverseBond ? t`Premium` : t`Discount`}
            metric={<BondDiscount discount={bond.discount} textOnly />}
          />
        </Box>

        <Box width="100%" mt="24px">
          <BondInputArea
            isInverseBond={isInverseBond}
            bond={bond}
            slippage={slippage}
            recipientAddress={recipientAddress}
            handleSettingsOpen={() => setSettingsOpen(true)}
          />
        </Box>

        <Box mt="24px" textAlign="center" width={["100%", "70%"]}>
<<<<<<< HEAD
          <Typography variant="body2" color="textSecondary" style={{ fontSize: "1.075em" }}></Typography>
=======
          <Typography variant="body2" color="textSecondary" style={{ fontSize: "1.075em" }}>
            {!bond.isV3Bond && <BondInfoText isInverseBond={isInverseBond} />}
          </Typography>
>>>>>>> 3350034c
        </Box>
      </Box>
    </Box>
  );
};

const TokenPrice: React.VFC<{ token: Token; isInverseBond?: boolean; baseSymbol: string; quoteSymbol: string }> = ({
  token,
  isInverseBond,
  quoteSymbol,
  baseSymbol,
}) => {
  const { data: priceToken = new DecimalBigNumber("0") } = useTokenPrice({ token, networkId: NetworkId.MAINNET });
  const { data: ohmPrice = 0 } = useOhmPrice();
  const sameToken = quoteSymbol === baseSymbol;
  const price = sameToken
    ? formatNumber(1, 2)
    : isInverseBond
    ? formatNumber(ohmPrice, 2)
    : `${priceToken.toString({ decimals: 2, format: true, trim: false })}`;
  return price ? (
    <>
      {price} {isInverseBond ? baseSymbol : quoteSymbol}
    </>
  ) : (
    <Skeleton width={60} />
  );
};<|MERGE_RESOLUTION|>--- conflicted
+++ resolved
@@ -129,6 +129,7 @@
             label={isInverseBond ? t`Premium` : t`Discount`}
             metric={<BondDiscount discount={bond.discount} textOnly />}
           />
+          <Metric label={t`ROI`} metric={<BondDiscount discount={bond.discount} textOnly />} />
         </Box>
 
         <Box width="100%" mt="24px">
@@ -142,13 +143,7 @@
         </Box>
 
         <Box mt="24px" textAlign="center" width={["100%", "70%"]}>
-<<<<<<< HEAD
           <Typography variant="body2" color="textSecondary" style={{ fontSize: "1.075em" }}></Typography>
-=======
-          <Typography variant="body2" color="textSecondary" style={{ fontSize: "1.075em" }}>
-            {!bond.isV3Bond && <BondInfoText isInverseBond={isInverseBond} />}
-          </Typography>
->>>>>>> 3350034c
         </Box>
       </Box>
     </Box>
