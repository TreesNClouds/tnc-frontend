import { t, Trans } from "@lingui/macro";
import {
  Box,
  Link,
  SvgIcon,
  Table,
  TableBody,
  TableCell,
  TableContainer,
  TableHead,
  TableRow,
  Typography,
} from "@mui/material";
import { TertiaryButton, TokenStack } from "@olympusdao/component-library";
import { NavLink } from "react-router-dom";
import { ReactComponent as ArrowUp } from "src/assets/icons/arrow-up.svg";
import { sortByDiscount } from "src/helpers/bonds/sortByDiscount";
import { Token } from "src/helpers/contracts/Token";
import { useScreenSize } from "src/hooks/useScreenSize";
import { NetworkId } from "src/networkDetails";

import { Bond } from "../hooks/useBond";
import { BondDiscount } from "./BondDiscount";
import { BondDuration } from "./BondDuration";
import { BondInfoText } from "./BondInfoText";
import { BondPrice } from "./BondPrice";

export const BondList: React.VFC<{ bonds: Bond[]; isInverseBond: boolean }> = ({ bonds, isInverseBond }) => {
  const isSmallScreen = useScreenSize("md");

  if (bonds.length === 0)
    return (
      <Box display="flex" justifyContent="center">
        <Typography variant="h4">
          <Trans>No active bonds</Trans>
        </Typography>
      </Box>
    );

  if (isSmallScreen)
    return (
      <>
        <Box my="24px" textAlign="center">
          <Typography variant="body2" color="textSecondary" style={{ fontSize: "1.075em" }}>
            <BondInfoText isInverseBond={isInverseBond} />
          </Typography>
        </Box>

        {sortByDiscount(bonds).map(bond => (
          <BondCard key={bond.id} bond={bond} isInverseBond={isInverseBond} />
        ))}
      </>
    );

  return (
    <>
      <BondTable isInverseBond={isInverseBond}>
        {sortByDiscount(bonds).map(bond => (
          <BondRow key={bond.id} bond={bond} isInverseBond={isInverseBond} />
        ))}
      </BondTable>

      <Box mt="24px" textAlign="center" width="70%" mx="auto">
        <Typography variant="body2" color="textSecondary" style={{ fontSize: "1.075em" }}>
          <BondInfoText isInverseBond={isInverseBond} />
        </Typography>
      </Box>
    </>
  );
};

const BondCard: React.VFC<{ bond: Bond; isInverseBond: boolean }> = ({ bond, isInverseBond }) => {
  // NOTE (appleseed): adding const here for asset names since translations cannot properly...
  // ... interpolate the nested bond object strings
  const quoteTokenName = bond.quoteToken.name;
  const baseTokenName = bond.baseToken.name;

  return (
    <Box id={bond.id + `--bond`} mt="32px">
      <Box display="flex" alignItems="center">
        <TokenStack tokens={bond.quoteToken.icons} />

        <Box display="flex" flexDirection="column" ml="8px">
          <Typography>{bond.quoteToken.name}</Typography>

          <Link href={bond.quoteToken.purchaseUrl} target="_blank" rel="noopener noreferrer">
            <Box display="flex" alignItems="center">
              <Typography>
                <Trans>Get Asset</Trans>
              </Typography>

              <Box ml="4px">
                <SvgIcon component={ArrowUp} />
              </Box>
            </Box>
          </Link>
        </Box>
      </Box>

      <Box display="flex" justifyContent="space-between" mt="16px">
        <Typography>
          <Trans>Price</Trans>
        </Typography>

        <Typography>
          {bond.isSoldOut ? "--" : <BondPrice price={bond.price.inUsd} isInverseBond={isInverseBond} />}
        </Typography>
      </Box>

      <Box display="flex" justifyContent="space-between" mt="8px">
        <Typography>
          <Trans>Discount</Trans>
        </Typography>

        <Typography>{bond.isSoldOut ? "--" : <BondDiscount discount={bond.discount} />}</Typography>
      </Box>

      {isInverseBond && (
        <Box display="flex" justifyContent="space-between" mt="8px">
          <Typography>
            <Trans>Payout</Trans>
          </Typography>

          <Typography>{bond.baseToken.name}</Typography>
        </Box>
      )}
      <Box display="flex" justifyContent="space-between" mt="8px">
        <Typography>
          <Trans>Capacity</Trans>
        </Typography>
        {payoutTokenCapacity(bond, isInverseBond)}({quoteTokenCapacity(bond, isInverseBond)})
      </Box>

      {!isInverseBond && (
        <Box display="flex" justifyContent="space-between" mt="8px">
          <Typography>
            <Trans>Duration</Trans>
          </Typography>

          <Typography>
            <BondDuration duration={bond.duration} />
          </Typography>
        </Box>
      )}

      <Box mt="16px">
        <Link component={NavLink} to={isInverseBond ? `/bonds/inverse/${bond.id}` : `/bonds/${bond.id}`}>
          <TertiaryButton fullWidth>
            {isInverseBond ? t`Bond ${quoteTokenName} for ${baseTokenName}` : t`Bond ${quoteTokenName}`}
          </TertiaryButton>
        </Link>
      </Box>
    </Box>
  );
};

const BondTable: React.FC<{ isInverseBond: boolean }> = ({ children, isInverseBond }) => (
  <TableContainer>
    <Table aria-label="Available bonds" style={{ tableLayout: "fixed" }}>
      <TableHead>
        <TableRow>
          <TableCell style={{ width: isInverseBond ? "146px" : "162px", padding: "8px 0" }}>
            <Trans>Token</Trans>
          </TableCell>

          {isInverseBond && (
            <TableCell style={{ width: "146px", padding: "8px 0" }}>
              <Trans>Payout Asset</Trans>
            </TableCell>
          )}

          <TableCell style={{ padding: "8px 0", width: "82px" }}>
            <Trans>Price</Trans>
          </TableCell>

          <TableCell style={{ padding: "8px 0", width: "91px" }}>
            <Trans>Discount</Trans>
          </TableCell>
          <TableCell style={{ padding: "8px 0" }}>
            <Trans>Capacity</Trans>
          </TableCell>
          {!isInverseBond && (
            <TableCell style={{ padding: "8px 0" }}>
              <Trans>Duration</Trans>
            </TableCell>
          )}
        </TableRow>
      </TableHead>

      <TableBody>{children}</TableBody>
    </Table>
  </TableContainer>
);
const quoteTokenCapacity = (bond: Bond, isInverseBond: boolean) => {
  const quoteTokenCapacity = `
  ${(bond.maxPayout.inQuoteToken.lt(bond.capacity.inQuoteToken)
    ? bond.maxPayout.inQuoteToken
    : bond.capacity.inQuoteToken
  ).toString({ decimals: 3, format: true })}${" "}
  ${bond.quoteToken.name}`;
  return quoteTokenCapacity;
};
const payoutTokenCapacity = (bond: Bond, isInverseBond: boolean) => {
  const payoutFormatter = Intl.NumberFormat("en", { notation: "compact" });
  const payoutTokenCapacity = `${(bond.maxPayout.inBaseToken.lt(bond.capacity.inBaseToken)
    ? bond.maxPayout.inBaseToken
    : bond.capacity.inBaseToken
  ).toString()}`;
  return `${payoutFormatter.format(parseInt(payoutTokenCapacity))} ${" "}
  ${isInverseBond ? bond.baseToken.name : `sOHM`}`;
};
const BondRow: React.VFC<{ bond: Bond; isInverseBond: boolean }> = ({ bond, isInverseBond }) => (
  <TableRow id={bond.id + `--bond`} data-testid={bond.id + `--bond`}>
    <TableCell style={{ padding: "8px 0" }}>
      <TokenIcons token={bond.quoteToken} />
    </TableCell>

    {isInverseBond && (
      <TableCell style={{ padding: "8px 0" }}>
        <TokenIcons token={bond.baseToken} explorer />
      </TableCell>
    )}

    <TableCell style={{ padding: "8px 0" }}>
      <Typography>
        {bond.isSoldOut ? "--" : <BondPrice price={bond.price.inUsd} isInverseBond={isInverseBond} />}
      </Typography>
    </TableCell>

    <TableCell style={{ padding: "8px 0" }}>
      <Typography>{bond.isSoldOut ? "--" : <BondDiscount discount={bond.discount} />}</Typography>
    </TableCell>

    <TableCell style={{ padding: "8px 0" }}>
      <Box display="flex" flexDirection={"column"}>
        <Typography style={{ lineHeight: "20px" }}>{payoutTokenCapacity(bond, isInverseBond)}</Typography>
        <Typography color="textSecondary" style={{ fontSize: "12px", fontWeight: 400, lineHeight: "18px" }}>
          {quoteTokenCapacity(bond, isInverseBond)}
        </Typography>
      </Box>
    </TableCell>
    {!isInverseBond && (
      <TableCell style={{ padding: "8px 0" }}>
        <Typography>{bond.isSoldOut ? "--" : <BondDuration duration={bond.duration} />}</Typography>
      </TableCell>
    )}

    <TableCell style={{ padding: "8px 0" }}>
      <Link component={NavLink} to={isInverseBond ? `/bonds/inverse/${bond.id}` : `/bonds/${bond.id}`}>
        <TertiaryButton fullWidth disabled={bond.isSoldOut}>
          {bond.isSoldOut
            ? t({ message: "Sold Out", comment: "Bond is sold out" })
            : t({ message: isInverseBond ? "Inverse Bond" : "Bond", comment: "The act of bonding" })}
        </TertiaryButton>
      </Link>
    </TableCell>
  </TableRow>
);

<<<<<<< HEAD
const TokenIcons: React.VFC<{ token: Token; explorer?: boolean }> = ({ token, explorer }) => (
  <Box display="flex" alignItems="center">
    <TokenStack tokens={token.icons} />

    <Box display="flex" flexDirection="column" ml="16px">
      <Typography style={{ fontSize: "12px", fontWeight: 600, lineHeight: "18px" }}>{token.name}</Typography>

      <Link
        color="primary"
        target="_blank"
        href={explorer ? `https://etherscan.io/token/${token.addresses[NetworkId.MAINNET]}` : token.purchaseUrl}
      >
        <Box display="flex" alignItems="center">
          <Typography style={{ fontSize: "12px", lineHeight: "18px" }}>
            {explorer ? t`Explorer` : t`Get Asset`}
          </Typography>

          <Box ml="4px">
            <SvgIcon component={ArrowUp} />
=======
const TokenIcons: React.VFC<{ token: Token; explorer?: boolean }> = ({ token, explorer }) => {
  return (
    <Box display="flex" alignItems="center">
      <TokenStack tokens={token.icons} />

      <Box display="flex" flexDirection="column" ml="16px">
        <Typography style={{ fontSize: "12px", fontWeight: 600, lineHeight: "18px" }}>{token.name}</Typography>

        <Link
          color="primary"
          target="_blank"
          rel="noopener noreferrer"
          href={explorer ? `https://etherscan.io/token/${token.addresses[NetworkId.MAINNET]}` : token.purchaseUrl}
        >
          <Box display="flex" alignItems="center">
            <Typography style={{ fontSize: "12px", lineHeight: "18px" }}>
              {explorer ? t`Explorer` : t`Get Asset`}
            </Typography>

            <Box ml="4px">
              <SvgIcon component={ArrowUp} htmlColor="#A3A3A3" />
            </Box>
>>>>>>> 4bf8811b
          </Box>
        </Box>
      </Link>
    </Box>
  </Box>
);<|MERGE_RESOLUTION|>--- conflicted
+++ resolved
@@ -257,7 +257,6 @@
   </TableRow>
 );
 
-<<<<<<< HEAD
 const TokenIcons: React.VFC<{ token: Token; explorer?: boolean }> = ({ token, explorer }) => (
   <Box display="flex" alignItems="center">
     <TokenStack tokens={token.icons} />
@@ -277,30 +276,6 @@
 
           <Box ml="4px">
             <SvgIcon component={ArrowUp} />
-=======
-const TokenIcons: React.VFC<{ token: Token; explorer?: boolean }> = ({ token, explorer }) => {
-  return (
-    <Box display="flex" alignItems="center">
-      <TokenStack tokens={token.icons} />
-
-      <Box display="flex" flexDirection="column" ml="16px">
-        <Typography style={{ fontSize: "12px", fontWeight: 600, lineHeight: "18px" }}>{token.name}</Typography>
-
-        <Link
-          color="primary"
-          target="_blank"
-          rel="noopener noreferrer"
-          href={explorer ? `https://etherscan.io/token/${token.addresses[NetworkId.MAINNET]}` : token.purchaseUrl}
-        >
-          <Box display="flex" alignItems="center">
-            <Typography style={{ fontSize: "12px", lineHeight: "18px" }}>
-              {explorer ? t`Explorer` : t`Get Asset`}
-            </Typography>
-
-            <Box ml="4px">
-              <SvgIcon component={ArrowUp} htmlColor="#A3A3A3" />
-            </Box>
->>>>>>> 4bf8811b
           </Box>
         </Box>
       </Link>
