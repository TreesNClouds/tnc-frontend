import { t, Trans } from "@lingui/macro";
import {
  Box,
  Link,
  SvgIcon,
  Table,
  TableBody,
  TableCell,
  TableContainer,
  TableHead,
  TableRow,
  Typography,
} from "@mui/material";
import { TertiaryButton, TokenStack } from "@olympusdao/component-library";
import { NavLink } from "react-router-dom";
import { ReactComponent as ArrowUp } from "src/assets/icons/arrow-up.svg";
import { sortByDiscount } from "src/helpers/bonds/sortByDiscount";
import { Token } from "src/helpers/contracts/Token";
import { useScreenSize } from "src/hooks/useScreenSize";
import { NetworkId } from "src/networkDetails";

import { Bond } from "../hooks/useBond";
import { BondDiscount } from "./BondDiscount";
import { BondDuration } from "./BondDuration";
import { BondInfoText } from "./BondInfoText";
import { BondPrice } from "./BondPrice";

export const BondList: React.VFC<{ bonds: Bond[]; isInverseBond: boolean }> = ({ bonds, isInverseBond }) => {
  const isSmallScreen = useScreenSize("md");

  if (bonds.length === 0)
    return (
      <Box display="flex" justifyContent="center">
        <Typography variant="h4">
          <Trans>No active bonds</Trans>
        </Typography>
      </Box>
    );

  if (isSmallScreen)
    return (
      <>
        <Box my="24px" textAlign="center">
          <Typography variant="body2" color="textSecondary" style={{ fontSize: "1.075em" }}>
            <BondInfoText isInverseBond={isInverseBond} />
          </Typography>
        </Box>

        {sortByDiscount(bonds).map(bond => (
          <BondCard key={bond.id} bond={bond} isInverseBond={isInverseBond} />
        ))}
      </>
    );

  return (
    <>
      <BondTable isInverseBond={isInverseBond}>
        {sortByDiscount(bonds).map(bond => (
          <BondRow key={bond.id} bond={bond} isInverseBond={isInverseBond} />
        ))}
      </BondTable>

      <Box mt="24px" textAlign="center" width="70%" mx="auto">
        <Typography variant="body2" color="textSecondary" style={{ fontSize: "1.075em" }}>
          <BondInfoText isInverseBond={isInverseBond} />
        </Typography>
      </Box>
    </>
  );
};

const BondCard: React.VFC<{ bond: Bond; isInverseBond: boolean }> = ({ bond, isInverseBond }) => {
  // NOTE (appleseed): adding const here for asset names since translations cannot properly...
  // ... interpolate the nested bond object strings
  const quoteTokenName = bond.quoteToken.name;
  const baseTokenName = bond.baseToken.name;

  return (
    <Box id={bond.id + `--bond`} mt="32px">
      <Box display="flex" alignItems="center">
        <TokenStack tokens={bond.quoteToken.icons} />

        <Box display="flex" flexDirection="column" ml="8px">
          <Typography>{bond.quoteToken.name}</Typography>

          <Link href={bond.quoteToken.purchaseUrl} target="_blank">
            <Box display="flex" alignItems="center">
              <Typography>
                <Trans>Get Asset</Trans>
              </Typography>

              <Box ml="4px">
                <SvgIcon component={ArrowUp} />
              </Box>
            </Box>
          </Link>
        </Box>
      </Box>

      <Box display="flex" justifyContent="space-between" mt="16px">
        <Typography>
          <Trans>Price</Trans>
        </Typography>

        <Typography>
          {bond.isSoldOut ? "--" : <BondPrice price={bond.price.inUsd} isInverseBond={isInverseBond} />}
        </Typography>
      </Box>

      <Box display="flex" justifyContent="space-between" mt="8px">
        <Typography>
          <Trans>Discount</Trans>
        </Typography>

        <Typography>{bond.isSoldOut ? "--" : <BondDiscount discount={bond.discount} />}</Typography>
      </Box>

      {isInverseBond && (
        <Box display="flex" justifyContent="space-between" mt="8px">
          <Typography>
            <Trans>Payout</Trans>
          </Typography>

          <Typography>{bond.baseToken.name}</Typography>
        </Box>
      )}
      <Box display="flex" justifyContent="space-between" mt="8px">
        <Typography>
          <Trans>Capacity</Trans>
        </Typography>
        {payoutTokenCapacity(bond, isInverseBond)}({quoteTokenCapacity(bond, isInverseBond)})
      </Box>

      {!isInverseBond && (
        <Box display="flex" justifyContent="space-between" mt="8px">
          <Typography>
            <Trans>Duration</Trans>
          </Typography>

          <Typography>
            <BondDuration duration={bond.duration} />
          </Typography>
        </Box>
      )}

      <Box mt="16px">
        <Link component={NavLink} to={isInverseBond ? `/bonds/inverse/${bond.id}` : `/bonds/${bond.id}`}>
          <TertiaryButton fullWidth>
            {isInverseBond ? t`Bond ${quoteTokenName} for ${baseTokenName}` : t`Bond ${quoteTokenName}`}
          </TertiaryButton>
        </Link>
      </Box>
    </Box>
  );
};

const BondTable: React.FC<{ isInverseBond: boolean }> = ({ children, isInverseBond }) => (
  <TableContainer>
    <Table aria-label="Available bonds" style={{ tableLayout: "fixed" }}>
      <TableHead>
        <TableRow>
          <TableCell style={{ width: isInverseBond ? "146px" : "162px", padding: "8px 0" }}>
            <Trans>Token</Trans>
          </TableCell>

          {isInverseBond && (
            <TableCell style={{ width: "146px", padding: "8px 0" }}>
              <Trans>Payout Asset</Trans>
            </TableCell>
          )}

          <TableCell style={{ padding: "8px 0", width: "82px" }}>
            <Trans>Price</Trans>
          </TableCell>

          <TableCell style={{ padding: "8px 0", width: "91px" }}>
            <Trans>Discount</Trans>
          </TableCell>
          <TableCell style={{ padding: "8px 0" }}>
            <Trans>Capacity</Trans>
          </TableCell>
          {!isInverseBond && (
            <TableCell style={{ padding: "8px 0" }}>
              <Trans>Duration</Trans>
            </TableCell>
          )}
        </TableRow>
      </TableHead>

      <TableBody>{children}</TableBody>
    </Table>
  </TableContainer>
);
const quoteTokenCapacity = (bond: Bond, isInverseBond: boolean) => {
  const quoteTokenCapacity = `
  ${(bond.maxPayout.inQuoteToken.lt(bond.capacity.inQuoteToken)
    ? bond.maxPayout.inQuoteToken
    : bond.capacity.inQuoteToken
  ).toString({ decimals: 3, format: true })}${" "}
  ${bond.quoteToken.name}`;
  return quoteTokenCapacity;
};
const payoutTokenCapacity = (bond: Bond, isInverseBond: boolean) => {
  const payoutFormatter = Intl.NumberFormat("en", { notation: "compact" });
  const payoutTokenCapacity = `${(bond.maxPayout.inBaseToken.lt(bond.capacity.inBaseToken)
    ? bond.maxPayout.inBaseToken
    : bond.capacity.inBaseToken
  ).toString()}`;
  return `${payoutFormatter.format(parseInt(payoutTokenCapacity))} ${" "}
  ${isInverseBond ? bond.baseToken.name : `sOHM`}`;
};
const BondRow: React.VFC<{ bond: Bond; isInverseBond: boolean }> = ({ bond, isInverseBond }) => (
  <TableRow id={bond.id + `--bond`} data-testid={bond.id + `--bond`}>
    <TableCell style={{ padding: "8px 0" }}>
      <TokenIcons token={bond.quoteToken} />
    </TableCell>

    {isInverseBond && (
      <TableCell style={{ padding: "8px 0" }}>
        <TokenIcons token={bond.baseToken} explorer />
      </TableCell>
    )}

    <TableCell style={{ padding: "8px 0" }}>
      <Typography>
        {bond.isSoldOut ? "--" : <BondPrice price={bond.price.inUsd} isInverseBond={isInverseBond} />}
      </Typography>
    </TableCell>

    <TableCell style={{ padding: "8px 0" }}>
      <Typography>{bond.isSoldOut ? "--" : <BondDiscount discount={bond.discount} />}</Typography>
    </TableCell>

    <TableCell style={{ padding: "8px 0" }}>
      <Box display="flex" flexDirection={"column"}>
        <Typography style={{ lineHeight: "20px" }}>{payoutTokenCapacity(bond, isInverseBond)}</Typography>
        <Typography color="textSecondary" style={{ fontSize: "12px", fontWeight: 400, lineHeight: "18px" }}>
          {quoteTokenCapacity(bond, isInverseBond)}
        </Typography>
      </Box>
    </TableCell>
    {!isInverseBond && (
      <TableCell style={{ padding: "8px 0" }}>
        <Typography>{bond.isSoldOut ? "--" : <BondDuration duration={bond.duration} />}</Typography>
      </TableCell>
    )}

    <TableCell style={{ padding: "8px 0" }}>
      <Link component={NavLink} to={isInverseBond ? `/bonds/inverse/${bond.id}` : `/bonds/${bond.id}`}>
        <TertiaryButton fullWidth disabled={bond.isSoldOut}>
          {bond.isSoldOut
            ? t({ message: "Sold Out", comment: "Bond is sold out" })
            : t({ message: isInverseBond ? "Inverse Bond" : "Bond", comment: "The act of bonding" })}
        </TertiaryButton>
      </Link>
    </TableCell>
  </TableRow>
);

<<<<<<< HEAD
const TokenIcons: React.VFC<{ token: Token }> = ({ token }) => (
  <Box display="flex" alignItems="center">
    <TokenStack tokens={token.icons} />

    <Box display="flex" flexDirection="column" ml="16px">
      <Typography style={{ fontSize: "12px", fontWeight: 600, lineHeight: "18px" }}>{token.name}</Typography>

      <Link color="primary" target="_blank" href={token.purchaseUrl}>
        <Box display="flex" alignItems="center">
          <Typography style={{ fontSize: "12px", lineHeight: "18px" }}>
            <Trans>Get Asset</Trans>
          </Typography>

          <Box ml="4px">
            <SvgIcon component={ArrowUp} />
=======
const TokenIcons: React.VFC<{ token: Token; explorer?: boolean }> = ({ token, explorer }) => {
  return (
    <Box display="flex" alignItems="center">
      <TokenStack tokens={token.icons} />

      <Box display="flex" flexDirection="column" ml="16px">
        <Typography style={{ fontSize: "12px", fontWeight: 600, lineHeight: "18px" }}>{token.name}</Typography>

        <Link
          color="primary"
          target="_blank"
          href={explorer ? `https://etherscan.io/token/${token.addresses[NetworkId.MAINNET]}` : token.purchaseUrl}
        >
          <Box display="flex" alignItems="center">
            <Typography style={{ fontSize: "12px", lineHeight: "18px" }}>
              {explorer ? t`Explorer` : t`Get Asset`}
            </Typography>

            <Box ml="4px">
              <SvgIcon component={ArrowUp} htmlColor="#A3A3A3" />
            </Box>
>>>>>>> 0b5976ba
          </Box>
        </Link>
      </Box>
    </Box>
  );
};<|MERGE_RESOLUTION|>--- conflicted
+++ resolved
@@ -257,48 +257,28 @@
   </TableRow>
 );
 
-<<<<<<< HEAD
-const TokenIcons: React.VFC<{ token: Token }> = ({ token }) => (
+const TokenIcons: React.VFC<{ token: Token; explorer?: boolean }> = ({ token, explorer }) => (
   <Box display="flex" alignItems="center">
     <TokenStack tokens={token.icons} />
 
     <Box display="flex" flexDirection="column" ml="16px">
       <Typography style={{ fontSize: "12px", fontWeight: 600, lineHeight: "18px" }}>{token.name}</Typography>
 
-      <Link color="primary" target="_blank" href={token.purchaseUrl}>
+      <Link
+        color="primary"
+        target="_blank"
+        href={explorer ? `https://etherscan.io/token/${token.addresses[NetworkId.MAINNET]}` : token.purchaseUrl}
+      >
         <Box display="flex" alignItems="center">
           <Typography style={{ fontSize: "12px", lineHeight: "18px" }}>
-            <Trans>Get Asset</Trans>
+            {explorer ? t`Explorer` : t`Get Asset`}
           </Typography>
 
           <Box ml="4px">
             <SvgIcon component={ArrowUp} />
-=======
-const TokenIcons: React.VFC<{ token: Token; explorer?: boolean }> = ({ token, explorer }) => {
-  return (
-    <Box display="flex" alignItems="center">
-      <TokenStack tokens={token.icons} />
-
-      <Box display="flex" flexDirection="column" ml="16px">
-        <Typography style={{ fontSize: "12px", fontWeight: 600, lineHeight: "18px" }}>{token.name}</Typography>
-
-        <Link
-          color="primary"
-          target="_blank"
-          href={explorer ? `https://etherscan.io/token/${token.addresses[NetworkId.MAINNET]}` : token.purchaseUrl}
-        >
-          <Box display="flex" alignItems="center">
-            <Typography style={{ fontSize: "12px", lineHeight: "18px" }}>
-              {explorer ? t`Explorer` : t`Get Asset`}
-            </Typography>
-
-            <Box ml="4px">
-              <SvgIcon component={ArrowUp} htmlColor="#A3A3A3" />
-            </Box>
->>>>>>> 0b5976ba
           </Box>
-        </Link>
-      </Box>
+        </Box>
+      </Link>
     </Box>
-  );
-};+  </Box>
+);