--- conflicted
+++ resolved
@@ -223,7 +223,6 @@
       <TableCell style={{ padding: "8px 0" }}>
         <TokenIcons token={bond.quoteToken} />
       </TableCell>
-<<<<<<< HEAD
 
       {isInverseBond && (
         <TableCell style={{ padding: "8px 0" }}>
@@ -238,30 +237,11 @@
           ) : (
             <BondPrice price={bond.price.inUsd} isInverseBond={isInverseBond} isV3Bond={bond.isV3Bond} />
           )}
-=======
-    )}
-
-    <TableCell style={{ padding: "8px 0" }}>
-      <Typography>
-        {bond.isSoldOut ? "--" : <BondPrice price={bond.price.inUsd} isInverseBond={isInverseBond} />}
-      </Typography>
-    </TableCell>
-
-    <TableCell style={{ padding: "8px 0" }}>
-      {bond.isSoldOut ? <Typography> "--"</Typography> : <BondDiscount discount={bond.discount} />}
-    </TableCell>
-
-    <TableCell style={{ padding: "8px 0" }}>
-      <Box display="flex" flexDirection={"column"}>
-        <Typography style={{ lineHeight: "20px" }}>{payoutTokenCapacity(bond, isInverseBond)}</Typography>
-        <Typography color="textSecondary" style={{ fontSize: "12px", fontWeight: 400, lineHeight: "18px" }}>
-          {quoteTokenCapacity(bond, isInverseBond)}
->>>>>>> 06329864
-        </Typography>
-      </TableCell>
-
-      <TableCell style={{ padding: "8px 0" }}>
-        <Typography>{bond.isSoldOut ? "--" : <BondDiscount discount={bond.discount} />}</Typography>
+        </Typography>
+      </TableCell>
+
+      <TableCell style={{ padding: "8px 0" }}>
+        {bond.isSoldOut ? <Typography> "--"</Typography> : <BondDiscount discount={bond.discount} />}
       </TableCell>
 
       <TableCell style={{ padding: "8px 0" }}>
