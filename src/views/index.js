--- conflicted
+++ resolved
@@ -2,9 +2,5 @@
 export { default as ChooseBond } from "./ChooseBond/ChooseBond";
 export { default as Stake } from "./Stake/Stake";
 export { default as Dashboard } from "./Dashboard/Dashboard";
-<<<<<<< HEAD
 export { default as PoolTogether } from "./33Together/33Together.jsx";
-=======
-export { default as PoolTogether } from "./33Together/33Together.jsx";
-export { default as TreasuryDashboard } from "./TreasuryDashboard/TreasuryDashboard";
->>>>>>> 71251fcc
+export { default as TreasuryDashboard } from "./TreasuryDashboard/TreasuryDashboard";