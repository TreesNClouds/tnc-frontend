import { useSelector } from "react-redux";
import { useEffect, useState } from "react";
import {
  Paper,
  Grid,
  Typography,
  Box,
  Slide,
  Table,
  TableBody,
  TableCell,
  TableContainer,
  TableHead,
  TableRow,
  Zoom,
} from "@material-ui/core";
import { BondTableData, BondDataCard } from "./BondRow";
import useMediaQuery from "@material-ui/core/useMediaQuery";
import { trim } from "../../helpers";
import useBonds from "../../hooks/Bonds";
import "./choosebond.scss";
import { Skeleton } from "@material-ui/lab";
import ClaimBonds from "./ClaimBonds";

function ChooseBond() {
  const { bonds } = useBonds();
  const isSmallScreen = useMediaQuery("(max-width: 733px)"); // change to breakpoint query
  const isVerySmallScreen = useMediaQuery("(max-width: 420px)");

<<<<<<< HEAD
  const isAppLoading = useSelector(state => state.app.loading);
  const isAccountLoading = useSelector(state => state.account.loading);
  const accountBonds = useSelector(state => state.account.bonds);

=======
  const isAppLoading = useSelector(state => state.app.status == "loading");
>>>>>>> 12a8c96c
  const marketPrice = useSelector(state => {
    return state.app.marketPrice;
  });

  const treasuryBalance = useSelector(state => {
    return state.app.treasuryBalance;
  });

  useEffect(() => {
    console.log("account bonds: ", accountBonds);
    // setUserBonds(activeBonds);
  }, [accountBonds]);

  return (
    <div id="choose-bond-view">
      {!isAccountLoading && accountBonds && <ClaimBonds bonds={accountBonds} />}

      <Zoom in={true}>
        <Paper className="ohm-card">
          <Box className="card-header">
            <Typography variant="h5">Bond (1,1)</Typography>
          </Box>

          <Grid container item xs={12} style={{ margin: "10px 0px 20px" }} className="bond-hero">
            <Grid item xs={6}>
              <Box textAlign={`${isVerySmallScreen ? "left" : "center"}`}>
                <Typography variant="h5" color="textSecondary">
                  Treasury Balance
                </Typography>
                <Typography variant="h4">
                  {isAppLoading ? (
                    <Skeleton width="180px" />
                  ) : (
                    new Intl.NumberFormat("en-US", {
                      style: "currency",
                      currency: "USD",
                      maximumFractionDigits: 0,
                      minimumFractionDigits: 0,
                    }).format(treasuryBalance)
                  )}
                </Typography>
              </Box>
            </Grid>

            <Grid item xs={6} className={`ohm-price`}>
              <Box textAlign={`${isVerySmallScreen ? "right" : "center"}`}>
                <Typography variant="h5" color="textSecondary">
                  OHM Price
                </Typography>
                <Typography variant="h4">
                  {isAppLoading ? <Skeleton width="100px" /> : `$${trim(marketPrice, 2)}`}
                </Typography>
              </Box>
            </Grid>
          </Grid>

          {!isSmallScreen && (
            <Grid container item>
              <TableContainer>
                <Table aria-label="Available bonds">
                  <TableHead>
                    <TableRow>
                      <TableCell align="center">Bond</TableCell>
                      <TableCell align="center">Price</TableCell>
                      <TableCell align="center">ROI</TableCell>
                      <TableCell align="right">Purchased</TableCell>
                      <TableCell align="right"></TableCell>
                    </TableRow>
                  </TableHead>
                  <TableBody>
                    {bonds.map(bond => (
                      <BondTableData key={bond.name} bond={bond} />
                    ))}
                  </TableBody>
                </Table>
              </TableContainer>
            </Grid>
          )}
        </Paper>
      </Zoom>

      {isSmallScreen && (
        <Box className="ohm-card-container">
          <Grid container item spacing={2}>
            {bonds.map(bond => (
              <Grid item xs={12} key={bond.value}>
                <BondDataCard key={bond.name} bond={bond} />
              </Grid>
            ))}
          </Grid>
        </Box>
      )}
    </div>
  );
}

export default ChooseBond;<|MERGE_RESOLUTION|>--- conflicted
+++ resolved
@@ -27,14 +27,10 @@
   const isSmallScreen = useMediaQuery("(max-width: 733px)"); // change to breakpoint query
   const isVerySmallScreen = useMediaQuery("(max-width: 420px)");
 
-<<<<<<< HEAD
   const isAppLoading = useSelector(state => state.app.loading);
   const isAccountLoading = useSelector(state => state.account.loading);
   const accountBonds = useSelector(state => state.account.bonds);
 
-=======
-  const isAppLoading = useSelector(state => state.app.status == "loading");
->>>>>>> 12a8c96c
   const marketPrice = useSelector(state => {
     return state.app.marketPrice;
   });
@@ -45,7 +41,6 @@
 
   useEffect(() => {
     console.log("account bonds: ", accountBonds);
-    // setUserBonds(activeBonds);
   }, [accountBonds]);
 
   return (
