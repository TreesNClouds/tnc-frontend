--- conflicted
+++ resolved
@@ -1,9 +1,5 @@
 import { useSelector } from "react-redux";
-<<<<<<< HEAD
-import { useEffect, useState } from "react";
-=======
 import { useEffect } from "react";
->>>>>>> 3510c14a
 import {
   Box,
   Grid,
@@ -33,9 +29,6 @@
 
   const isAppLoading = useSelector(state => state.app.loading);
   const isAccountLoading = useSelector(state => state.account.loading);
-<<<<<<< HEAD
-  const accountBonds = useSelector(state => state.account.bonds);
-=======
 
   const accountBonds = useSelector(state => {
     const withInterestDue = [];
@@ -46,7 +39,6 @@
     }
     return withInterestDue;
   });
->>>>>>> 3510c14a
 
   const marketPrice = useSelector(state => {
     return state.app.marketPrice;
