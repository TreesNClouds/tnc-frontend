import { trim } from "../../helpers";
import BondLogo from "../../components/BondLogo";
import { Box, Button, Link, Paper, Typography, TableRow, TableCell, SvgIcon, Slide } from "@material-ui/core";
import { ReactComponent as ArrowUp } from "../../assets/icons/arrow-up.svg";
import { NavLink } from "react-router-dom";
import "./choosebond.scss";
import { Skeleton } from "@material-ui/lab";
import useBonds from "src/hooks/Bonds";

export function BondDataCard({ bond }) {
  const { loading } = useBonds();
  const isBondLoading = !bond.bondPrice ?? true;

  return (
    <Slide direction="up" in={true}>
      <Paper id={`${bond.name}--bond`} className="bond-data-card ohm-card">
        <div className="bond-pair">
          <BondLogo bond={bond} />
          <div className="bond-name">
<<<<<<< HEAD
            <Typography>{bond.name}</Typography>
=======
            <Typography>{bond.displayName}</Typography>
>>>>>>> f42c99a2
            {bond.isLP && (
              <div>
                <Link href={bond.lpUrl} target="_blank">
                  <Typography variant="body1">
                    View Contract
                    <SvgIcon component={ArrowUp} htmlColor="#A3A3A3" />
                  </Typography>
                </Link>
              </div>
            )}
          </div>
        </div>

        <div className="data-row">
          <Typography>Price</Typography>
          <Typography className="bond-price">
            <>{isBondLoading ? <Skeleton width="50px" /> : trim(bond.bondPrice, 2)}</>
          </Typography>
        </div>

        <div className="data-row">
          <Typography>ROI</Typography>
          <Typography>{isBondLoading ? <Skeleton width="50px" /> : `${trim(bond.bondDiscount * 100, 2)}%`}</Typography>
        </div>

        <div className="data-row">
          <Typography>Purchased</Typography>
          <Typography>
            {isBondLoading ? (
              <Skeleton width="80px" />
            ) : (
              new Intl.NumberFormat("en-US", {
                style: "currency",
                currency: "USD",
                maximumFractionDigits: 0,
                minimumFractionDigits: 0,
              }).format(bond.purchased)
            )}
          </Typography>
        </div>
        <Link component={NavLink} to={`/bonds/${bond.name}`}>
          <Button variant="outlined" color="primary" fullWidth>
            <Typography variant="h5">Bond {bond.displayName}</Typography>
          </Button>
        </Link>
      </Paper>
    </Slide>
  );
}

export function BondTableData({ bond }) {
  // Use BondPrice as indicator of loading.
  const isBondLoading = !bond.bondPrice ?? true;
  // const isBondLoading = useSelector(state => !state.bonding[bond]?.bondPrice ?? true);

  return (
    <TableRow id={`${bond.name}--bond`}>
      <TableCell align="left">
        <BondLogo bond={bond} />
        <div className="bond-name">
          <Typography variant="body1">{bond.displayName}</Typography>
          {bond.isLP && (
            <Link color="primary" href={bond.lpUrl} target="_blank">
              <Typography variant="body1">
                View Contract
                <SvgIcon component={ArrowUp} htmlColor="#A3A3A3" />
              </Typography>
            </Link>
          )}
        </div>
      </TableCell>
      <TableCell align="center">
        <Typography>
          <>
            <span className="currency-icon">$</span>
            {isBondLoading ? <Skeleton width="50px" /> : trim(bond.bondPrice, 2)}
          </>
        </Typography>
      </TableCell>
      <TableCell align="right">{isBondLoading ? <Skeleton /> : `${trim(bond.bondDiscount * 100, 2)}%`}</TableCell>
      <TableCell align="right">
        {isBondLoading ? (
          <Skeleton />
        ) : (
          new Intl.NumberFormat("en-US", {
            style: "currency",
            currency: "USD",
            maximumFractionDigits: 0,
            minimumFractionDigits: 0,
          }).format(bond.purchased)
        )}
      </TableCell>
      <TableCell>
        <Link component={NavLink} to={`/bonds/${bond.name}`}>
          <Button variant="outlined" color="primary">
            <Typography variant="h6">Bond</Typography>
          </Button>
        </Link>
      </TableCell>
    </TableRow>
  );
}<|MERGE_RESOLUTION|>--- conflicted
+++ resolved
@@ -17,11 +17,7 @@
         <div className="bond-pair">
           <BondLogo bond={bond} />
           <div className="bond-name">
-<<<<<<< HEAD
-            <Typography>{bond.name}</Typography>
-=======
             <Typography>{bond.displayName}</Typography>
->>>>>>> f42c99a2
             {bond.isLP && (
               <div>
                 <Link href={bond.lpUrl} target="_blank">
