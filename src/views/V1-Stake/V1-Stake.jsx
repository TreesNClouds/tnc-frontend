--- conflicted
+++ resolved
@@ -397,11 +397,7 @@
                   <Divider />
                   <DataRow title={t`Your Next Rebase`} balance={`${nextRewardValue} sOHM`} isLoading={isAppLoading} />
                   <DataRow
-<<<<<<< HEAD
-                    title={t`Next Reward Rate`}
-=======
-                    title={t`Next Rebase Yield`}
->>>>>>> 90b634b9
+                    title={t`Next Rebase Rate`}
                     balance={`${stakingRebasePercentage}%`}
                     isLoading={isAppLoading}
                   />
