import BondLogo from "../../components/BondLogo";
import { DisplayBondPrice, DisplayBondDiscount } from "./BondV2";
import { Box, Button, Link, Paper, Typography, TableRow, TableCell, SvgIcon, Slide } from "@material-ui/core";
import { ReactComponent as ArrowUp } from "../../assets/icons/arrow-up.svg";
import { NavLink } from "react-router-dom";
import "./choosebond.scss";
import { t, Trans } from "@lingui/macro";
import { Skeleton } from "@material-ui/lab";
import { IBondV2 } from "src/slices/BondSliceV2";
import { useAppSelector } from "src/hooks";
import I18nOrdering from "src/components/I18nOrdering";

export function BondDataCard({ bond }: { bond: IBondV2 }) {
  const isBondLoading = useAppSelector(state => state.bondingV2.loading);

  return (
    <Slide direction="up" in={true}>
      <Paper id={`${bond.index}--bond`} className="bond-data-card ohm-card">
        <div className="bond-pair">
          <BondLogo bond={bond} />
          <div className="bond-name">
            <Typography>{bond.displayName}</Typography>
            {bond.isLP && (
              <div>
                <Link href={bond.lpUrl} target="_blank">
                  <Typography variant="body1">
                    <Trans>Get LP</Trans>
                    <SvgIcon component={ArrowUp} htmlColor="#A3A3A3" />
                  </Typography>
                </Link>
              </div>
            )}
          </div>
        </div>
        <div className="data-row">
          <Typography>
            <Trans>Price</Trans>
          </Typography>
          <Typography className="bond-price">
            <>{isBondLoading ? <Skeleton width="50px" /> : <DisplayBondPrice key={bond.index} bond={bond} />}</>
          </Typography>
        </div>
        <div className="data-row">
          <Typography>
            <Trans>ROI</Trans>
          </Typography>
          <Typography>
            {isBondLoading ? <Skeleton width="50px" /> : <DisplayBondDiscount key={bond.index} bond={bond} />}
          </Typography>
        </div>
        <div className="data-row">
          <Typography>
            <Trans>Duration</Trans>
          </Typography>
          <Typography>{isBondLoading ? <Skeleton width="50px" /> : bond.duration}</Typography>
        </div>

        {/* <div className="data-row">
          <Typography>
            <Trans>Purchased</Trans>
          </Typography>
          <Typography>
            {isBondLoading ? (
              <Skeleton width="80px" />
            ) : (
              new Intl.NumberFormat("en-US", {
                style: "currency",
                currency: "USD",
                maximumFractionDigits: 0,
                minimumFractionDigits: 0,
              }).format(bond.purchased)
            )}
          </Typography>
        </div> */}
        <Link component={NavLink} to={`/bonds/${bond.index}`}>
          <Button variant="outlined" color="primary" fullWidth disabled={bond.soldOut}>
            <Typography variant="h5">{bond.soldOut ? t`Sold Out` : t`Bond ${bond.displayName}`}</Typography>
          </Button>
        </Link>
      </Paper>
    </Slide>
  );
}

export function BondTableData({ bond }: { bond: IBondV2 }) {
  // Use BondPrice as indicator of loading.
  const isBondLoading = !bond.priceUSD ?? true;
  // const isBondLoading = useSelector(state => !state.bonding[bond]?.bondPrice ?? true);

  return (
    <TableRow id={`${bond.index}--bond`}>
<<<<<<< HEAD
      <I18nOrdering>
        <TableCell align="left" className="bond-name-cell">
          <BondLogo bond={bond} />
          <div className="bond-name">
            <Typography variant="body1">{bond.displayName}</Typography>
            {bond.isLP && (
              <Link color="primary" href={bond.lpUrl} target="_blank">
                <Typography variant="body1">
                  <Trans>Get LP</Trans>
                  <SvgIcon component={ArrowUp} htmlColor="#A3A3A3" />
                </Typography>
              </Link>
            )}
            {/* <Typography>{bond.fixedTerm ? t`Fixed Term` : t`Fixed Expiration`}</Typography> */}
          </div>
        </TableCell>
        <TableCell align="left">
          <Typography>
            <>{isBondLoading ? <Skeleton width="50px" /> : <DisplayBondPrice key={bond.index} bond={bond} />}</>
          </Typography>
        </TableCell>
        <TableCell align="left">
          {isBondLoading ? <Skeleton width="50px" /> : <DisplayBondDiscount key={bond.index} bond={bond} />}
        </TableCell>
        <TableCell align="left">{isBondLoading ? <Skeleton /> : bond.duration}</TableCell>
        <TableCell>
          <Link component={NavLink} to={`/bonds/${bond.index}`}>
            <Button variant="outlined" color="primary" style={{ width: "100%" }}>
              {/* NOTE (appleseed): temporary for ONHOLD MIGRATION */}
              {/* <Typography variant="h6">{!bond.isBondable[networkId] ? t`Sold Out` : t`do_bond`}</Typography> */}
              <Typography variant="h6">{t`do_bond`}</Typography>
            </Button>
          </Link>
        </TableCell>
      </I18nOrdering>
=======
      <TableCell align="left" className="bond-name-cell">
        <BondLogo bond={bond} />
        <div className="bond-name">
          <Typography variant="body1">{bond.displayName}</Typography>
          {bond.isLP && (
            <Link color="primary" href={bond.lpUrl} target="_blank">
              <Typography variant="body1">
                <Trans>Get LP</Trans>
                <SvgIcon component={ArrowUp} htmlColor="#A3A3A3" />
              </Typography>
            </Link>
          )}
          {/* <Typography>{bond.fixedTerm ? t`Fixed Term` : t`Fixed Expiration`}</Typography> */}
        </div>
      </TableCell>
      <TableCell align="left">
        <Typography>
          <>{isBondLoading ? <Skeleton width="50px" /> : <DisplayBondPrice key={bond.index} bond={bond} />}</>
        </Typography>
      </TableCell>
      <TableCell align="left">
        {isBondLoading ? <Skeleton width="50px" /> : <DisplayBondDiscount key={bond.index} bond={bond} />}
      </TableCell>
      <TableCell align="left">{isBondLoading ? <Skeleton /> : bond.duration}</TableCell>
      <TableCell>
        <Link component={NavLink} to={`/bonds/${bond.index}`}>
          <Button variant="outlined" color="primary" style={{ width: "100%" }} disabled={bond.soldOut}>
            <Typography variant="h6">{bond.soldOut ? t`Sold Out` : t`do_bond`}</Typography>
          </Button>
        </Link>
      </TableCell>
>>>>>>> 5f84ac5e
    </TableRow>
  );
}<|MERGE_RESOLUTION|>--- conflicted
+++ resolved
@@ -88,44 +88,8 @@
   // const isBondLoading = useSelector(state => !state.bonding[bond]?.bondPrice ?? true);
 
   return (
+    <I18nOrdering>
     <TableRow id={`${bond.index}--bond`}>
-<<<<<<< HEAD
-      <I18nOrdering>
-        <TableCell align="left" className="bond-name-cell">
-          <BondLogo bond={bond} />
-          <div className="bond-name">
-            <Typography variant="body1">{bond.displayName}</Typography>
-            {bond.isLP && (
-              <Link color="primary" href={bond.lpUrl} target="_blank">
-                <Typography variant="body1">
-                  <Trans>Get LP</Trans>
-                  <SvgIcon component={ArrowUp} htmlColor="#A3A3A3" />
-                </Typography>
-              </Link>
-            )}
-            {/* <Typography>{bond.fixedTerm ? t`Fixed Term` : t`Fixed Expiration`}</Typography> */}
-          </div>
-        </TableCell>
-        <TableCell align="left">
-          <Typography>
-            <>{isBondLoading ? <Skeleton width="50px" /> : <DisplayBondPrice key={bond.index} bond={bond} />}</>
-          </Typography>
-        </TableCell>
-        <TableCell align="left">
-          {isBondLoading ? <Skeleton width="50px" /> : <DisplayBondDiscount key={bond.index} bond={bond} />}
-        </TableCell>
-        <TableCell align="left">{isBondLoading ? <Skeleton /> : bond.duration}</TableCell>
-        <TableCell>
-          <Link component={NavLink} to={`/bonds/${bond.index}`}>
-            <Button variant="outlined" color="primary" style={{ width: "100%" }}>
-              {/* NOTE (appleseed): temporary for ONHOLD MIGRATION */}
-              {/* <Typography variant="h6">{!bond.isBondable[networkId] ? t`Sold Out` : t`do_bond`}</Typography> */}
-              <Typography variant="h6">{t`do_bond`}</Typography>
-            </Button>
-          </Link>
-        </TableCell>
-      </I18nOrdering>
-=======
       <TableCell align="left" className="bond-name-cell">
         <BondLogo bond={bond} />
         <div className="bond-name">
@@ -157,7 +121,7 @@
           </Button>
         </Link>
       </TableCell>
->>>>>>> 5f84ac5e
+      </I18nOrdering>
     </TableRow>
   );
 }