import { Box, Container, Grid, useMediaQuery, useTheme } from "@mui/material";
import { Metric, MetricCollection, Paper, TabBar } from "@olympusdao/component-library";
import { memo, useEffect, useState } from "react";
import { Outlet, Route, Routes, useSearchParams } from "react-router-dom";
import { getSubgraphUrl } from "src/constants";
import { updateSearchParams } from "src/helpers/SearchParamsHelper";
import {
  PARAM_RECORD_COUNT,
  PARAM_SUBGRAPH,
  PARAM_TOKEN,
  PARAM_TOKEN_OHM,
} from "src/views/TreasuryDashboard/components/Graph/Constants";
import {
  DEFAULT_RECORDS_COUNT,
  LiquidBackingPerOhmComparisonGraph,
  ProtocolOwnedLiquidityGraph,
  TreasuryAssets,
} from "src/views/TreasuryDashboard/components/Graph/TreasuryGraph";
import {
  BackingPerGOHM,
  BackingPerOHM,
  CurrentIndex,
  GOhmCirculatingSupply,
  GOHMPriceFromSubgraph,
  MarketCap,
  OhmCirculatingSupply,
  OHMPriceFromSubgraph,
<<<<<<< HEAD
} from "./components/Metric/Metric";

const sharedMetricProps: PropsOf<typeof Metric> = { labelVariant: "h6", metricVariant: "h5" };

const MetricsDashboard = () => (
  <>
    <Box className="hero-metrics">
      <Paper className="ohm-card">
        <MetricCollection>
          <MarketCap {...sharedMetricProps} />
          <OHMPriceFromSubgraph {...sharedMetricProps} />
          <GOHMPrice {...sharedMetricProps} className="wsoprice" />
          <CircSupply {...sharedMetricProps} />
          <BackingPerOHM {...sharedMetricProps} />
          <CurrentIndex {...sharedMetricProps} />
        </MetricCollection>
      </Paper>
    </Box>
    <Grid container spacing={2} className="data-grid">
      <Grid item lg={6} md={6} sm={12} xs={12}>
        <Paper className="ohm-card ohm-chart-card" enableBackground>
          <LiquidBackingGraph />
        </Paper>
      </Grid>

      <Grid item lg={6} md={6} sm={12} xs={12}>
        <Paper className="ohm-card ohm-chart-card" enableBackground>
          <MarketValueGraph />
        </Paper>
      </Grid>

      <Grid item lg={6} md={6} sm={12} xs={12}>
        <Paper className="ohm-card ohm-chart-card" enableBackground>
          <OHMStakedGraph />
        </Paper>
      </Grid>

      <Grid item lg={6} md={6} sm={12} xs={12}>
        <Paper className="ohm-card ohm-chart-card" enableBackground>
          <ProtocolOwnedLiquidityGraph />
        </Paper>
      </Grid>
=======
} from "src/views/TreasuryDashboard/components/Metric/Metric";

const baseMetricProps: PropsOf<typeof Metric> = { labelVariant: "h6", metricVariant: "h5" };

/**
 * Obtains the value of the subgraphId parameter using window.location
 *
 * useSearchParams was previously used, but it was asynchronous and led to
 * data being fetched from the standard subgraph URL before the subgraphId
 * parameter was resolved.
 */
const getSubgraphIdParameter = (): string | undefined => {
  const source = window.location.hash.split(`${PARAM_SUBGRAPH}=`);
  return source.length > 1 && source[1] ? source[1].split("&")[0] : undefined;
};

/**
 * Renders the Treasury Dashboard, which includes metrics, a date filter and charts.
 *
 * @returns
 */
const MetricsDashboard = () => {
  // State variable for the number of records shown, which is passed to the respective charts
  const [recordCount, setRecordCount] = useState("");
  // State variable for the current token
  const [token, setToken] = useState(PARAM_TOKEN_OHM);

  // Determine the subgraph URL
  // Originally, this was performed at the component level, but it ended up with a lot of redundant
  // calls to useSearchParams that could have led to wonky behaviour.
  const subgraphUrl = getSubgraphUrl(getSubgraphIdParameter());
  console.debug("Subgraph URL set to " + subgraphUrl);

  const [searchParams] = useSearchParams();
  useEffect(() => {
    // Get the record count from the URL query parameters, or use the default
    const queryRecordCount = searchParams.get(PARAM_RECORD_COUNT) || DEFAULT_RECORDS_COUNT.toString();
    setRecordCount(queryRecordCount);

    // Get the token or use the default
    const queryToken = searchParams.get(PARAM_TOKEN) || PARAM_TOKEN_OHM;
    setToken(queryToken);
  }, [searchParams]);

  const sharedMetricProps = { ...baseMetricProps, subgraphUrl: subgraphUrl };
>>>>>>> 4d1600be

  /**
   * After changing the value for the record count, returns the search parameters as a
   * string (excluding the "?" prefix) that is suitable for appending to a URL.
   *
   * @param recordCount
   * @returns
   */
  const getSearchParamsWithUpdatedRecordCount = (recordCount: number): string => {
    return updateSearchParams(searchParams, PARAM_RECORD_COUNT, recordCount.toString()).toString();
  };

  /**
   * After changing the value for the token, returns the search parameters as a
   * string (excluding the "?" prefix) that is suitable for appending to a URL.
   *
   * @param recordCount
   * @returns
   */
  const getSearchParamsWithUpdatedToken = (token: string): string => {
    return updateSearchParams(searchParams, PARAM_TOKEN, token).toString();
  };

  const isTokenOHM = (): boolean => {
    return token === PARAM_TOKEN_OHM;
  };

  const isActiveRecordCount = (input: number): boolean => {
    return recordCount === input.toString();
  };

  const theme = useTheme();
  const hideToggleSidePadding = useMediaQuery(theme.breakpoints.up("md"));
  const hidePaperSidePadding = useMediaQuery(theme.breakpoints.down("md"));

  const paperProps = {
    fullWidth: true,
  };

  /**
   * We minimise padding on the left and right at smaller screen sizes, in order
   * to maximise space for the graph.
   */
  const paperStyles = {
    ...(hidePaperSidePadding && { paddingLeft: "10px", paddingRight: "10px" }),
  };

  return (
    <>
      <Grid container spacing={1}>
        <Grid item xs={12}>
          <Paper {...paperProps}>
            <MetricCollection>
              <MarketCap {...sharedMetricProps} />
              <OHMPriceFromSubgraph {...sharedMetricProps} />
              <GOHMPriceFromSubgraph {...sharedMetricProps} className="wsoprice" />
              {isTokenOHM() ? (
                <OhmCirculatingSupply {...sharedMetricProps} />
              ) : (
                <GOhmCirculatingSupply {...sharedMetricProps} />
              )}
              {isTokenOHM() ? <BackingPerOHM {...sharedMetricProps} /> : <BackingPerGOHM {...sharedMetricProps} />}
              <CurrentIndex {...sharedMetricProps} />
            </MetricCollection>
          </Paper>
        </Grid>
        {/* Custom paddingBottom to make the filter row(s) equidistant from the metrics (above) and
        treasury assets (below). */}
        <Grid item xs={12} paddingBottom={"29px"}>
          {/* TODO disable comments when gOHM toggle can be added */}
          {/* TODO shift to flexbox */}
          {/* {hideToggleSidePadding ? <></> : <Grid item xs={2} sm={3} />}
          <Grid item xs={8} sm={6} md={5} lg={4} textAlign="center">
            <TabBar
              disableRouting
              items={[
                {
                  label: "7d",
                  to: `/dashboard?${getSearchParamsWithUpdatedRecordCount(7)}`,
                  isActive: isActiveRecordCount(7),
                },
                {
                  label: "30d",
                  to: `/dashboard?${getSearchParamsWithUpdatedRecordCount(30)}`,
                  isActive: isActiveRecordCount(30),
                },
                {
                  label: "90d",
                  to: `/dashboard?${getSearchParamsWithUpdatedRecordCount(90)}`,
                  isActive: isActiveRecordCount(90),
                },
                {
                  label: "Max",
                  to: `/dashboard?${getSearchParamsWithUpdatedRecordCount(1000)}`,
                  isActive: isActiveRecordCount(1000),
                },
              ]}
            />
          </Grid>
          <Grid item xs={2} sm={3} md={1} /> */}
          {/* From here onwards will break onto a new line at the "sm" breakpoint or smaller. */}
          {/* <Grid item xs={3} sm={4} md={3} lg={5} />
          <Grid item xs={6} sm={4} md={3} lg={2} textAlign="center">
            <TabBar
              disableRouting
              items={[
                {
                  label: PARAM_TOKEN_OHM,
                  to: `/dashboard?${getSearchParamsWithUpdatedToken(PARAM_TOKEN_OHM)}`,
                  isActive: isTokenOHM(),
                },
                {
                  label: PARAM_TOKEN_GOHM,
                  to: `/dashboard?${getSearchParamsWithUpdatedToken(PARAM_TOKEN_GOHM)}`,
                  isActive: !isTokenOHM(),
                },
              ]}
            />
          </Grid>
          {hideToggleSidePadding ? <></> : <Grid item xs={3} sm={4} />} */}
          {/* TODO delete after the gOHM toggle is added */}
          {/* The TabBar is designed to work with a flexbox so that it contracts & expands as necessary.
              With a Grid component, the width is more fixed, which leads to rendering issues. */}
          <Box display="flex" flexDirection="row" justifyContent="center">
            <TabBar
              disableRouting
              items={[
                {
                  label: "7d",
                  to: `/dashboard?${getSearchParamsWithUpdatedRecordCount(7)}`,
                  isActive: isActiveRecordCount(7),
                },
                {
                  label: "30d",
                  to: `/dashboard?${getSearchParamsWithUpdatedRecordCount(30)}`,
                  isActive: isActiveRecordCount(30),
                },
                {
                  label: "90d",
                  to: `/dashboard?${getSearchParamsWithUpdatedRecordCount(90)}`,
                  isActive: isActiveRecordCount(90),
                },
                {
                  label: "Max",
                  to: `/dashboard?${getSearchParamsWithUpdatedRecordCount(1000)}`,
                  isActive: isActiveRecordCount(1000),
                },
              ]}
            />
          </Box>
        </Grid>
        <Grid item xs={12}>
          <Paper {...paperProps} style={paperStyles}>
            <LiquidBackingPerOhmComparisonGraph
              subgraphUrl={subgraphUrl}
              activeToken={token}
              count={parseInt(recordCount)}
            />
          </Paper>
        </Grid>
        <Grid item xs={12}>
          <Paper {...paperProps} style={paperStyles}>
            <TreasuryAssets subgraphUrl={subgraphUrl} count={parseInt(recordCount)} />
          </Paper>
        </Grid>
        <Grid item xs={12}>
          <Paper {...paperProps} style={paperStyles}>
            <ProtocolOwnedLiquidityGraph subgraphUrl={subgraphUrl} count={parseInt(recordCount)} />
          </Paper>
        </Grid>
      </Grid>
    </>
  );
};

const PageWrapper = () => {
  const isSmallScreen = useMediaQuery("(max-width: 650px)");
  const isVerySmallScreen = useMediaQuery("(max-width: 379px)");

  return (
    <Container
      style={{
        paddingLeft: isSmallScreen || isVerySmallScreen ? "0" : "3.3rem",
        paddingRight: isSmallScreen || isVerySmallScreen ? "0" : "3.3rem",
      }}
    >
      <Outlet />
    </Container>
  );
};
const TreasuryDashboard = () => {
  return (
    <>
      <Routes>
        <Route path="/" element={<PageWrapper />}>
          <Route
            index
            element={
              <Box sx={{ mt: "15px" }}>
                <MetricsDashboard />
              </Box>
            }
          />
        </Route>
      </Routes>
    </>
  );
};

export default memo(TreasuryDashboard);<|MERGE_RESOLUTION|>--- conflicted
+++ resolved
@@ -25,50 +25,6 @@
   MarketCap,
   OhmCirculatingSupply,
   OHMPriceFromSubgraph,
-<<<<<<< HEAD
-} from "./components/Metric/Metric";
-
-const sharedMetricProps: PropsOf<typeof Metric> = { labelVariant: "h6", metricVariant: "h5" };
-
-const MetricsDashboard = () => (
-  <>
-    <Box className="hero-metrics">
-      <Paper className="ohm-card">
-        <MetricCollection>
-          <MarketCap {...sharedMetricProps} />
-          <OHMPriceFromSubgraph {...sharedMetricProps} />
-          <GOHMPrice {...sharedMetricProps} className="wsoprice" />
-          <CircSupply {...sharedMetricProps} />
-          <BackingPerOHM {...sharedMetricProps} />
-          <CurrentIndex {...sharedMetricProps} />
-        </MetricCollection>
-      </Paper>
-    </Box>
-    <Grid container spacing={2} className="data-grid">
-      <Grid item lg={6} md={6} sm={12} xs={12}>
-        <Paper className="ohm-card ohm-chart-card" enableBackground>
-          <LiquidBackingGraph />
-        </Paper>
-      </Grid>
-
-      <Grid item lg={6} md={6} sm={12} xs={12}>
-        <Paper className="ohm-card ohm-chart-card" enableBackground>
-          <MarketValueGraph />
-        </Paper>
-      </Grid>
-
-      <Grid item lg={6} md={6} sm={12} xs={12}>
-        <Paper className="ohm-card ohm-chart-card" enableBackground>
-          <OHMStakedGraph />
-        </Paper>
-      </Grid>
-
-      <Grid item lg={6} md={6} sm={12} xs={12}>
-        <Paper className="ohm-card ohm-chart-card" enableBackground>
-          <ProtocolOwnedLiquidityGraph />
-        </Paper>
-      </Grid>
-=======
 } from "src/views/TreasuryDashboard/components/Metric/Metric";
 
 const baseMetricProps: PropsOf<typeof Metric> = { labelVariant: "h6", metricVariant: "h5" };
@@ -114,7 +70,6 @@
   }, [searchParams]);
 
   const sharedMetricProps = { ...baseMetricProps, subgraphUrl: subgraphUrl };
->>>>>>> 4d1600be
 
   /**
    * After changing the value for the record count, returns the search parameters as a
@@ -152,6 +107,7 @@
 
   const paperProps = {
     fullWidth: true,
+    enableBackground: true,
   };
 
   /**
