* {
  outline: none;
}

html,
body,
#root {
  font-family: "Square";
  -webkit-font-smoothing: antialiased;
  -moz-osx-font-smoothing: grayscale;
  overflow: hidden;
}

body {
  margin: 0;
  box-sizing: border-box;
}

.app {
  height: 100vh;
  width: 100vw;
  display: flex;
  flex-flow: column;
  flex-direction: column;
  z-index: 1;
  background-size: cover;
  font-family: "Square";
  overflow: hidden;
  // transform: translate3d(0, 0, 0);
  // -webkit-transform: translate3d(0, 0, 0);
}

// JTBD: add to global theme def
.MuiDrawer-paperAnchorDockedLeft {
  border-right: 0 !important;
}

.ohm-card {
  max-width: 833px;
  .card-header {
    width: 100%;
    min-height: 33px;
    margin-bottom: 10px;
    h5 {
      font-weight: 600 !important;
    }
  }

  .help-text {
    margin: 10px 0px;
  }

  .data-row {
    display: flex;
    justify-content: space-between;
    flex-direction: row;
    margin: 12px 0px;
  }
}

.ohm-pairs {
  display: flex;
  align-items: center;
}

<<<<<<< HEAD
.ohm-pair {
  width: 40px;
  height: 40px;
  margin-left: -8px;
  display: flex;
  overflow: hidden;
  position: relative;
  align-items: center;
  flex-shrink: 0;
  line-height: 1;
  user-select: none;
  border-radius: 50%;
  justify-content: center;
  .ohm-logo-bg {
    height: auto;
    width: auto;
  }
  img {
    color: transparent;
    width: 100%;
    height: 100%;
    object-fit: cover;
    text-align: center;
    text-indent: 10000px;
  }
}

=======
>>>>>>> 1c77a767
input::-webkit-outer-spin-button,
input::-webkit-inner-spin-button {
  -webkit-appearance: none !important;
}

input[type="number"] {
  -moz-appearance: textfield !important;
}

a:hover svg {
  color: inherit;
}<|MERGE_RESOLUTION|>--- conflicted
+++ resolved
@@ -63,36 +63,6 @@
   align-items: center;
 }
 
-<<<<<<< HEAD
-.ohm-pair {
-  width: 40px;
-  height: 40px;
-  margin-left: -8px;
-  display: flex;
-  overflow: hidden;
-  position: relative;
-  align-items: center;
-  flex-shrink: 0;
-  line-height: 1;
-  user-select: none;
-  border-radius: 50%;
-  justify-content: center;
-  .ohm-logo-bg {
-    height: auto;
-    width: auto;
-  }
-  img {
-    color: transparent;
-    width: 100%;
-    height: 100%;
-    object-fit: cover;
-    text-align: center;
-    text-indent: 10000px;
-  }
-}
-
-=======
->>>>>>> 1c77a767
 input::-webkit-outer-spin-button,
 input::-webkit-inner-spin-button {
   -webkit-appearance: none !important;
