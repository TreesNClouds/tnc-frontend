import { ethers } from "ethers";
import { addresses, Actions } from "../constants";
import { abi as OlympusStaking } from "../abi/OlympusStaking.json";
import { abi as OlympusStakingv2 } from "../abi/OlympusStakingv2.json";
import { abi as sOHM } from "../abi/sOHM.json";
import { abi as sOHMv2 } from "../abi/sOhmv2.json";
import axios from "axios";
import { contractForReserve, addressForAsset } from "../helpers";
import { BONDS } from "../constants";
import { abi as BondOhmDaiCalcContract } from "../abi/bonds/OhmDaiCalcContract.json";
import apollo from "../lib/apolloClient.js";

export const fetchAppSuccess = payload => ({
  type: Actions.FETCH_APP_SUCCESS,
  payload,
});

export const loadAppDetails =
  ({ networkID, provider }) =>
  async dispatch => {
    const protocolMetricsQuery = `
      query {
        _meta {
          block {
            number
          }
        }
        protocolMetrics(first: 1, orderBy: timestamp, orderDirection: desc) {
          timestamp
          ohmCirculatingSupply
          totalSupply
          ohmPrice
          marketCap
          totalValueLocked
        }
      }
    `;
<<<<<<< HEAD

    const graphData = await apollo(protocolMetricsQuery);

    let stakingTVL = parseFloat(graphData.data.protocolMetrics[0].totalValueLocked);
=======
    const graphData = await apollo(protocolMetricsQuery);

    console.log(graphData);

    if (!graphData || graphData == null) {
      console.error("Returned a null response when querying TheGraph");
      return;
    }

    const stakingTVL = parseFloat(graphData.data.protocolMetrics[0].totalValueLocked);
>>>>>>> 402f057e
    const marketPrice = parseFloat(graphData.data.protocolMetrics[0].ohmPrice);
    const marketCap = parseFloat(graphData.data.protocolMetrics[0].marketCap);
    const circSupply = parseFloat(graphData.data.protocolMetrics[0].ohmCirculatingSupply);
    const totalSupply = parseFloat(graphData.data.protocolMetrics[0].totalSupply);
<<<<<<< HEAD
    // let currentBlock = parseFloat(graphData.data._meta.block.number);
=======
    // const currentBlock = parseFloat(graphData.data._meta.block.number);
>>>>>>> 402f057e

    if (!provider) {
      console.error("failed to connect to provider, please connect your wallet");
      return dispatch(
        fetchAppSuccess({
          stakingTVL,
          marketPrice,
          marketCap,
          circSupply,
<<<<<<< HEAD
          // currentBlock,
=======
>>>>>>> 402f057e
          totalSupply,
        }),
      );
    }
<<<<<<< HEAD

=======
>>>>>>> 402f057e
    const currentBlock = await provider.getBlockNumber();
    const stakingContract = new ethers.Contract(addresses[networkID].STAKING_ADDRESS, OlympusStakingv2, provider);
    const oldStakingContract = new ethers.Contract(addresses[networkID].OLD_STAKING_ADDRESS, OlympusStaking, provider);
    const sohmMainContract = new ethers.Contract(addresses[networkID].SOHM_ADDRESS, sOHMv2, provider);
    const sohmOldContract = new ethers.Contract(addresses[networkID].OLD_SOHM_ADDRESS, sOHM, provider);
    const bondCalculator = new ethers.Contract(
      addresses[networkID].BONDS.OHM_DAI_CALC,
      BondOhmDaiCalcContract,
      provider,
    );

    // Calculate Treasury Balance
    let token = contractForReserve({ bond: BONDS.dai, networkID, provider });
    let daiAmount = await token.balanceOf(addresses[networkID].TREASURY_ADDRESS);

    token = contractForReserve({ bond: BONDS.frax, networkID, provider });
    let fraxAmount = await token.balanceOf(addresses[networkID].TREASURY_ADDRESS);

    token = contractForReserve({ bond: BONDS.ohm_dai, networkID, provider });
    let ohmDaiAmount = await token.balanceOf(addresses[networkID].TREASURY_ADDRESS);
    let valuation = await bondCalculator.valuation(addressForAsset({ bond: BONDS.ohm_dai, networkID }), ohmDaiAmount);
    let markdown = await bondCalculator.markdown(addressForAsset({ bond: BONDS.ohm_dai, networkID }));
    let ohmDaiUSD = (valuation / Math.pow(10, 9)) * (markdown / Math.pow(10, 18));

    token = contractForReserve({ bond: BONDS.ohm_frax, networkID, provider });
    let ohmFraxAmount = await token.balanceOf(addresses[networkID].TREASURY_ADDRESS);
    valuation = await bondCalculator.valuation(addressForAsset({ bond: BONDS.ohm_frax, networkID }), ohmFraxAmount);
    markdown = await bondCalculator.markdown(addressForAsset({ bond: BONDS.ohm_frax, networkID }));
    let ohmFraxUSD = (valuation / Math.pow(10, 9)) * (markdown / Math.pow(10, 18));

    const treasuryBalance = daiAmount / Math.pow(10, 18) + fraxAmount / Math.pow(10, 18) + ohmDaiUSD + ohmFraxUSD;

    // Calculating staking
    const epoch = await stakingContract.epoch();
    const stakingReward = epoch.distribute;
    const circ = await sohmMainContract.circulatingSupply();
    const stakingRebase = stakingReward / circ;
    const fiveDayRate = Math.pow(1 + stakingRebase, 5 * 3) - 1;
    const stakingAPY = Math.pow(1 + stakingRebase, 365 * 3) - 1;

    // TODO: remove this legacy shit
    const oldStakingReward = await oldStakingContract.ohmToDistributeNextEpoch();
    const oldCircSupply = await sohmOldContract.circulatingSupply();

    const oldStakingRebase = oldStakingReward / oldCircSupply;
    const oldStakingAPY = Math.pow(1 + oldStakingRebase, 365 * 3) - 1;

    // Current index
    const currentIndex = await stakingContract.index();

    console.log("graphData", graphData);

    return dispatch(
      fetchAppSuccess({
        currentIndex: ethers.utils.formatUnits(currentIndex, "gwei"),
        currentBlock,
        fiveDayRate,
        treasuryBalance,
        stakingAPY,
        stakingTVL,
        oldStakingAPY,
        stakingRebase,
        marketCap,
        marketPrice,
        circSupply,
        totalSupply,
      }),
    );
  };

export const getFraxData = () => async dispatch => {
  const resp = await axios.get("https://api.frax.finance/combineddata/");
  return dispatch({
    type: Actions.FETCH_FRAX_SUCCESS,
    payload: resp.data && resp.data.liq_staking && resp.data.liq_staking["Uniswap FRAX/OHM"],
  });
};<|MERGE_RESOLUTION|>--- conflicted
+++ resolved
@@ -35,12 +35,6 @@
         }
       }
     `;
-<<<<<<< HEAD
-
-    const graphData = await apollo(protocolMetricsQuery);
-
-    let stakingTVL = parseFloat(graphData.data.protocolMetrics[0].totalValueLocked);
-=======
     const graphData = await apollo(protocolMetricsQuery);
 
     console.log(graphData);
@@ -51,16 +45,11 @@
     }
 
     const stakingTVL = parseFloat(graphData.data.protocolMetrics[0].totalValueLocked);
->>>>>>> 402f057e
     const marketPrice = parseFloat(graphData.data.protocolMetrics[0].ohmPrice);
     const marketCap = parseFloat(graphData.data.protocolMetrics[0].marketCap);
     const circSupply = parseFloat(graphData.data.protocolMetrics[0].ohmCirculatingSupply);
     const totalSupply = parseFloat(graphData.data.protocolMetrics[0].totalSupply);
-<<<<<<< HEAD
-    // let currentBlock = parseFloat(graphData.data._meta.block.number);
-=======
     // const currentBlock = parseFloat(graphData.data._meta.block.number);
->>>>>>> 402f057e
 
     if (!provider) {
       console.error("failed to connect to provider, please connect your wallet");
@@ -70,18 +59,10 @@
           marketPrice,
           marketCap,
           circSupply,
-<<<<<<< HEAD
-          // currentBlock,
-=======
->>>>>>> 402f057e
           totalSupply,
         }),
       );
     }
-<<<<<<< HEAD
-
-=======
->>>>>>> 402f057e
     const currentBlock = await provider.getBlockNumber();
     const stakingContract = new ethers.Contract(addresses[networkID].STAKING_ADDRESS, OlympusStakingv2, provider);
     const oldStakingContract = new ethers.Contract(addresses[networkID].OLD_STAKING_ADDRESS, OlympusStaking, provider);
