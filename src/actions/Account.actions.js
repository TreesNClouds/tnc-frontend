import { ethers } from "ethers";
import { addresses, Actions } from "../constants";
import { abi as ierc20Abi } from "../abi/IERC20.json";
import { abi as sOHM } from "../abi/sOHM.json";
import { abi as sOHMv2 } from "../abi/sOhmv2.json";
<<<<<<< HEAD
import apollo from "../lib/apolloClient.js";
=======
import apollo from "../lib/apolloClient";
>>>>>>> 402f057e

export const fetchAccountSuccess = payload => ({
  type: Actions.FETCH_ACCOUNT_SUCCESS,
  payload,
});

export const loadAccountDetails =
  ({ networkID, provider, address }) =>
  async dispatch => {
    // console.log("networkID = ", networkID)
    // console.log("addresses = ",addresses)

    let ohmBalance = 0;
    let sohmBalance = 0;
    let oldsohmBalance = 0;
    let stakeAllowance = 0;
    let unstakeAllowance = 0;
    let lpStaked = 0;
    let pendingRewards = 0;
    let lpBondAllowance = 0;
    let daiBondAllowance = 0;
    let aOHMAbleToClaim = 0;
<<<<<<< HEAD
    let unstakeAllowanceSohm;
=======
>>>>>>> 402f057e

    // const accountQuery = `
    //   query($id: String) {
    //     ohmie(id: $id) {
    //       id
    //       lastBalance {
    //         ohmBalance
    //         sohmBalance
    //         bondBalance
    //       }
    //     }
    //   }
    // `;

    // const graphData = await apollo(accountQuery);

    // these work in playground but show up as null, maybe subgraph api not caught up?
    // ohmBalance = graphData.data.ohmie.lastBalance.ohmBalance;
    // sohmBalance = graphData.data.ohmie.lastBalance.sohmBalance;
<<<<<<< HEAD
=======
    let migrateContract;
    let unstakeAllowanceSohm;
>>>>>>> 402f057e

    const daiContract = new ethers.Contract(addresses[networkID].DAI_ADDRESS, ierc20Abi, provider);
    const daiBalance = await daiContract.balanceOf(address);

    if (addresses[networkID].OHM_ADDRESS) {
      const ohmContract = new ethers.Contract(addresses[networkID].OHM_ADDRESS, ierc20Abi, provider);
      ohmBalance = await ohmContract.balanceOf(address);
      stakeAllowance = await ohmContract.allowance(address, addresses[networkID].STAKING_HELPER_ADDRESS);
    }

    if (addresses[networkID].DAI_BOND_ADDRESS) {
      daiBondAllowance = await daiContract.allowance(address, addresses[networkID].DAI_BOND_ADDRESS);
    }

    if (addresses[networkID].SOHM_ADDRESS) {
      const sohmContract = await new ethers.Contract(addresses[networkID].SOHM_ADDRESS, sOHMv2, provider);
      sohmBalance = await sohmContract.balanceOf(address);
      unstakeAllowance = await sohmContract.allowance(address, addresses[networkID].STAKING_ADDRESS);
    }

    if (addresses[networkID].OLD_SOHM_ADDRESS) {
      const oldsohmContract = await new ethers.Contract(addresses[networkID].OLD_SOHM_ADDRESS, sOHM, provider);
      oldsohmBalance = await oldsohmContract.balanceOf(address);

      const signer = provider.getSigner();
      unstakeAllowanceSohm = await oldsohmContract.allowance(address, addresses[networkID].OLD_STAKING_ADDRESS);
    }

    return dispatch(
      fetchAccountSuccess({
        balances: {
          dai: ethers.utils.formatEther(daiBalance),
          ohm: ethers.utils.formatUnits(ohmBalance, "gwei"),
          sohm: ethers.utils.formatUnits(sohmBalance, "gwei"),
          oldsohm: ethers.utils.formatUnits(oldsohmBalance, "gwei"),
        },
        staking: {
          ohmStake: +stakeAllowance,
          ohmUnstake: +unstakeAllowance,
        },
        migrate: {
          unstakeAllowance: unstakeAllowanceSohm,
        },
        bonding: {
          daiAllowance: daiBondAllowance,
        },
      }),
    );
  };<|MERGE_RESOLUTION|>--- conflicted
+++ resolved
@@ -3,11 +3,7 @@
 import { abi as ierc20Abi } from "../abi/IERC20.json";
 import { abi as sOHM } from "../abi/sOHM.json";
 import { abi as sOHMv2 } from "../abi/sOhmv2.json";
-<<<<<<< HEAD
-import apollo from "../lib/apolloClient.js";
-=======
 import apollo from "../lib/apolloClient";
->>>>>>> 402f057e
 
 export const fetchAccountSuccess = payload => ({
   type: Actions.FETCH_ACCOUNT_SUCCESS,
@@ -30,10 +26,6 @@
     let lpBondAllowance = 0;
     let daiBondAllowance = 0;
     let aOHMAbleToClaim = 0;
-<<<<<<< HEAD
-    let unstakeAllowanceSohm;
-=======
->>>>>>> 402f057e
 
     // const accountQuery = `
     //   query($id: String) {
@@ -53,11 +45,8 @@
     // these work in playground but show up as null, maybe subgraph api not caught up?
     // ohmBalance = graphData.data.ohmie.lastBalance.ohmBalance;
     // sohmBalance = graphData.data.ohmie.lastBalance.sohmBalance;
-<<<<<<< HEAD
-=======
     let migrateContract;
     let unstakeAllowanceSohm;
->>>>>>> 402f057e
 
     const daiContract = new ethers.Contract(addresses[networkID].DAI_ADDRESS, ierc20Abi, provider);
     const daiBalance = await daiContract.balanceOf(address);
