export const INFURA_ID = "be29ba1004a14966bee539713c939ca1";

export const EPOCH_INTERVAL = 2200;

// NOTE could get this from an outside source since it changes slightly over time
export const BLOCK_RATE_SECONDS = 13.14;

export const addresses = {
  4: {
    DAI_ADDRESS: '0xda68f3C5F31A289a4d90927aE54d6b4Ae0b7F1F9',
    OHM_ADDRESS: '0x2CF9A1bCfbf78b7CeE14A91008157BeDbBd00A9f',
    STAKING_ADDRESS: '0x84c8cBAFbeFD329F3e55f7cbFFD1D422d77b7c27',
    SOHM_ADDRESS: '0x4D2AbC161Af2aeED1da1CAf768F4475b25e4C1Db',
    PRESALE_ADDRESS: '0x90d1dd1fa2fddd5076850f342f31717a0556fdf7',
    AOHM_ADDRESS: '0x410D96DF0F9e778d0E3a7B93547e40f06e823618',
    MIGRATE_ADDRESS: '0x3BA7C6346b93DA485e97ba55aec28E8eDd3e33E2',
    LPSTAKING_ADDRESS: '0x797C6E26D099b971cc95138D55729a58B34c5e6B',
    LP_ADDRESS: '0x366c22dbb3a69025bc2c6216305f047ed5db9192',
    // BOND_ADDRESS: '0xdc1b5DF37369B2D370f141E48d65a28032Be1c58',
    BOND_ADDRESS: '0x50a9dd1f9a13737376395056e9991d4f51a6e958',
    BONDINGCALC_ADDRESS: '0x6d5de2E6f3437b29f8Ffdb9b3f2BADb81B881dBc',
    DAI_BOND_ADDRESS: '0xf0dc88996d55b89ce7c1701ef906527855664f96',
    CIRCULATING_SUPPLY_ADDRESS: '0x5b0AA7903FD2EaA16F1462879B71c3cE2cFfE868',
  },
  1: {
    DAI_ADDRESS: '0x6b175474e89094c44da98b954eedeac495271d0f',
    OHM_ADDRESS: '0x383518188c0c6d7730d91b2c03a03c837814a899',
    STAKING_ADDRESS: '0x0822F3C03dcc24d200AFF33493Dc08d0e1f274A2',
    SOHM_ADDRESS: '0x31932E6e45012476ba3A3A4953cbA62AeE77Fbbe',
    PRESALE_ADDRESS: '0xcBb60264fe0AC96B0EFa0145A9709A825afa17D8',
    AOHM_ADDRESS: '0x24ecfd535675f36ba1ab9c5d39b50dc097b0792e',
    MIGRATE_ADDRESS: '0xC7f56EC779cB9e60afA116d73F3708761197dB3d',
    LPSTAKING_ADDRESS: '0xF11f0F078BfaF05a28Eac345Bb84fcb2a3722223',
    LP_ADDRESS: '0x34d7d7Aaf50AD4944B70B320aCB24C95fa2def7c',
    DISTRIBUTOR_ADDRESS: '0xbe731507810C8747C3E01E62c676b1cA6F93242f',
    // BOND_ADDRESS: '0xd27001d1aAEd5f002C722Ad729de88a91239fF29',
    BOND_ADDRESS: '0x13E8484a86327f5882d1340ed0D7643a29548536',
    BONDINGCALC_ADDRESS: '0x6a617Fe9163C1499b9D2773fb2d0105a2368Bedc',
    LP_BONDINGCALC_ADDRESS: '0xe2CABE86071f6Ae31e1b4634BAa06522b838a148',
    DAI_BOND_ADDRESS: '0xa64ED1b66Cb2838Ef2A198D8345c0ce6967A2A3c',
    CIRCULATING_SUPPLY_ADDRESS: '0x0efff9199aa1ac3c3e34e957567c1be8bf295034',

    // This is V1.1. Some are copied from above.
    RESERVES: {
      DAI: "0x6b175474e89094c44da98b954eedeac495271d0f",
      OHM_DAI: "0x34d7d7Aaf50AD4944B70B320aCB24C95fa2def7c"
    },

    BONDS: {
      OHM_DAI_CALC: "0xcaaa6a2d4b26067a391e7b7d65c16bb2d5fa571a",
      OHM_DAI: "0x996668C46Fc0B764aFdA88d83eB58afc933a1626",
      DAI: "0xD03056323b7a63e2095AE97fA1AD92E4820ff045"
    }
  }
};

export const BONDS = {
  ohm_dai: "ohm_dai_lp",
  dai: "dai",
<<<<<<< HEAD
  ohm_frax: "ohm_frax_lp",
  dai_v1: "dai_v1",
  ohm_dai_v1: "ohm_dai_lp_v1",
  frax: "frax",
=======
>>>>>>> e871768b
}

export const Actions = {
  FETCH_ACCOUNT_SUCCESS: 'account/FETCH_ACCOUNT_SUCCESS',
  FETCH_APP_SUCCESS: 'app/FETCH_APP_SUCCESS',
  FETCH_STAKE_SUCCESS: 'stake/FETCH_STAKE_SUCCESS',
  FETCH_BOND_SUCCESS: 'bond/FETCH_BOND_SUCCESS',
};


// MY ETHERSCAN_ID, SWAP IN YOURS FROM https://etherscan.io/myapikey
export const ETHERSCAN_KEY = "PSW8C433Q667DVEX5BCRMGNAH9FSGFZ7Q8";

// BLOCKNATIVE ID FOR Notify.js:
export const BLOCKNATIVE_DAPPID = "0b58206a-f3c0-4701-a62f-73c7243e8c77";

// EXTERNAL CONTRACTS

export const DAI_ADDRESS = "0x6B175474E89094C44Da98b954EedeAC495271d0F";

export const DAI_ABI = [
  {
    inputs: [{ internalType: "uint256", name: "chainId_", type: "uint256" }],
    payable: false,
    stateMutability: "nonpayable",
    type: "constructor",
  },
  {
    anonymous: false,
    inputs: [
      { indexed: true, internalType: "address", name: "src", type: "address" },
      { indexed: true, internalType: "address", name: "guy", type: "address" },
      { indexed: false, internalType: "uint256", name: "wad", type: "uint256" },
    ],
    name: "Approval",
    type: "event",
  },
  {
    anonymous: true,
    inputs: [
      { indexed: true, internalType: "bytes4", name: "sig", type: "bytes4" },
      { indexed: true, internalType: "address", name: "usr", type: "address" },
      { indexed: true, internalType: "bytes32", name: "arg1", type: "bytes32" },
      { indexed: true, internalType: "bytes32", name: "arg2", type: "bytes32" },
      { indexed: false, internalType: "bytes", name: "data", type: "bytes" },
    ],
    name: "LogNote",
    type: "event",
  },
  {
    anonymous: false,
    inputs: [
      { indexed: true, internalType: "address", name: "src", type: "address" },
      { indexed: true, internalType: "address", name: "dst", type: "address" },
      { indexed: false, internalType: "uint256", name: "wad", type: "uint256" },
    ],
    name: "Transfer",
    type: "event",
  },
  {
    constant: true,
    inputs: [],
    name: "DOMAIN_SEPARATOR",
    outputs: [{ internalType: "bytes32", name: "", type: "bytes32" }],
    payable: false,
    stateMutability: "view",
    type: "function",
  },
  {
    constant: true,
    inputs: [],
    name: "PERMIT_TYPEHASH",
    outputs: [{ internalType: "bytes32", name: "", type: "bytes32" }],
    payable: false,
    stateMutability: "view",
    type: "function",
  },
  {
    constant: true,
    inputs: [
      { internalType: "address", name: "", type: "address" },
      { internalType: "address", name: "", type: "address" },
    ],
    name: "allowance",
    outputs: [{ internalType: "uint256", name: "", type: "uint256" }],
    payable: false,
    stateMutability: "view",
    type: "function",
  },
  {
    constant: false,
    inputs: [
      { internalType: "address", name: "usr", type: "address" },
      { internalType: "uint256", name: "wad", type: "uint256" },
    ],
    name: "approve",
    outputs: [{ internalType: "bool", name: "", type: "bool" }],
    payable: false,
    stateMutability: "nonpayable",
    type: "function",
  },
  {
    constant: true,
    inputs: [{ internalType: "address", name: "", type: "address" }],
    name: "balanceOf",
    outputs: [{ internalType: "uint256", name: "", type: "uint256" }],
    payable: false,
    stateMutability: "view",
    type: "function",
  },
  {
    constant: false,
    inputs: [
      { internalType: "address", name: "usr", type: "address" },
      { internalType: "uint256", name: "wad", type: "uint256" },
    ],
    name: "burn",
    outputs: [],
    payable: false,
    stateMutability: "nonpayable",
    type: "function",
  },
  {
    constant: true,
    inputs: [],
    name: "decimals",
    outputs: [{ internalType: "uint8", name: "", type: "uint8" }],
    payable: false,
    stateMutability: "view",
    type: "function",
  },
  {
    constant: false,
    inputs: [{ internalType: "address", name: "guy", type: "address" }],
    name: "deny",
    outputs: [],
    payable: false,
    stateMutability: "nonpayable",
    type: "function",
  },
  {
    constant: false,
    inputs: [
      { internalType: "address", name: "usr", type: "address" },
      { internalType: "uint256", name: "wad", type: "uint256" },
    ],
    name: "mint",
    outputs: [],
    payable: false,
    stateMutability: "nonpayable",
    type: "function",
  },
  {
    constant: false,
    inputs: [
      { internalType: "address", name: "src", type: "address" },
      { internalType: "address", name: "dst", type: "address" },
      { internalType: "uint256", name: "wad", type: "uint256" },
    ],
    name: "move",
    outputs: [],
    payable: false,
    stateMutability: "nonpayable",
    type: "function",
  },
  {
    constant: true,
    inputs: [],
    name: "name",
    outputs: [{ internalType: "string", name: "", type: "string" }],
    payable: false,
    stateMutability: "view",
    type: "function",
  },
  {
    constant: true,
    inputs: [{ internalType: "address", name: "", type: "address" }],
    name: "nonces",
    outputs: [{ internalType: "uint256", name: "", type: "uint256" }],
    payable: false,
    stateMutability: "view",
    type: "function",
  },
  {
    constant: false,
    inputs: [
      { internalType: "address", name: "holder", type: "address" },
      { internalType: "address", name: "spender", type: "address" },
      { internalType: "uint256", name: "nonce", type: "uint256" },
      { internalType: "uint256", name: "expiry", type: "uint256" },
      { internalType: "bool", name: "allowed", type: "bool" },
      { internalType: "uint8", name: "v", type: "uint8" },
      { internalType: "bytes32", name: "r", type: "bytes32" },
      { internalType: "bytes32", name: "s", type: "bytes32" },
    ],
    name: "permit",
    outputs: [],
    payable: false,
    stateMutability: "nonpayable",
    type: "function",
  },
  {
    constant: false,
    inputs: [
      { internalType: "address", name: "usr", type: "address" },
      { internalType: "uint256", name: "wad", type: "uint256" },
    ],
    name: "pull",
    outputs: [],
    payable: false,
    stateMutability: "nonpayable",
    type: "function",
  },
  {
    constant: false,
    inputs: [
      { internalType: "address", name: "usr", type: "address" },
      { internalType: "uint256", name: "wad", type: "uint256" },
    ],
    name: "push",
    outputs: [],
    payable: false,
    stateMutability: "nonpayable",
    type: "function",
  },
  {
    constant: false,
    inputs: [{ internalType: "address", name: "guy", type: "address" }],
    name: "rely",
    outputs: [],
    payable: false,
    stateMutability: "nonpayable",
    type: "function",
  },
  {
    constant: true,
    inputs: [],
    name: "symbol",
    outputs: [{ internalType: "string", name: "", type: "string" }],
    payable: false,
    stateMutability: "view",
    type: "function",
  },
  {
    constant: true,
    inputs: [],
    name: "totalSupply",
    outputs: [{ internalType: "uint256", name: "", type: "uint256" }],
    payable: false,
    stateMutability: "view",
    type: "function",
  },
  {
    constant: false,
    inputs: [
      { internalType: "address", name: "dst", type: "address" },
      { internalType: "uint256", name: "wad", type: "uint256" },
    ],
    name: "transfer",
    outputs: [{ internalType: "bool", name: "", type: "bool" }],
    payable: false,
    stateMutability: "nonpayable",
    type: "function",
  },
  {
    constant: false,
    inputs: [
      { internalType: "address", name: "src", type: "address" },
      { internalType: "address", name: "dst", type: "address" },
      { internalType: "uint256", name: "wad", type: "uint256" },
    ],
    name: "transferFrom",
    outputs: [{ internalType: "bool", name: "", type: "bool" }],
    payable: false,
    stateMutability: "nonpayable",
    type: "function",
  },
  {
    constant: true,
    inputs: [],
    name: "version",
    outputs: [{ internalType: "string", name: "", type: "string" }],
    payable: false,
    stateMutability: "view",
    type: "function",
  },
  {
    constant: true,
    inputs: [{ internalType: "address", name: "", type: "address" }],
    name: "wards",
    outputs: [{ internalType: "uint256", name: "", type: "uint256" }],
    payable: false,
    stateMutability: "view",
    type: "function",
  },
];

export const NETWORK = chainId => {
  for (const n in NETWORKS) {
    if (NETWORKS[n].chainId === chainId) {
      return NETWORKS[n];
    }
  }
};

export const NETWORKS = {
  localhost: {
    name: "localhost",
    color: "#666666",
    chainId: 31337,
    blockExplorer: "",
    rpcUrl: "http://" + window.location.hostname + ":8545",
  },
  mainnet: {
    name: "mainnet",
    color: "#ff8b9e",
    chainId: 1,
    rpcUrl: `https://mainnet.infura.io/v3/${INFURA_ID}`,
    blockExplorer: "https://etherscan.io/",
  },
  kovan: {
    name: "kovan",
    color: "#7003DD",
    chainId: 42,
    rpcUrl: `https://kovan.infura.io/v3/${INFURA_ID}`,
    blockExplorer: "https://kovan.etherscan.io/",
    faucet: "https://gitter.im/kovan-testnet/faucet", // https://faucet.kovan.network/
  },
  rinkeby: {
    name: "rinkeby",
    color: "#e0d068",
    chainId: 4,
    rpcUrl: `https://rinkeby.infura.io/v3/${INFURA_ID}`,
    faucet: "https://faucet.rinkeby.io/",
    blockExplorer: "https://rinkeby.etherscan.io/",
  },
  ropsten: {
    name: "ropsten",
    color: "#F60D09",
    chainId: 3,
    faucet: "https://faucet.ropsten.be/",
    blockExplorer: "https://ropsten.etherscan.io/",
    rpcUrl: `https://ropsten.infura.io/v3/${INFURA_ID}`,
  },
  goerli: {
    name: "goerli",
    color: "#0975F6",
    chainId: 5,
    faucet: "https://goerli-faucet.slock.it/",
    blockExplorer: "https://goerli.etherscan.io/",
    rpcUrl: `https://goerli.infura.io/v3/${INFURA_ID}`,
  },
  xdai: {
    name: "xdai",
    color: "#48a9a6",
    chainId: 100,
    price: 1,
    gasPrice: 1000000000,
    rpcUrl: "https://dai.poa.network",
    faucet: "https://xdai-faucet.top/",
    blockExplorer: "https://blockscout.com/poa/xdai/",
  },
  matic: {
    name: "matic",
    color: "#2bbdf7",
    chainId: 137,
    price: 1,
    gasPrice: 1000000000,
    rpcUrl: "https://rpc-mainnet.maticvigil.com",
    faucet: "https://faucet.matic.network/",
    blockExplorer: "https://explorer-mainnet.maticvigil.com//",
  },
  mumbai: {
    name: "mumbai",
    color: "#92D9FA",
    chainId: 80001,
    price: 1,
    gasPrice: 1000000000,
    rpcUrl: "https://rpc-mumbai.maticvigil.com",
    faucet: "https://faucet.matic.network/",
    blockExplorer: "https://mumbai-explorer.matic.today/",
  },
};<|MERGE_RESOLUTION|>--- conflicted
+++ resolved
@@ -57,13 +57,8 @@
 export const BONDS = {
   ohm_dai: "ohm_dai_lp",
   dai: "dai",
-<<<<<<< HEAD
-  ohm_frax: "ohm_frax_lp",
   dai_v1: "dai_v1",
   ohm_dai_v1: "ohm_dai_lp_v1",
-  frax: "frax",
-=======
->>>>>>> e871768b
 }
 
 export const Actions = {
