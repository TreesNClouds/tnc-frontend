--- conflicted
+++ resolved
@@ -1,7 +1,3 @@
-<<<<<<< HEAD
-import { AlertProps, LinearProgress, Snackbar } from "@mui/material";
-=======
->>>>>>> 574dcaa3
 import Alert from "@mui/material/Alert";
 import { Icon } from "@olympusdao/component-library";
 import { resolveValue, toast as hotToast } from "react-hot-toast";
