--- conflicted
+++ resolved
@@ -64,34 +64,6 @@
       minHeight={modalHeight + "px"}
       maxWidth={"90%"}
       headerContent={
-<<<<<<< HEAD
-        <div className="chart-card-header">
-          <Box display="flex">
-            <Box display="flex" alignItems="center" style={{ width: "max-content", whiteSpace: "nowrap" }}>
-              <Typography variant="h6" color="textSecondary" style={{ fontWeight: 400 }}>
-                {headerText}
-              </Typography>
-            </Box>
-            <Box
-              display="flex"
-              justifyContent="space-between"
-              alignItems="center"
-              style={{ width: "100%", marginLeft: "5px" }}
-            >
-              <Typography
-                variant="h6"
-                style={{ cursor: "pointer" }}
-                color="textSecondary"
-                display="flex"
-                alignItems="center"
-              >
-                <InfoTooltip message={infoTooltipMessage} />
-              </Typography>
-            </Box>
-          </Box>
-          <Box display="flex" flexWrap="wrap">
-            <Typography variant="h4" style={{ fontWeight: 600, marginRight: 5 }}>
-=======
         <Grid container width="100%">
           <Grid alignItems="center" width="maxContent" item xs={12} whiteSpace="nowrap">
             <Typography variant="h6" color="textSecondary" style={{ fontWeight: 400 }}>
@@ -100,7 +72,6 @@
           </Grid>
           <Grid item container xs={11}>
             <Typography variant="h4" style={{ fontWeight: 600, marginRight: 5, display: "block" }}>
->>>>>>> 4d1600be
               {headerSubText}
             </Typography>
             {runwayExtraInfo}
