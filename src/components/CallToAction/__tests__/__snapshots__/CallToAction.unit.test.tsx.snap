--- conflicted
+++ resolved
@@ -5,106 +5,68 @@
   <div
     data-rk=""
   >
-<<<<<<< HEAD
-    <div
-      class="MuiPaper-root MuiPaper-elevation MuiPaper-rounded MuiPaper-elevation0 Paper-root  css-4e0r8l-MuiPaper-root"
-      style="transform: none; webkit-transition: transform 225ms cubic-bezier(0.4, 0, 0.2, 1) 0ms; transition: transform 225ms cubic-bezier(0.4, 0, 0.2, 1) 0ms;"
-    >
-      <div
-        class="MuiGrid-root MuiGrid-container MuiGrid-spacing-xs-2 MuiGrid-direction-xs-column css-1rl1og4-MuiGrid-root"
-      >
-        <div
-          class="MuiGrid-root MuiGrid-item css-13i4rnv-MuiGrid-root"
-        >
-          <div
-            class="MuiBox-root css-1lekzkb"
-          >
-            <h5
-              class="MuiTypography-root MuiTypography-h5 css-b7lwiu-MuiTypography-root"
-              style="font-size: 21px; font-weight: 700;"
-            >
-              You have assets ready to migrate to v2
-            </h5>
-            <div
-              class="actionable"
-            >
-              <a
-                class="MuiButton-root MuiButton-outlined MuiButton-outlinedPrimary MuiButton-sizeMedium MuiButton-outlinedSizeMedium MuiButton-disableElevation MuiButtonBase-root custom-root  css-g11lio-MuiButtonBase-root-MuiButton-root"
-                href="https://docs.olympusdao.finance/main/basics/migration"
-                style="margin-right: 10.5px;"
-                tabindex="0"
-                target="_blank"
-              >
-                Learn More
-                <span
-                  class="MuiButton-endIcon MuiButton-iconSizeMedium css-1gnd1fd-MuiButton-endIcon"
-                >
-                  <svg
-                    aria-hidden="true"
-                    class="MuiSvgIcon-root MuiSvgIcon-fontSizeLarge css-1562cnx-MuiSvgIcon-root"
-                    focusable="false"
-                    viewBox="0 0 20 20"
-                  >
-                    <path
-                      d="M4.297 17.445h9.539c1.523 0 2.305-.78 2.305-2.28v-9.58c0-1.507-.782-2.288-2.305-2.288h-9.54c-1.523 0-2.304.773-2.304 2.289v9.578c0 1.508.781 2.281 2.305 2.281Zm.016-.968c-.875 0-1.352-.461-1.352-1.368V5.633c0-.899.477-1.367 1.352-1.367h9.5c.867 0 1.359.468 1.359 1.367v9.476c0 .907-.492 1.368-1.36 1.368h-9.5Zm7.296-4.235c.266 0 .438-.195.438-.476V7.867c0-.344-.188-.492-.492-.492H7.64c-.29 0-.47.172-.47.438 0 .265.188.445.477.445H9.53l1.133-.078-1.055.992-3.382 3.383a.476.476 0 0 0-.149.328c0 .273.18.453.453.453a.47.47 0 0 0 .344-.149L10.25 9.82l.984-1.047-.078 1.282v1.718c0 .29.18.47.453.47Z"
-                    />
-                  </svg>
-                </span>
-              </a>
-              <button
-                class="MuiButton-root MuiButton-contained MuiButton-containedPrimary MuiButton-sizeMedium MuiButton-containedSizeMedium MuiButton-disableElevation MuiButtonBase-root custom-root  css-1uzmwy4-MuiButtonBase-root-MuiButton-root"
-                tabindex="0"
-                type="button"
-              >
-                Get Started
-              </button>
-            </div>
-          </div>
-        </div>
-=======
     <style>
       [data-rk]{--rk-blurs-modalOverlay:blur(0px);--rk-fonts-body:SFRounded, ui-rounded, "SF Pro Rounded", -apple-system, BlinkMacSystemFont, "Segoe UI", Roboto, Helvetica, Arial, sans-serif, "Apple Color Emoji", "Segoe UI Emoji", "Segoe UI Symbol";--rk-radii-actionButton:9999px;--rk-radii-connectButton:12px;--rk-radii-menuButton:12px;--rk-radii-modal:24px;--rk-radii-modalMobile:28px;--rk-colors-accentColor:#0E76FD;--rk-colors-accentColorForeground:#FFF;--rk-colors-actionButtonBorder:rgba(0, 0, 0, 0.04);--rk-colors-actionButtonBorderMobile:rgba(0, 0, 0, 0.06);--rk-colors-actionButtonSecondaryBackground:rgba(0, 0, 0, 0.06);--rk-colors-closeButton:rgba(60, 66, 66, 0.8);--rk-colors-closeButtonBackground:rgba(0, 0, 0, 0.06);--rk-colors-connectButtonBackground:#FFF;--rk-colors-connectButtonBackgroundError:#FF494A;--rk-colors-connectButtonInnerBackground:linear-gradient(0deg, rgba(0, 0, 0, 0.03), rgba(0, 0, 0, 0.06));--rk-colors-connectButtonText:#25292E;--rk-colors-connectButtonTextError:#FFF;--rk-colors-connectionIndicator:#30E000;--rk-colors-error:#FF494A;--rk-colors-generalBorder:rgba(0, 0, 0, 0.06);--rk-colors-generalBorderDim:rgba(0, 0, 0, 0.03);--rk-colors-menuItemBackground:rgba(60, 66, 66, 0.1);--rk-colors-modalBackdrop:rgba(0, 0, 0, 0.3);--rk-colors-modalBackground:#FFF;--rk-colors-modalBorder:transparent;--rk-colors-modalText:#25292E;--rk-colors-modalTextDim:rgba(60, 66, 66, 0.3);--rk-colors-modalTextSecondary:rgba(60, 66, 66, 0.6);--rk-colors-profileAction:#FFF;--rk-colors-profileActionHover:rgba(255, 255, 255, 0.5);--rk-colors-profileForeground:rgba(60, 66, 66, 0.06);--rk-colors-selectedOptionBorder:rgba(60, 66, 66, 0.1);--rk-colors-standby:#FFD641;--rk-shadows-connectButton:0px 4px 12px rgba(0, 0, 0, 0.1);--rk-shadows-dialog:0px 8px 32px rgba(0, 0, 0, 0.32);--rk-shadows-profileDetailsAction:0px 2px 6px rgba(37, 41, 46, 0.04);--rk-shadows-selectedOption:0px 2px 6px rgba(0, 0, 0, 0.24);--rk-shadows-selectedWallet:0px 2px 6px rgba(0, 0, 0, 0.12);--rk-shadows-walletLogo:0px 2px 16px rgba(0, 0, 0, 0.16);}
     </style>
     <div
       class="call-to-action ohm-card MuiBox-root css-0"
     >
-      <h5
-        class="MuiTypography-root MuiTypography-h5 css-903ewo-MuiTypography-root"
-        style="font-size: 20px; font-weight: 600;"
+      <div
+        class="MuiPaper-root MuiPaper-elevation MuiPaper-rounded MuiPaper-elevation0 Paper-root  css-4e0r8l-MuiPaper-root"
+        style="transform: none; webkit-transition: transform 225ms cubic-bezier(0.4, 0, 0.2, 1) 0ms; transition: transform 225ms cubic-bezier(0.4, 0, 0.2, 1) 0ms;"
       >
-        You have assets ready to migrate to v2
-      </h5>
-      <div
-        class="actionable"
-      >
-        <a
-          class="MuiButton-root MuiButton-outlined MuiButton-outlinedSecondary MuiButton-sizeMedium MuiButton-outlinedSizeMedium MuiButton-disableElevation MuiButtonBase-root learn-more-button css-1sigo3z-MuiButtonBase-root-MuiButton-root"
-          href="https://docs.olympusdao.finance/main/basics/migration"
-          tabindex="0"
-          target="_blank"
+        <div
+          class="MuiGrid-root MuiGrid-container MuiGrid-spacing-xs-2 MuiGrid-direction-xs-column css-1rl1og4-MuiGrid-root"
         >
-          <p
-            class="MuiTypography-root MuiTypography-body1 css-69sme-MuiTypography-root"
+          <div
+            class="MuiGrid-root MuiGrid-item css-13i4rnv-MuiGrid-root"
           >
-            Learn More
-          </p>
-          <svg
-            aria-hidden="true"
-            class="MuiSvgIcon-root MuiSvgIcon-colorPrimary MuiSvgIcon-fontSizeSmall css-1x7u7wj-MuiSvgIcon-root"
-            focusable="false"
-            viewBox="0 0 20 20"
-          >
-            arrow-up.svg
-          </svg>
-        </a>
-        <button
-          class="MuiButton-root MuiButton-contained MuiButton-containedPrimary MuiButton-sizeMedium MuiButton-containedSizeMedium MuiButton-disableElevation MuiButtonBase-root migrate-button css-155g3gm-MuiButtonBase-root-MuiButton-root"
-          tabindex="0"
-          type="button"
-        >
-          Get Started
-        </button>
->>>>>>> 36be7750
+            <div
+              class="MuiBox-root css-1lekzkb"
+            >
+              <h5
+                class="MuiTypography-root MuiTypography-h5 css-b7lwiu-MuiTypography-root"
+                style="font-size: 21px; font-weight: 700;"
+              >
+                You have assets ready to migrate to v2
+              </h5>
+              <div
+                class="actionable"
+              >
+                <a
+                  class="MuiButton-root MuiButton-outlined MuiButton-outlinedPrimary MuiButton-sizeMedium MuiButton-outlinedSizeMedium MuiButton-disableElevation MuiButtonBase-root custom-root  css-g11lio-MuiButtonBase-root-MuiButton-root"
+                  href="https://docs.olympusdao.finance/main/basics/migration"
+                  style="margin-right: 10.5px;"
+                  tabindex="0"
+                  target="_blank"
+                >
+                  Learn More
+                  <span
+                    class="MuiButton-endIcon MuiButton-iconSizeMedium css-1gnd1fd-MuiButton-endIcon"
+                  >
+                    <svg
+                      aria-hidden="true"
+                      class="MuiSvgIcon-root MuiSvgIcon-fontSizeLarge css-1562cnx-MuiSvgIcon-root"
+                      focusable="false"
+                      viewBox="0 0 20 20"
+                    >
+                      <path
+                        d="M4.297 17.445h9.539c1.523 0 2.305-.78 2.305-2.28v-9.58c0-1.507-.782-2.288-2.305-2.288h-9.54c-1.523 0-2.304.773-2.304 2.289v9.578c0 1.508.781 2.281 2.305 2.281Zm.016-.968c-.875 0-1.352-.461-1.352-1.368V5.633c0-.899.477-1.367 1.352-1.367h9.5c.867 0 1.359.468 1.359 1.367v9.476c0 .907-.492 1.368-1.36 1.368h-9.5Zm7.296-4.235c.266 0 .438-.195.438-.476V7.867c0-.344-.188-.492-.492-.492H7.64c-.29 0-.47.172-.47.438 0 .265.188.445.477.445H9.53l1.133-.078-1.055.992-3.382 3.383a.476.476 0 0 0-.149.328c0 .273.18.453.453.453a.47.47 0 0 0 .344-.149L10.25 9.82l.984-1.047-.078 1.282v1.718c0 .29.18.47.453.47Z"
+                      />
+                    </svg>
+                  </span>
+                </a>
+                <button
+                  class="MuiButton-root MuiButton-contained MuiButton-containedPrimary MuiButton-sizeMedium MuiButton-containedSizeMedium MuiButton-disableElevation MuiButtonBase-root custom-root  css-1uzmwy4-MuiButtonBase-root-MuiButton-root"
+                  tabindex="0"
+                  type="button"
+                >
+                  Get Started
+                </button>
+              </div>
+            </div>
+          </div>
+        </div>
       </div>
     </div>
   </div>
