--- conflicted
+++ resolved
@@ -56,11 +56,6 @@
     location.pathname === "/wallet" || location.pathname === "/utility" || location.pathname === "/info" ? true : false;
 
   return (
-<<<<<<< HEAD
-    <PrimaryButton size="large" onClick={connect}>
-      <Trans>Connect Wallet</Trans>
-    </PrimaryButton>
-=======
     <RainbowConnectButton.Custom>
       {({ account, chain, openAccountModal, openChainModal, openConnectModal, mounted }) => {
         return (
@@ -173,7 +168,6 @@
         );
       }}
     </RainbowConnectButton.Custom>
->>>>>>> 36be7750
   );
 };
 
