import React, { useState, useCallback, } from 'react';
import { StaticJsonRpcProvider, Web3Provider } from "@ethersproject/providers";
import { useSelector, useDispatch } from 'react-redux';
import Web3Modal from "web3modal";
import "./topbar.scss";
import { shorten } from '../../helpers';
import ThemeSwitch from "../ThemeSwitch/ThemeSwitch";
import { Flex, Box, Button } from "rimble-ui";

function TopBar({ web3Modal, loadWeb3Modal, logoutOfWeb3Modal, address, mainnetProvider }) {

  const modalButtons = [];
  if (web3Modal) {
    if (web3Modal.cachedProvider) {
      modalButtons.push(
        <button type="button" className={`btn btn-dark btn-overwrite-primer m-2`} onClick={logoutOfWeb3Modal}>Disconnect</button>,
      );
    } else {
      modalButtons.push(
        <button type="button" className={`btn btn-dark btn-overwrite-primer m-2`} onClick={loadWeb3Modal}>Connect Wallet</button>,
      );
    }
  }

  return (
    <div className="dapp-topbar">
<<<<<<< HEAD
			<Flex className="dapp-topbar-items">		
				<ThemeSwitch />
					
				<a href="https://app.sushi.com/swap?inputCurrency=0x6b175474e89094c44da98b954eedeac495271d0f&outputCurrency=0x383518188c0c6d7730d91b2c03a03c837814a899"
					target="_blank">
					<button
						className="get-ohm-button btn btn-dark btn-overwrite-primer m-2"
						title="Get OHM"
					>			
						Get OHM
					</button>
				</a>
					
=======

				<Flex className="dapp-topbar-items">
					
						<ThemeSwitch />

                    <div>
						<button
							className="get-ohm-button btn btn-dark btn-overwrite-primer m-2"
							as="a"
							href="https://app.sushi.com/swap?inputCurrency=0x6b175474e89094c44da98b954eedeac495271d0f&outputCurrency=0x383518188c0c6d7730d91b2c03a03c837814a899"
							target="\_blank"
							title="Get OHM">
								Get OHM
						</button>
                    </div>

>>>>>>> d567dbf6

				<div className="wallet-menu">
					{address && <a href={`https://etherscan.io/address/${address}`} target="_blank">
						{shorten(address)}
					</a>}

					{modalButtons}
				</div>
			</Flex>
    </div>
  );
}

export default TopBar;<|MERGE_RESOLUTION|>--- conflicted
+++ resolved
@@ -5,7 +5,7 @@
 import "./topbar.scss";
 import { shorten } from '../../helpers';
 import ThemeSwitch from "../ThemeSwitch/ThemeSwitch";
-import { Flex, Box, Button } from "rimble-ui";
+import { Flex } from "rimble-ui";
 
 function TopBar({ web3Modal, loadWeb3Modal, logoutOfWeb3Modal, address, mainnetProvider }) {
 
@@ -24,7 +24,6 @@
 
   return (
     <div className="dapp-topbar">
-<<<<<<< HEAD
 			<Flex className="dapp-topbar-items">		
 				<ThemeSwitch />
 					
@@ -38,24 +37,6 @@
 					</button>
 				</a>
 					
-=======
-
-				<Flex className="dapp-topbar-items">
-					
-						<ThemeSwitch />
-
-                    <div>
-						<button
-							className="get-ohm-button btn btn-dark btn-overwrite-primer m-2"
-							as="a"
-							href="https://app.sushi.com/swap?inputCurrency=0x6b175474e89094c44da98b954eedeac495271d0f&outputCurrency=0x383518188c0c6d7730d91b2c03a03c837814a899"
-							target="\_blank"
-							title="Get OHM">
-								Get OHM
-						</button>
-                    </div>
-
->>>>>>> d567dbf6
 
 				<div className="wallet-menu">
 					{address && <a href={`https://etherscan.io/address/${address}`} target="_blank">
