--- conflicted
+++ resolved
@@ -2,21 +2,6 @@
 
 exports[`<ThemeSwitch/> should render component 1`] = `
 <div>
-<<<<<<< HEAD
-  <button
-    class="MuiButtonBase-root MuiToggleButton-root MuiToggleButton-sizeMedium MuiToggleButton-standard toggle-button css-1b65e9v-MuiButtonBase-root-MuiToggleButton-root"
-    tabindex="0"
-    title="Change Theme"
-    type="button"
-    value="check"
-  >
-    <svg
-      aria-hidden="true"
-      class="MuiSvgIcon-root MuiSvgIcon-colorPrimary MuiSvgIcon-fontSizeSmall css-xeezxv-MuiSvgIcon-root"
-      focusable="false"
-      style="font-size: 17.5px;"
-      viewBox="0 0 20 20"
-=======
   <div
     data-rk=""
   >
@@ -24,17 +9,17 @@
       [data-rk]{--rk-blurs-modalOverlay:blur(0px);--rk-fonts-body:SFRounded, ui-rounded, "SF Pro Rounded", -apple-system, BlinkMacSystemFont, "Segoe UI", Roboto, Helvetica, Arial, sans-serif, "Apple Color Emoji", "Segoe UI Emoji", "Segoe UI Symbol";--rk-radii-actionButton:9999px;--rk-radii-connectButton:12px;--rk-radii-menuButton:12px;--rk-radii-modal:24px;--rk-radii-modalMobile:28px;--rk-colors-accentColor:#0E76FD;--rk-colors-accentColorForeground:#FFF;--rk-colors-actionButtonBorder:rgba(0, 0, 0, 0.04);--rk-colors-actionButtonBorderMobile:rgba(0, 0, 0, 0.06);--rk-colors-actionButtonSecondaryBackground:rgba(0, 0, 0, 0.06);--rk-colors-closeButton:rgba(60, 66, 66, 0.8);--rk-colors-closeButtonBackground:rgba(0, 0, 0, 0.06);--rk-colors-connectButtonBackground:#FFF;--rk-colors-connectButtonBackgroundError:#FF494A;--rk-colors-connectButtonInnerBackground:linear-gradient(0deg, rgba(0, 0, 0, 0.03), rgba(0, 0, 0, 0.06));--rk-colors-connectButtonText:#25292E;--rk-colors-connectButtonTextError:#FFF;--rk-colors-connectionIndicator:#30E000;--rk-colors-error:#FF494A;--rk-colors-generalBorder:rgba(0, 0, 0, 0.06);--rk-colors-generalBorderDim:rgba(0, 0, 0, 0.03);--rk-colors-menuItemBackground:rgba(60, 66, 66, 0.1);--rk-colors-modalBackdrop:rgba(0, 0, 0, 0.3);--rk-colors-modalBackground:#FFF;--rk-colors-modalBorder:transparent;--rk-colors-modalText:#25292E;--rk-colors-modalTextDim:rgba(60, 66, 66, 0.3);--rk-colors-modalTextSecondary:rgba(60, 66, 66, 0.6);--rk-colors-profileAction:#FFF;--rk-colors-profileActionHover:rgba(255, 255, 255, 0.5);--rk-colors-profileForeground:rgba(60, 66, 66, 0.06);--rk-colors-selectedOptionBorder:rgba(60, 66, 66, 0.1);--rk-colors-standby:#FFD641;--rk-shadows-connectButton:0px 4px 12px rgba(0, 0, 0, 0.1);--rk-shadows-dialog:0px 8px 32px rgba(0, 0, 0, 0.32);--rk-shadows-profileDetailsAction:0px 2px 6px rgba(37, 41, 46, 0.04);--rk-shadows-selectedOption:0px 2px 6px rgba(0, 0, 0, 0.24);--rk-shadows-selectedWallet:0px 2px 6px rgba(0, 0, 0, 0.12);--rk-shadows-walletLogo:0px 2px 16px rgba(0, 0, 0, 0.16);}
     </style>
     <button
-      class="MuiButtonBase-root MuiToggleButton-root MuiToggleButton-sizeMedium MuiToggleButton-standard toggle-button css-zjh47x-MuiButtonBase-root-MuiToggleButton-root"
+      class="MuiButtonBase-root MuiToggleButton-root MuiToggleButton-sizeMedium MuiToggleButton-standard toggle-button css-1b65e9v-MuiButtonBase-root-MuiToggleButton-root"
       tabindex="0"
       title="Change Theme"
       type="button"
       value="check"
->>>>>>> 36be7750
     >
       <svg
         aria-hidden="true"
         class="MuiSvgIcon-root MuiSvgIcon-colorPrimary MuiSvgIcon-fontSizeSmall css-xeezxv-MuiSvgIcon-root"
         focusable="false"
+        style="font-size: 17.5px;"
         viewBox="0 0 20 20"
       >
         <path
