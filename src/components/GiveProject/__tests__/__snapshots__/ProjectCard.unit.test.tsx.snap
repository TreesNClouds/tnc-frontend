--- conflicted
+++ resolved
@@ -114,7 +114,6 @@
                 class="MuiLinearProgress-root MuiLinearProgress-colorPrimary MuiLinearProgress-determinate"
                 role="progressbar"
               >
-<<<<<<< HEAD
                 <div
                   class="MuiLinearProgress-bar MuiLinearProgress-barColorPrimary MuiLinearProgress-bar1Determinate"
                   style="transform: translateX(-100%);"
@@ -126,16 +125,6 @@
             >
               0
               %
-=======
-                <strong>
-                  <span
-                    class="MuiSkeleton-root MuiSkeleton-text skeleton-inline MuiSkeleton-pulse"
-                    style="width: 20px;"
-                  />
-                </strong>
-                % of goal
-              </p>
->>>>>>> ae5ab878
             </div>
           </div>
         </div>
@@ -274,7 +263,6 @@
                 class="MuiLinearProgress-root MuiLinearProgress-colorPrimary MuiLinearProgress-determinate"
                 role="progressbar"
               >
-<<<<<<< HEAD
                 <div
                   class="MuiLinearProgress-bar MuiLinearProgress-barColorPrimary MuiLinearProgress-bar1Determinate"
                   style="transform: translateX(-100%);"
@@ -286,16 +274,6 @@
             >
               0
               %
-=======
-                <strong>
-                  <span
-                    class="MuiSkeleton-root MuiSkeleton-text skeleton-inline MuiSkeleton-pulse"
-                    style="width: 20px;"
-                  />
-                </strong>
-                % of goal
-              </p>
->>>>>>> ae5ab878
             </div>
           </div>
         </div>
