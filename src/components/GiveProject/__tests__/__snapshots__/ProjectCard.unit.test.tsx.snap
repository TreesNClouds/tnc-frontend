// Jest Snapshot v1, https://goo.gl/fbAQLP

exports[`<ProjectCard/> should render card 1`] = `
<div>
  <div
    data-rk=""
  >
    <style>
      [data-rk]{--rk-blurs-modalOverlay:blur(0px);--rk-fonts-body:SFRounded, ui-rounded, "SF Pro Rounded", -apple-system, BlinkMacSystemFont, "Segoe UI", Roboto, Helvetica, Arial, sans-serif, "Apple Color Emoji", "Segoe UI Emoji", "Segoe UI Symbol";--rk-radii-actionButton:9999px;--rk-radii-connectButton:12px;--rk-radii-menuButton:12px;--rk-radii-modal:24px;--rk-radii-modalMobile:28px;--rk-colors-accentColor:#0E76FD;--rk-colors-accentColorForeground:#FFF;--rk-colors-actionButtonBorder:rgba(0, 0, 0, 0.04);--rk-colors-actionButtonBorderMobile:rgba(0, 0, 0, 0.06);--rk-colors-actionButtonSecondaryBackground:rgba(0, 0, 0, 0.06);--rk-colors-closeButton:rgba(60, 66, 66, 0.8);--rk-colors-closeButtonBackground:rgba(0, 0, 0, 0.06);--rk-colors-connectButtonBackground:#FFF;--rk-colors-connectButtonBackgroundError:#FF494A;--rk-colors-connectButtonInnerBackground:linear-gradient(0deg, rgba(0, 0, 0, 0.03), rgba(0, 0, 0, 0.06));--rk-colors-connectButtonText:#25292E;--rk-colors-connectButtonTextError:#FFF;--rk-colors-connectionIndicator:#30E000;--rk-colors-error:#FF494A;--rk-colors-generalBorder:rgba(0, 0, 0, 0.06);--rk-colors-generalBorderDim:rgba(0, 0, 0, 0.03);--rk-colors-menuItemBackground:rgba(60, 66, 66, 0.1);--rk-colors-modalBackdrop:rgba(0, 0, 0, 0.3);--rk-colors-modalBackground:#FFF;--rk-colors-modalBorder:transparent;--rk-colors-modalText:#25292E;--rk-colors-modalTextDim:rgba(60, 66, 66, 0.3);--rk-colors-modalTextSecondary:rgba(60, 66, 66, 0.6);--rk-colors-profileAction:#FFF;--rk-colors-profileActionHover:rgba(255, 255, 255, 0.5);--rk-colors-profileForeground:rgba(60, 66, 66, 0.06);--rk-colors-selectedOptionBorder:rgba(60, 66, 66, 0.1);--rk-colors-standby:#FFD641;--rk-shadows-connectButton:0px 4px 12px rgba(0, 0, 0, 0.1);--rk-shadows-dialog:0px 8px 32px rgba(0, 0, 0, 0.32);--rk-shadows-profileDetailsAction:0px 2px 6px rgba(37, 41, 46, 0.04);--rk-shadows-selectedOption:0px 2px 6px rgba(0, 0, 0, 0.24);--rk-shadows-selectedWallet:0px 2px 6px rgba(0, 0, 0, 0.12);--rk-shadows-walletLogo:0px 2px 16px rgba(0, 0, 0, 0.16);}
    </style>
    <div
      class="MuiGrid-root MuiGrid-container MuiGrid-spacing-xs-3 css-1wkillg-MuiGrid-root"
    >
      <div
        class="MuiGrid-root MuiGrid-item MuiGrid-grid-xs-12 css-bhsuuc-MuiGrid-root"
      >
        <a
          class="MuiTypography-root MuiTypography-inherit MuiLink-root MuiLink-underlineNone css-ao3601-MuiTypography-root-MuiLink-root"
          href="#/give/projects/project-1"
        >
          <h4
            class="MuiTypography-root MuiTypography-h4 css-w9v9yi-MuiTypography-root"
          >
            <strong>
              project Owner - some project
            </strong>
          </h4>
        </a>
      </div>
      <div
<<<<<<< HEAD
        class="MuiGrid-root MuiGrid-container css-1enxi5i-MuiGrid-root"
        style="max-height: 187px; overflow: hidden; border-radius: 16px;"
=======
        class="MuiGrid-root MuiGrid-item MuiGrid-grid-xs-12 MuiGrid-grid-sm-5 MuiGrid-grid-lg-4 css-pyn2lm-MuiGrid-root"
>>>>>>> 8aaebd3b
      >
        <div
          class="MuiGrid-root MuiGrid-container css-1enxi5i-MuiGrid-root"
          style="max-height: 184px; overflow: hidden; border-radius: 16px;"
        >
          <div
            class="MuiGrid-root MuiGrid-item MuiGrid-grid-xs-true css-cm1570-MuiGrid-root"
          >
            <a
              class="MuiTypography-root MuiTypography-inherit MuiLink-root MuiLink-underlineNone css-ao3601-MuiTypography-root-MuiLink-root"
              href="#/give/projects/project-1"
            >
              <img
                src="/assets/images/grants/playgrounds/playgrounds_logo.svg"
                width="100%"
              />
            </a>
          </div>
        </div>
      </div>
      <div
        class="MuiGrid-root MuiGrid-container MuiGrid-item MuiGrid-grid-xs-true css-qsmpk5-MuiGrid-root"
      >
        <div
          class="MuiGrid-root MuiGrid-item MuiGrid-grid-xs-12 css-bhsuuc-MuiGrid-root"
        >
          <p
            class="MuiTypography-root MuiTypography-body1 project-content css-69sme-MuiTypography-root"
          >
            <div>
              <p>
                A short description for the card
              </p>
              

            </div>
          </p>
        </div>
        <div
          class="MuiGrid-root MuiGrid-item MuiGrid-grid-xs-true css-cm1570-MuiGrid-root"
        />
        <div
          class="MuiGrid-root MuiGrid-container MuiGrid-item MuiGrid-grid-xs-12 css-13b7e87-MuiGrid-root"
        >
          <div
            class="MuiGrid-root MuiGrid-item MuiGrid-grid-xs-12 MuiGrid-grid-sm-6 MuiGrid-grid-lg-8 css-aowpts-MuiGrid-root"
          >
            <div
              class="MuiGrid-root MuiGrid-container MuiGrid-spacing-xs-1 css-7qiq2r-MuiGrid-root"
              style="padding-bottom: 8px;"
            >
              <div
                class="MuiGrid-root MuiGrid-item MuiGrid-grid-xs-12 subtext css-bhsuuc-MuiGrid-root"
              >
                <div
                  class="project-countdown"
                >
                  <div
                    class="MuiGrid-root MuiGrid-container MuiGrid-spacing-xs-1 css-1vfisdg-MuiGrid-root"
                  >
                    <div
                      class="MuiGrid-root MuiGrid-item css-159wrwf-MuiGrid-root"
                    >
                      <p
                        class="MuiTypography-root MuiTypography-body2 css-112gc2l-MuiTypography-root"
                      >
                        00:00:00
                      </p>
                    </div>
                    <div
                      class="MuiGrid-root css-vz6rvy-MuiGrid-root"
                    >
                      <p
                        class="MuiTypography-root MuiTypography-body2 css-112gc2l-MuiTypography-root"
                      >
                        Completed
                      </p>
                    </div>
                  </div>
                </div>
              </div>
              <div
                class="MuiGrid-root MuiGrid-item MuiGrid-grid-xs-11 MuiGrid-grid-sm-9 project-goal-progress css-tao7r1-MuiGrid-root"
              >
                <span
                  aria-valuemax="100"
                  aria-valuemin="0"
                  aria-valuenow="0"
                  class="MuiLinearProgress-root MuiLinearProgress-colorPrimary MuiLinearProgress-determinate css-1mcjo4x-MuiLinearProgress-root"
                  role="progressbar"
                >
                  <span
                    class="MuiLinearProgress-bar ProjectCard-progress MuiLinearProgress-barColorPrimary MuiLinearProgress-bar1Determinate css-1o31aob-MuiLinearProgress-bar1"
                    style="transform: translateX(-100%);"
                  />
                </span>
              </div>
              <div
                class="MuiGrid-root MuiGrid-item MuiGrid-grid-xs-1 MuiGrid-grid-sm-3 subtext css-nbzprc-MuiGrid-root"
              >
                <span
                  class="MuiSkeleton-root MuiSkeleton-text MuiSkeleton-pulse skeleton-inline css-1l7q9tc-MuiSkeleton-root"
                  style="width: 20px;"
                />
                %
              </div>
            </div>
          </div>
          <div
            class="MuiGrid-root MuiGrid-item MuiGrid-grid-xs-12 MuiGrid-grid-sm-6 MuiGrid-grid-lg-4 css-dbu6st-MuiGrid-root"
          >
<<<<<<< HEAD
            <button
              class="MuiButton-root MuiButton-outlined MuiButton-outlinedPrimary MuiButton-sizeMedium MuiButton-outlinedSizeMedium MuiButton-disableElevation MuiButton-fullWidth MuiButtonBase-root Button-root undefined css-1k844by-MuiButtonBase-root-MuiButton-root"
              tabindex="0"
              type="button"
=======
            <a
              class="MuiTypography-root MuiTypography-inherit MuiLink-root MuiLink-underlineNone css-ao3601-MuiTypography-root-MuiLink-root"
              href="#/projects/project-1"
>>>>>>> 8aaebd3b
            >
              <button
                class="MuiButton-root MuiButton-outlined MuiButton-outlinedPrimary MuiButton-sizeSmall MuiButton-outlinedSizeSmall MuiButton-disableElevation MuiButton-fullWidth MuiButtonBase-root Button-root undefined css-17qa7rh-MuiButtonBase-root-MuiButton-root"
                tabindex="0"
                type="button"
              >
                View Details
              </button>
            </a>
          </div>
        </div>
      </div>
    </div>
  </div>
</div>
`;

exports[`<ProjectCard/> should render card without image 1`] = `
<div>
  <div
    data-rk=""
  >
    <style>
      [data-rk]{--rk-blurs-modalOverlay:blur(0px);--rk-fonts-body:SFRounded, ui-rounded, "SF Pro Rounded", -apple-system, BlinkMacSystemFont, "Segoe UI", Roboto, Helvetica, Arial, sans-serif, "Apple Color Emoji", "Segoe UI Emoji", "Segoe UI Symbol";--rk-radii-actionButton:9999px;--rk-radii-connectButton:12px;--rk-radii-menuButton:12px;--rk-radii-modal:24px;--rk-radii-modalMobile:28px;--rk-colors-accentColor:#0E76FD;--rk-colors-accentColorForeground:#FFF;--rk-colors-actionButtonBorder:rgba(0, 0, 0, 0.04);--rk-colors-actionButtonBorderMobile:rgba(0, 0, 0, 0.06);--rk-colors-actionButtonSecondaryBackground:rgba(0, 0, 0, 0.06);--rk-colors-closeButton:rgba(60, 66, 66, 0.8);--rk-colors-closeButtonBackground:rgba(0, 0, 0, 0.06);--rk-colors-connectButtonBackground:#FFF;--rk-colors-connectButtonBackgroundError:#FF494A;--rk-colors-connectButtonInnerBackground:linear-gradient(0deg, rgba(0, 0, 0, 0.03), rgba(0, 0, 0, 0.06));--rk-colors-connectButtonText:#25292E;--rk-colors-connectButtonTextError:#FFF;--rk-colors-connectionIndicator:#30E000;--rk-colors-error:#FF494A;--rk-colors-generalBorder:rgba(0, 0, 0, 0.06);--rk-colors-generalBorderDim:rgba(0, 0, 0, 0.03);--rk-colors-menuItemBackground:rgba(60, 66, 66, 0.1);--rk-colors-modalBackdrop:rgba(0, 0, 0, 0.3);--rk-colors-modalBackground:#FFF;--rk-colors-modalBorder:transparent;--rk-colors-modalText:#25292E;--rk-colors-modalTextDim:rgba(60, 66, 66, 0.3);--rk-colors-modalTextSecondary:rgba(60, 66, 66, 0.6);--rk-colors-profileAction:#FFF;--rk-colors-profileActionHover:rgba(255, 255, 255, 0.5);--rk-colors-profileForeground:rgba(60, 66, 66, 0.06);--rk-colors-selectedOptionBorder:rgba(60, 66, 66, 0.1);--rk-colors-standby:#FFD641;--rk-shadows-connectButton:0px 4px 12px rgba(0, 0, 0, 0.1);--rk-shadows-dialog:0px 8px 32px rgba(0, 0, 0, 0.32);--rk-shadows-profileDetailsAction:0px 2px 6px rgba(37, 41, 46, 0.04);--rk-shadows-selectedOption:0px 2px 6px rgba(0, 0, 0, 0.24);--rk-shadows-selectedWallet:0px 2px 6px rgba(0, 0, 0, 0.12);--rk-shadows-walletLogo:0px 2px 16px rgba(0, 0, 0, 0.16);}
    </style>
    <div
      class="MuiGrid-root MuiGrid-container MuiGrid-spacing-xs-3 css-1wkillg-MuiGrid-root"
    >
      <div
        class="MuiGrid-root MuiGrid-item MuiGrid-grid-xs-12 css-bhsuuc-MuiGrid-root"
      >
        <a
          class="MuiTypography-root MuiTypography-inherit MuiLink-root MuiLink-underlineNone css-ao3601-MuiTypography-root-MuiLink-root"
          href="#/give/projects/project-1"
        >
          <h4
            class="MuiTypography-root MuiTypography-h4 css-w9v9yi-MuiTypography-root"
          >
            <strong>
              project Owner - some project
            </strong>
          </h4>
        </a>
      </div>
      <div
<<<<<<< HEAD
        class="MuiGrid-root MuiGrid-container css-1enxi5i-MuiGrid-root"
        style="max-height: 187px; overflow: hidden; border-radius: 16px;"
=======
        class="MuiGrid-root MuiGrid-item MuiGrid-grid-xs-12 MuiGrid-grid-sm-5 MuiGrid-grid-lg-4 css-pyn2lm-MuiGrid-root"
>>>>>>> 8aaebd3b
      >
        <div
          class="MuiGrid-root MuiGrid-container css-1enxi5i-MuiGrid-root"
          style="max-height: 184px; overflow: hidden; border-radius: 16px;"
        >
          <div
            class="MuiGrid-root MuiGrid-item MuiGrid-grid-xs-true css-cm1570-MuiGrid-root"
          >
            <img
              height="100%"
              src=""
            />
          </div>
        </div>
      </div>
      <div
        class="MuiGrid-root MuiGrid-container MuiGrid-item MuiGrid-grid-xs-true css-qsmpk5-MuiGrid-root"
      >
        <div
          class="MuiGrid-root MuiGrid-item MuiGrid-grid-xs-12 css-bhsuuc-MuiGrid-root"
        >
          <p
            class="MuiTypography-root MuiTypography-body1 project-content css-69sme-MuiTypography-root"
          >
            <div>
              <p>
                A short description for the card
              </p>
              

            </div>
          </p>
        </div>
        <div
          class="MuiGrid-root MuiGrid-item MuiGrid-grid-xs-true css-cm1570-MuiGrid-root"
        />
        <div
          class="MuiGrid-root MuiGrid-container MuiGrid-item MuiGrid-grid-xs-12 css-13b7e87-MuiGrid-root"
        >
          <div
            class="MuiGrid-root MuiGrid-item MuiGrid-grid-xs-12 MuiGrid-grid-sm-6 MuiGrid-grid-lg-8 css-aowpts-MuiGrid-root"
          >
            <div
              class="MuiGrid-root MuiGrid-container MuiGrid-spacing-xs-1 css-7qiq2r-MuiGrid-root"
              style="padding-bottom: 8px;"
            >
              <div
                class="MuiGrid-root MuiGrid-item MuiGrid-grid-xs-12 subtext css-bhsuuc-MuiGrid-root"
              >
                <div
                  class="project-countdown"
                >
                  <div
                    class="MuiGrid-root MuiGrid-container MuiGrid-spacing-xs-1 css-1vfisdg-MuiGrid-root"
                  >
                    <div
                      class="MuiGrid-root MuiGrid-item css-159wrwf-MuiGrid-root"
                    >
                      <p
                        class="MuiTypography-root MuiTypography-body2 css-112gc2l-MuiTypography-root"
                      >
                        00:00:00
                      </p>
                    </div>
                    <div
                      class="MuiGrid-root css-vz6rvy-MuiGrid-root"
                    >
                      <p
                        class="MuiTypography-root MuiTypography-body2 css-112gc2l-MuiTypography-root"
                      >
                        Completed
                      </p>
                    </div>
                  </div>
                </div>
              </div>
              <div
                class="MuiGrid-root MuiGrid-item MuiGrid-grid-xs-11 MuiGrid-grid-sm-9 project-goal-progress css-tao7r1-MuiGrid-root"
              >
                <span
                  aria-valuemax="100"
                  aria-valuemin="0"
                  aria-valuenow="0"
                  class="MuiLinearProgress-root MuiLinearProgress-colorPrimary MuiLinearProgress-determinate css-1mcjo4x-MuiLinearProgress-root"
                  role="progressbar"
                >
                  <span
                    class="MuiLinearProgress-bar ProjectCard-progress MuiLinearProgress-barColorPrimary MuiLinearProgress-bar1Determinate css-1o31aob-MuiLinearProgress-bar1"
                    style="transform: translateX(-100%);"
                  />
                </span>
              </div>
              <div
                class="MuiGrid-root MuiGrid-item MuiGrid-grid-xs-1 MuiGrid-grid-sm-3 subtext css-nbzprc-MuiGrid-root"
              >
                <span
                  class="MuiSkeleton-root MuiSkeleton-text MuiSkeleton-pulse skeleton-inline css-1l7q9tc-MuiSkeleton-root"
                  style="width: 20px;"
                />
                %
              </div>
            </div>
          </div>
          <div
            class="MuiGrid-root MuiGrid-item MuiGrid-grid-xs-12 MuiGrid-grid-sm-6 MuiGrid-grid-lg-4 css-dbu6st-MuiGrid-root"
          >
<<<<<<< HEAD
            <button
              class="MuiButton-root MuiButton-outlined MuiButton-outlinedPrimary MuiButton-sizeMedium MuiButton-outlinedSizeMedium MuiButton-disableElevation MuiButton-fullWidth MuiButtonBase-root Button-root undefined css-1k844by-MuiButtonBase-root-MuiButton-root"
              tabindex="0"
              type="button"
=======
            <a
              class="MuiTypography-root MuiTypography-inherit MuiLink-root MuiLink-underlineNone css-ao3601-MuiTypography-root-MuiLink-root"
              href="#/projects/project-1"
>>>>>>> 8aaebd3b
            >
              <button
                class="MuiButton-root MuiButton-outlined MuiButton-outlinedPrimary MuiButton-sizeSmall MuiButton-outlinedSizeSmall MuiButton-disableElevation MuiButton-fullWidth MuiButtonBase-root Button-root undefined css-17qa7rh-MuiButtonBase-root-MuiButton-root"
                tabindex="0"
                type="button"
              >
                View Details
              </button>
            </a>
          </div>
        </div>
      </div>
    </div>
  </div>
</div>
`;

exports[`<ProjectCard/> should render page 1`] = `
<div>
  <div
    data-rk=""
  >
    <style>
      [data-rk]{--rk-blurs-modalOverlay:blur(0px);--rk-fonts-body:SFRounded, ui-rounded, "SF Pro Rounded", -apple-system, BlinkMacSystemFont, "Segoe UI", Roboto, Helvetica, Arial, sans-serif, "Apple Color Emoji", "Segoe UI Emoji", "Segoe UI Symbol";--rk-radii-actionButton:9999px;--rk-radii-connectButton:12px;--rk-radii-menuButton:12px;--rk-radii-modal:24px;--rk-radii-modalMobile:28px;--rk-colors-accentColor:#0E76FD;--rk-colors-accentColorForeground:#FFF;--rk-colors-actionButtonBorder:rgba(0, 0, 0, 0.04);--rk-colors-actionButtonBorderMobile:rgba(0, 0, 0, 0.06);--rk-colors-actionButtonSecondaryBackground:rgba(0, 0, 0, 0.06);--rk-colors-closeButton:rgba(60, 66, 66, 0.8);--rk-colors-closeButtonBackground:rgba(0, 0, 0, 0.06);--rk-colors-connectButtonBackground:#FFF;--rk-colors-connectButtonBackgroundError:#FF494A;--rk-colors-connectButtonInnerBackground:linear-gradient(0deg, rgba(0, 0, 0, 0.03), rgba(0, 0, 0, 0.06));--rk-colors-connectButtonText:#25292E;--rk-colors-connectButtonTextError:#FFF;--rk-colors-connectionIndicator:#30E000;--rk-colors-error:#FF494A;--rk-colors-generalBorder:rgba(0, 0, 0, 0.06);--rk-colors-generalBorderDim:rgba(0, 0, 0, 0.03);--rk-colors-menuItemBackground:rgba(60, 66, 66, 0.1);--rk-colors-modalBackdrop:rgba(0, 0, 0, 0.3);--rk-colors-modalBackground:#FFF;--rk-colors-modalBorder:transparent;--rk-colors-modalText:#25292E;--rk-colors-modalTextDim:rgba(60, 66, 66, 0.3);--rk-colors-modalTextSecondary:rgba(60, 66, 66, 0.6);--rk-colors-profileAction:#FFF;--rk-colors-profileActionHover:rgba(255, 255, 255, 0.5);--rk-colors-profileForeground:rgba(60, 66, 66, 0.06);--rk-colors-selectedOptionBorder:rgba(60, 66, 66, 0.1);--rk-colors-standby:#FFD641;--rk-shadows-connectButton:0px 4px 12px rgba(0, 0, 0, 0.1);--rk-shadows-dialog:0px 8px 32px rgba(0, 0, 0, 0.32);--rk-shadows-profileDetailsAction:0px 2px 6px rgba(37, 41, 46, 0.04);--rk-shadows-selectedOption:0px 2px 6px rgba(0, 0, 0, 0.24);--rk-shadows-selectedWallet:0px 2px 6px rgba(0, 0, 0, 0.12);--rk-shadows-walletLogo:0px 2px 16px rgba(0, 0, 0, 0.16);}
    </style>
    <div
      class="MuiContainer-root MuiContainer-maxWidthLg css-e057jq-MuiContainer-root"
    >
      <div
        class="MuiGrid-root MuiGrid-container MuiGrid-spacing-xs-3 css-1iagzvf-MuiGrid-root"
      >
        <div
          class="MuiGrid-root MuiGrid-container MuiGrid-item MuiGrid-grid-xs-12 MuiGrid-grid-lg-5 css-gr5cd7-MuiGrid-root"
        >
          <div
            class="MuiGrid-root MuiGrid-item MuiGrid-grid-xs-12 css-bhsuuc-MuiGrid-root"
          >
            <div
              class="MuiPaper-root MuiPaper-elevation MuiPaper-rounded MuiPaper-elevation0 Paper-root  css-m19e0g-MuiPaper-root"
              style="transform: none; webkit-transition: transform 225ms cubic-bezier(0.4, 0, 0.2, 1) 0ms; transition: transform 225ms cubic-bezier(0.4, 0, 0.2, 1) 0ms;"
            >
              <div
                class="MuiGrid-root MuiGrid-container MuiGrid-spacing-xs-2 MuiGrid-direction-xs-column css-1y6dg9a-MuiGrid-root"
              >
                <div
                  class="MuiGrid-root MuiGrid-item card-header css-159wrwf-MuiGrid-root"
                >
                  <div
                    class="MuiBox-root css-gg4vpm"
                  >
                    <div
                      class="top-left"
                    >
                      <div
                        class="MuiGrid-root MuiGrid-container MuiGrid-spacing-xs-2 css-vgma6o-MuiGrid-root"
                      >
                        <div
                          class="MuiGrid-root MuiGrid-item css-159wrwf-MuiGrid-root"
                        >
                          <a
                            class="MuiTypography-root MuiTypography-inherit MuiLink-root MuiLink-underlineNone css-ao3601-MuiTypography-root-MuiLink-root"
                            href="#/give"
                          >
                            <svg
                              aria-hidden="true"
                              class="MuiSvgIcon-root MuiSvgIcon-fontSizeSmall css-y3v3gx-MuiSvgIcon-root"
                              data-testid="ChevronLeftIcon"
                              focusable="false"
                              style="width: 12px; height: 12px;"
                              viewBox="6 6 12 12"
                            >
                              <path
                                d="M15.41 7.41 14 6l-6 6 6 6 1.41-1.41L10.83 12z"
                              />
                            </svg>
                          </a>
                        </div>
                        <div
                          class="MuiGrid-root MuiGrid-item css-159wrwf-MuiGrid-root"
                        >
                          <h5
                            class="MuiTypography-root MuiTypography-h5 css-903ewo-MuiTypography-root"
                          >
                            project Owner - some project
                          </h5>
                        </div>
                      </div>
                    </div>
                    <div
                      class="top-right"
                    />
                  </div>
                </div>
                <div
                  class="MuiGrid-root MuiGrid-item css-159wrwf-MuiGrid-root"
                >
                  <div
                    class="MuiGrid-root MuiGrid-container MuiGrid-spacing-xs-2 css-pcr0fy-MuiGrid-root"
                  >
                    <div
<<<<<<< HEAD
                      class="MuiGrid-root MuiGrid-container css-1enxi5i-MuiGrid-root"
                      style="max-height: 187px; overflow: hidden; border-radius: 16px;"
=======
                      class="MuiGrid-root MuiGrid-item MuiGrid-grid-xs-12 MuiGrid-grid-sm-6 MuiGrid-grid-lg-12 css-olt10l-MuiGrid-root"
>>>>>>> 8aaebd3b
                    >
                      <div
                        class="MuiGrid-root MuiGrid-container css-1enxi5i-MuiGrid-root"
                        style="max-height: 184px; overflow: hidden; border-radius: 16px;"
                      >
                        <div
                          class="MuiGrid-root MuiGrid-item MuiGrid-grid-xs-true css-cm1570-MuiGrid-root"
                        >
                          <a
                            class="MuiTypography-root MuiTypography-inherit MuiLink-root MuiLink-underlineNone css-ao3601-MuiTypography-root-MuiLink-root"
                            href="#/give/projects/project-1"
                          >
                            <img
                              src="/assets/images/grants/playgrounds/playgrounds_logo.svg"
                              width="100%"
                            />
                          </a>
                        </div>
                      </div>
                    </div>
                    <div
<<<<<<< HEAD
                      class="MuiGrid-root MuiGrid-container MuiGrid-spacing-xs-3 css-1wkillg-MuiGrid-root"
=======
                      class="MuiGrid-root MuiGrid-item MuiGrid-grid-xs-true css-cm1570-MuiGrid-root"
>>>>>>> 8aaebd3b
                    >
                      <div
                        class="MuiGrid-root MuiGrid-container MuiGrid-spacing-xs-2 css-pcr0fy-MuiGrid-root"
                      >
                        <div
                          class="MuiGrid-root MuiGrid-item MuiGrid-grid-xs-12 css-bhsuuc-MuiGrid-root"
                        >
                          <div
                            class="MuiGrid-root MuiGrid-container MuiGrid-spacing-xs-3 css-cmg3fn-MuiGrid-root"
                          >
                            <div
                              class="MuiGrid-root MuiGrid-item MuiGrid-grid-xs-5 css-46wo5z-MuiGrid-root"
                            >
                              <div
                                class="MuiGrid-root MuiGrid-container MuiGrid-direction-xs-column css-qy0ict-MuiGrid-root"
                              >
                                <div
                                  class="MuiGrid-root MuiGrid-item css-159wrwf-MuiGrid-root"
                                >
                                  <div
                                    class="MuiGrid-root MuiGrid-container MuiGrid-spacing-xs-1 css-r441lk-MuiGrid-root"
                                  >
<<<<<<< HEAD
                                    <svg
                                      aria-hidden="true"
                                      class="MuiSvgIcon-root MuiSvgIcon-fontSizeSmall css-r0v48f-MuiSvgIcon-root"
                                      focusable="false"
                                      viewBox="0 0 20 20"
=======
                                    <div
                                      class="MuiGrid-root MuiGrid-item css-159wrwf-MuiGrid-root"
>>>>>>> 8aaebd3b
                                    >
                                      <svg
                                        aria-hidden="true"
                                        class="MuiSvgIcon-root MuiSvgIcon-fontSizeSmall css-1fx2bp7-MuiSvgIcon-root"
                                        focusable="false"
                                        viewBox="0 0 20 20"
                                      >
                                        <path
                                          d="M10 14.0625C11.7259 14.0625 13.125 12.6634 13.125 10.9375C13.125 9.21161 11.7259 7.8125 10 7.8125C8.27411 7.8125 6.875 9.21161 6.875 10.9375C6.875 12.6634 8.27411 14.0625 10 14.0625Z"
                                          fill="none"
                                          stroke="currentcolor"
                                          stroke-linecap="round"
                                          stroke-linejoin="round"
                                          stroke-width="1.6"
                                        />
                                        <path
                                          d="M15.3125 9.06251C16.0404 9.06129 16.7586 9.23018 17.4096 9.55572C18.0607 9.88126 18.6267 10.3544 19.0625 10.9375"
                                          fill="none"
                                          stroke="currentcolor"
                                          stroke-linecap="round"
                                          stroke-linejoin="round"
                                          stroke-width="1.6"
                                        />
                                        <path
                                          d="M0.9375 10.9375C1.37328 10.3544 1.93928 9.88126 2.59036 9.55572C3.24144 9.23018 3.95957 9.06129 4.6875 9.06251"
                                          fill="none"
                                          stroke="currentcolor"
                                          stroke-linecap="round"
                                          stroke-linejoin="round"
                                          stroke-width="1.6"
                                        />
                                        <path
                                          d="M5.5 16.875C5.91158 16.0321 6.55163 15.3217 7.34722 14.8248C8.14282 14.3279 9.06198 14.0645 10 14.0645C10.938 14.0645 11.8572 14.3279 12.6528 14.8248C13.4484 15.3217 14.0884 16.0321 14.5 16.875"
                                          fill="none"
                                          stroke="currentcolor"
                                          stroke-linecap="round"
                                          stroke-linejoin="round"
                                          stroke-width="1.6"
                                        />
                                        <path
                                          d="M4.69004 9.0625C4.21554 9.06298 3.7507 8.92842 3.34984 8.67453C2.94898 8.42064 2.62865 8.05792 2.42628 7.62874C2.22391 7.19956 2.14785 6.72165 2.207 6.25085C2.26615 5.78006 2.45806 5.33581 2.76031 4.97003C3.06256 4.60426 3.46267 4.33205 3.91387 4.18521C4.36508 4.03838 4.84876 4.02298 5.30839 4.14083C5.76802 4.25867 6.18463 4.50489 6.50952 4.85071C6.83442 5.19653 7.05419 5.62767 7.14316 6.09375"
                                          fill="none"
                                          stroke="currentcolor"
                                          stroke-linecap="round"
                                          stroke-linejoin="round"
                                          stroke-width="1.6"
                                        />
                                        <path
                                          d="M12.8594 6.09375C12.9483 5.62767 13.1681 5.19653 13.493 4.85071C13.8179 4.50489 14.2345 4.25867 14.6941 4.14083C15.1538 4.02298 15.6375 4.03838 16.0887 4.18521C16.5399 4.33205 16.94 4.60426 17.2422 4.97003C17.5445 5.33581 17.7364 5.78006 17.7955 6.25085C17.8547 6.72165 17.7786 7.19956 17.5763 7.62874C17.3739 8.05792 17.0536 8.42064 16.6527 8.67453C16.2518 8.92842 15.787 9.06298 15.3125 9.0625"
                                          fill="none"
                                          stroke="currentcolor"
                                          stroke-linecap="round"
                                          stroke-linejoin="round"
                                          stroke-width="1.6"
                                        />
                                      </svg>
                                    </div>
                                    <div
                                      class="MuiGrid-root MuiGrid-item metric css-159wrwf-MuiGrid-root"
                                    />
                                  </div>
                                </div>
                                <div
                                  class="MuiGrid-root MuiGrid-item subtext css-159wrwf-MuiGrid-root"
                                >
                                  Donors
                                </div>
                              </div>
                            </div>
                            <div
                              class="MuiGrid-root MuiGrid-item MuiGrid-grid-xs-7 css-e6z9yf-MuiGrid-root"
                            >
                              <div
                                class="MuiGrid-root MuiGrid-container MuiGrid-direction-xs-column css-1jqheh3-MuiGrid-root"
                              >
                                <div
                                  class="MuiGrid-root MuiGrid-item css-159wrwf-MuiGrid-root"
                                >
                                  <div
                                    class="MuiGrid-root MuiGrid-container MuiGrid-spacing-xs-1 css-hgkx5n-MuiGrid-root"
                                  >
<<<<<<< HEAD
                                    <svg
                                      aria-hidden="true"
                                      class="MuiSvgIcon-root MuiSvgIcon-fontSizeSmall css-1w160h3-MuiSvgIcon-root"
                                      focusable="false"
                                      viewBox="0 0 20 20"
=======
                                    <div
                                      class="MuiGrid-root MuiGrid-item css-159wrwf-MuiGrid-root"
>>>>>>> 8aaebd3b
                                    >
                                      <svg
                                        aria-hidden="true"
                                        class="MuiSvgIcon-root MuiSvgIcon-fontSizeSmall css-1fx2bp7-MuiSvgIcon-root"
                                        focusable="false"
                                        viewBox="0 0 20 20"
                                      >
                                        <path
                                          d="M3.125 8.96094V4.375C3.125 4.20924 3.19085 4.05027 3.30806 3.93306C3.42527 3.81585 3.58424 3.75 3.75 3.75H16.25C16.4158 3.75 16.5747 3.81585 16.6919 3.93306C16.8092 4.05027 16.875 4.20924 16.875 4.375V8.96094C16.875 15.5234 11.3047 17.6953 10.1953 18.0625C10.0693 18.1092 9.93072 18.1092 9.80469 18.0625C8.69531 17.6953 3.125 15.5234 3.125 8.96094Z"
                                          fill="none"
                                          stroke="currentcolor"
                                          stroke-linecap="round"
                                          stroke-linejoin="round"
                                          stroke-width="1.6"
                                        />
                                        <path
                                          d="M13.4375 8.125L8.85156 12.5L6.5625 10.3125"
                                          fill="none"
                                          stroke="currentcolor"
                                          stroke-linecap="round"
                                          stroke-linejoin="round"
                                          stroke-width="1.6"
                                        />
                                      </svg>
                                    </div>
                                    <div
                                      class="MuiGrid-root MuiGrid-item metric css-159wrwf-MuiGrid-root"
                                    >
                                      <span
                                        class="MuiSkeleton-root MuiSkeleton-text MuiSkeleton-pulse css-1l7q9tc-MuiSkeleton-root"
                                      />
                                    </div>
                                  </div>
                                </div>
                                <div
                                  class="MuiGrid-root MuiGrid-item subtext css-159wrwf-MuiGrid-root"
                                >
                                   
                                  Deposited
                                </div>
                              </div>
                            </div>
                          </div>
                        </div>
                        <div
                          class="MuiGrid-root MuiGrid-item MuiGrid-grid-xs-12 css-bhsuuc-MuiGrid-root"
                        >
                          <div
                            class="MuiGrid-root MuiGrid-container css-1d18k5y-MuiGrid-root"
                          >
                            <div
                              class="MuiGrid-root MuiGrid-item MuiGrid-grid-xs-5 css-46wo5z-MuiGrid-root"
                            >
                              <div
                                class="MuiGrid-root MuiGrid-container MuiGrid-spacing-xs-1 css-r441lk-MuiGrid-root"
                              >
<<<<<<< HEAD
                                <svg
                                  aria-hidden="true"
                                  class="MuiSvgIcon-root MuiSvgIcon-fontSizeSmall css-147868g-MuiSvgIcon-root"
                                  focusable="false"
                                  viewBox="0 0 20 20"
=======
                                <div
                                  class="MuiGrid-root MuiGrid-item css-159wrwf-MuiGrid-root"
>>>>>>> 8aaebd3b
                                >
                                  <svg
                                    aria-hidden="true"
                                    class="MuiSvgIcon-root MuiSvgIcon-fontSizeSmall css-1fx2bp7-MuiSvgIcon-root"
                                    focusable="false"
                                    viewBox="0 0 20 20"
                                  >
                                    <path
                                      d="M13.75 11.875L17.5 8.125L13.75 4.375"
                                      fill="none"
                                      stroke="currentcolor"
                                      stroke-linecap="round"
                                      stroke-linejoin="round"
                                      stroke-width="1.6"
                                    />
                                    <path
                                      d="M15 16.875H3.125C2.95924 16.875 2.80027 16.8092 2.68306 16.6919C2.56585 16.5747 2.5 16.4158 2.5 16.25V6.875"
                                      fill="none"
                                      stroke="currentcolor"
                                      stroke-linecap="round"
                                      stroke-linejoin="round"
                                      stroke-width="1.6"
                                    />
                                    <path
                                      d="M5.85938 13.75C6.27643 12.1401 7.21619 10.7143 8.53119 9.69621C9.84618 8.67815 11.462 8.1255 13.125 8.125H17.5"
                                      fill="none"
                                      stroke="currentcolor"
                                      stroke-linecap="round"
                                      stroke-linejoin="round"
                                      stroke-width="1.6"
                                    />
                                  </svg>
                                </div>
                                <div
                                  class="MuiGrid-root MuiGrid-item metric css-159wrwf-MuiGrid-root"
                                >
                                  <span
                                    class="MuiSkeleton-root MuiSkeleton-text MuiSkeleton-pulse css-1l7q9tc-MuiSkeleton-root"
                                  />
                                </div>
                              </div>
                              <div
                                class="MuiGrid-root MuiGrid-item subtext css-159wrwf-MuiGrid-root"
                              >
                                 
                                Yield
                              </div>
                            </div>
                            <div
<<<<<<< HEAD
                              class="MuiGrid-root MuiGrid-item subtext css-159wrwf-MuiGrid-root"
                            >
                               
                              Yield Sent
                            </div>
                          </div>
                          <div
                            class="MuiGrid-root MuiGrid-item MuiGrid-grid-xs-2 css-19kq2tc-MuiGrid-root"
                          />
                          <div
                            class="MuiGrid-root MuiGrid-item MuiGrid-grid-xs-5 css-46wo5z-MuiGrid-root"
                          >
=======
                              class="MuiGrid-root MuiGrid-item MuiGrid-grid-xs-2 css-19kq2tc-MuiGrid-root"
                            />
>>>>>>> 8aaebd3b
                            <div
                              class="MuiGrid-root MuiGrid-item MuiGrid-grid-xs-5 css-46wo5z-MuiGrid-root"
                            >
                              <div
                                class="MuiGrid-root MuiGrid-container MuiGrid-direction-xs-column css-1jqheh3-MuiGrid-root"
                              >
                                <div
                                  class="MuiGrid-root MuiGrid-item css-159wrwf-MuiGrid-root"
                                >
                                  <div
                                    class="MuiGrid-root MuiGrid-container MuiGrid-spacing-xs-1 css-hgkx5n-MuiGrid-root"
                                  >
<<<<<<< HEAD
                                    <svg
                                      aria-hidden="true"
                                      class="MuiSvgIcon-root MuiSvgIcon-fontSizeSmall css-1xt158e-MuiSvgIcon-root"
                                      focusable="false"
                                      viewBox="0 0 20 20"
=======
                                    <div
                                      class="MuiGrid-root MuiGrid-item css-159wrwf-MuiGrid-root"
>>>>>>> 8aaebd3b
                                    >
                                      <svg
                                        aria-hidden="true"
                                        class="MuiSvgIcon-root MuiSvgIcon-fontSizeSmall css-1fx2bp7-MuiSvgIcon-root"
                                        focusable="false"
                                        viewBox="0 0 20 20"
                                      >
                                        <path
                                          d="M17.118 10C15.205 13.9602 10 16.875 10 16.875C10 16.875 2.1875 12.5 2.1875 7.18751C2.1875 6.24836 2.51289 5.33821 3.1083 4.61193C3.70371 3.88564 4.53236 3.38808 5.45328 3.2039C6.37419 3.01971 7.33047 3.16029 8.15943 3.6017C8.98838 4.04311 9.63879 4.7581 10 5.62501C10.3612 4.7581 11.0116 4.04311 11.8406 3.6017C12.3009 3.35657 12.8005 3.20422 13.3115 3.14874"
                                          fill="none"
                                          stroke="currentcolor"
                                          stroke-linecap="round"
                                          stroke-linejoin="round"
                                          stroke-width="1.6"
                                        />
                                        <path
                                          d="M18 3.5L9.99659 11.5L7 9"
                                          fill="none"
                                          stroke="currentcolor"
                                          stroke-linecap="round"
                                          stroke-linejoin="round"
                                          stroke-width="1.6"
                                        />
                                      </svg>
                                    </div>
                                    <div
                                      class="MuiGrid-root MuiGrid-item metric css-159wrwf-MuiGrid-root"
                                    >
                                      0
                                    </div>
                                  </div>
                                </div>
                                <div
                                  class="MuiGrid-root MuiGrid-item subtext css-159wrwf-MuiGrid-root"
                                >
                                   
                                  Deposit Goal
                                </div>
                              </div>
                            </div>
                            <div
                              class="MuiGrid-root MuiGrid-item MuiGrid-grid-xs-12 project-goal-progress css-bhsuuc-MuiGrid-root"
                            >
                              <span
                                aria-valuemax="100"
                                aria-valuemin="0"
                                aria-valuenow="0"
                                class="MuiLinearProgress-root MuiLinearProgress-colorPrimary MuiLinearProgress-determinate css-1mcjo4x-MuiLinearProgress-root"
                                role="progressbar"
                              >
                                <span
                                  class="MuiLinearProgress-bar ProjectCard-progress MuiLinearProgress-barColorPrimary MuiLinearProgress-bar1Determinate css-1o31aob-MuiLinearProgress-bar1"
                                  style="transform: translateX(-100%);"
                                />
                              </span>
                            </div>
                          </div>
                        </div>
<<<<<<< HEAD
                      </div>
                      <div
                        class="MuiGrid-root MuiGrid-item MuiGrid-grid-xs-12 css-bhsuuc-MuiGrid-root"
                        style="padding-top: 30px;"
                      >
                        <button
                          class="MuiButton-root MuiButton-contained MuiButton-containedPrimary MuiButton-sizeMedium MuiButton-containedSizeMedium MuiButton-disableElevation MuiButton-fullWidth MuiButtonBase-root Button-root undefined css-8aw5i7-MuiButtonBase-root-MuiButton-root"
                          tabindex="0"
                          type="button"
=======
                        <div
                          class="MuiGrid-root MuiGrid-item MuiGrid-grid-xs-12 css-bhsuuc-MuiGrid-root"
>>>>>>> 8aaebd3b
                        >
                          <button
                            class="MuiButton-root MuiButton-contained MuiButton-containedPrimary MuiButton-sizeMedium MuiButton-containedSizeMedium MuiButton-disableElevation MuiButton-fullWidth MuiButtonBase-root Button-root undefined css-8aw5i7-MuiButtonBase-root-MuiButton-root"
                            tabindex="0"
                            type="button"
                          >
                            Connect Wallet
                          </button>
                        </div>
                      </div>
                    </div>
                  </div>
                </div>
              </div>
            </div>
          </div>
          <div
            class="MuiGrid-root MuiGrid-item MuiGrid-grid-xs-12 css-bhsuuc-MuiGrid-root"
          />
        </div>
        <div
          class="MuiGrid-root MuiGrid-item MuiGrid-grid-xs-12 MuiGrid-grid-lg-7 css-mxqc31-MuiGrid-root"
        >
          <div
            class="MuiPaper-root MuiPaper-elevation MuiPaper-rounded MuiPaper-elevation0 Paper-root  css-m19e0g-MuiPaper-root"
            style="transform: none; webkit-transition: transform 225ms cubic-bezier(0.4, 0, 0.2, 1) 0ms; transition: transform 225ms cubic-bezier(0.4, 0, 0.2, 1) 0ms;"
          >
            <div
              class="MuiGrid-root MuiGrid-container MuiGrid-spacing-xs-2 MuiGrid-direction-xs-column css-1y6dg9a-MuiGrid-root"
            >
              <div
                class="MuiGrid-root MuiGrid-item card-header css-159wrwf-MuiGrid-root"
              >
                <div
                  class="MuiBox-root css-gg4vpm"
                >
                  <div
                    class="MuiBox-root css-1xhj18k"
                  >
                    <h5
                      class="MuiTypography-root MuiTypography-h5 header-text css-903ewo-MuiTypography-root"
                    >
                      About
                    </h5>
                  </div>
                  <div
                    class="top-right"
                  >
                    <a
                      class="MuiTypography-root MuiTypography-inherit MuiLink-root MuiLink-underlineNone css-ao3601-MuiTypography-root-MuiLink-root"
                      href="https://project.co"
                      target="_blank"
                    >
                      <svg
                        aria-hidden="true"
                        class="MuiSvgIcon-root MuiSvgIcon-fontSizeSmall css-1fx2bp7-MuiSvgIcon-root"
                        focusable="false"
                        viewBox="0 0 20 20"
                      >
                        <path
                          d="M 9.991 0 C 4.471 0 0 4.48 0 10 C 0 15.52 4.471 20 9.991 20 C 15.521 20 20 15.52 20 10 C 20 4.48 15.521 0 9.991 0 Z M 16.921 6 L 13.971 6 C 13.651 4.751 13.191 3.551 12.591 2.44 C 14.431 3.071 15.961 4.351 16.921 6 Z M 10.001 2.04 C 10.831 3.24 11.481 4.571 11.911 6 L 8.091 6 C 8.521 4.571 9.171 3.24 10.001 2.04 Z M 2.26 12 C 2.101 11.36 2.001 10.691 2.001 10 C 2.001 9.311 2.101 8.64 2.26 8 L 5.641 8 C 5.561 8.66 5.501 9.32 5.501 10 C 5.501 10.68 5.561 11.34 5.641 12 L 2.26 12 Z M 3.081 14 L 6.031 14 C 6.351 15.251 6.811 16.451 7.411 17.56 C 5.571 16.931 4.041 15.66 3.081 14 Z M 6.031 6 L 3.081 6 C 4.041 4.34 5.571 3.071 7.411 2.44 C 6.811 3.551 6.351 4.751 6.031 6 Z M 10.001 17.96 C 9.171 16.76 8.521 15.431 8.091 14 L 11.911 14 C 11.481 15.431 10.831 16.76 10.001 17.96 Z M 12.341 12 L 7.661 12 C 7.571 11.34 7.501 10.68 7.501 10 C 7.501 9.32 7.571 8.651 7.661 8 L 12.341 8 C 12.431 8.651 12.501 9.32 12.501 10 C 12.501 10.68 12.431 11.34 12.341 12 Z M 12.591 17.56 C 13.191 16.451 13.651 15.251 13.971 14 L 16.921 14 C 15.961 15.651 14.431 16.931 12.591 17.56 Z M 14.361 12 C 14.441 11.34 14.501 10.68 14.501 10 C 14.501 9.32 14.441 8.66 14.361 8 L 17.741 8 C 17.9 8.64 18.001 9.311 18.001 10 C 18.001 10.691 17.9 11.36 17.741 12 L 14.361 12 Z"
                        />
                      </svg>
                    </a>
                  </div>
                </div>
              </div>
              <div
                class="MuiGrid-root MuiGrid-item css-159wrwf-MuiGrid-root"
              >
                <div
                  class="project-content"
                >
                  <p>
                    A longer description for the profile
                  </p>
                  

                </div>
              </div>
            </div>
          </div>
        </div>
      </div>
    </div>
  </div>
</div>
`;

exports[`<ProjectCard/> should render page without finish date 1`] = `
<div>
  <div
    data-rk=""
  >
    <style>
      [data-rk]{--rk-blurs-modalOverlay:blur(0px);--rk-fonts-body:SFRounded, ui-rounded, "SF Pro Rounded", -apple-system, BlinkMacSystemFont, "Segoe UI", Roboto, Helvetica, Arial, sans-serif, "Apple Color Emoji", "Segoe UI Emoji", "Segoe UI Symbol";--rk-radii-actionButton:9999px;--rk-radii-connectButton:12px;--rk-radii-menuButton:12px;--rk-radii-modal:24px;--rk-radii-modalMobile:28px;--rk-colors-accentColor:#0E76FD;--rk-colors-accentColorForeground:#FFF;--rk-colors-actionButtonBorder:rgba(0, 0, 0, 0.04);--rk-colors-actionButtonBorderMobile:rgba(0, 0, 0, 0.06);--rk-colors-actionButtonSecondaryBackground:rgba(0, 0, 0, 0.06);--rk-colors-closeButton:rgba(60, 66, 66, 0.8);--rk-colors-closeButtonBackground:rgba(0, 0, 0, 0.06);--rk-colors-connectButtonBackground:#FFF;--rk-colors-connectButtonBackgroundError:#FF494A;--rk-colors-connectButtonInnerBackground:linear-gradient(0deg, rgba(0, 0, 0, 0.03), rgba(0, 0, 0, 0.06));--rk-colors-connectButtonText:#25292E;--rk-colors-connectButtonTextError:#FFF;--rk-colors-connectionIndicator:#30E000;--rk-colors-error:#FF494A;--rk-colors-generalBorder:rgba(0, 0, 0, 0.06);--rk-colors-generalBorderDim:rgba(0, 0, 0, 0.03);--rk-colors-menuItemBackground:rgba(60, 66, 66, 0.1);--rk-colors-modalBackdrop:rgba(0, 0, 0, 0.3);--rk-colors-modalBackground:#FFF;--rk-colors-modalBorder:transparent;--rk-colors-modalText:#25292E;--rk-colors-modalTextDim:rgba(60, 66, 66, 0.3);--rk-colors-modalTextSecondary:rgba(60, 66, 66, 0.6);--rk-colors-profileAction:#FFF;--rk-colors-profileActionHover:rgba(255, 255, 255, 0.5);--rk-colors-profileForeground:rgba(60, 66, 66, 0.06);--rk-colors-selectedOptionBorder:rgba(60, 66, 66, 0.1);--rk-colors-standby:#FFD641;--rk-shadows-connectButton:0px 4px 12px rgba(0, 0, 0, 0.1);--rk-shadows-dialog:0px 8px 32px rgba(0, 0, 0, 0.32);--rk-shadows-profileDetailsAction:0px 2px 6px rgba(37, 41, 46, 0.04);--rk-shadows-selectedOption:0px 2px 6px rgba(0, 0, 0, 0.24);--rk-shadows-selectedWallet:0px 2px 6px rgba(0, 0, 0, 0.12);--rk-shadows-walletLogo:0px 2px 16px rgba(0, 0, 0, 0.16);}
    </style>
    <div
      class="MuiContainer-root MuiContainer-maxWidthLg css-e057jq-MuiContainer-root"
    >
      <div
        class="MuiGrid-root MuiGrid-container MuiGrid-spacing-xs-3 css-1iagzvf-MuiGrid-root"
      >
        <div
          class="MuiGrid-root MuiGrid-container MuiGrid-item MuiGrid-grid-xs-12 MuiGrid-grid-lg-5 css-gr5cd7-MuiGrid-root"
        >
          <div
            class="MuiGrid-root MuiGrid-item MuiGrid-grid-xs-12 css-bhsuuc-MuiGrid-root"
          >
            <div
              class="MuiPaper-root MuiPaper-elevation MuiPaper-rounded MuiPaper-elevation0 Paper-root  css-m19e0g-MuiPaper-root"
              style="transform: none; webkit-transition: transform 225ms cubic-bezier(0.4, 0, 0.2, 1) 0ms; transition: transform 225ms cubic-bezier(0.4, 0, 0.2, 1) 0ms;"
            >
              <div
                class="MuiGrid-root MuiGrid-container MuiGrid-spacing-xs-2 MuiGrid-direction-xs-column css-1y6dg9a-MuiGrid-root"
              >
                <div
                  class="MuiGrid-root MuiGrid-item card-header css-159wrwf-MuiGrid-root"
                >
                  <div
                    class="MuiBox-root css-gg4vpm"
                  >
                    <div
                      class="top-left"
                    >
                      <div
                        class="MuiGrid-root MuiGrid-container MuiGrid-spacing-xs-2 css-vgma6o-MuiGrid-root"
                      >
                        <div
                          class="MuiGrid-root MuiGrid-item css-159wrwf-MuiGrid-root"
                        >
                          <a
                            class="MuiTypography-root MuiTypography-inherit MuiLink-root MuiLink-underlineNone css-ao3601-MuiTypography-root-MuiLink-root"
                            href="#/give"
                          >
                            <svg
                              aria-hidden="true"
                              class="MuiSvgIcon-root MuiSvgIcon-fontSizeSmall css-y3v3gx-MuiSvgIcon-root"
                              data-testid="ChevronLeftIcon"
                              focusable="false"
                              style="width: 12px; height: 12px;"
                              viewBox="6 6 12 12"
                            >
                              <path
                                d="M15.41 7.41 14 6l-6 6 6 6 1.41-1.41L10.83 12z"
                              />
                            </svg>
                          </a>
                        </div>
                        <div
                          class="MuiGrid-root MuiGrid-item css-159wrwf-MuiGrid-root"
                        >
                          <h5
                            class="MuiTypography-root MuiTypography-h5 css-903ewo-MuiTypography-root"
                          >
                            project Owner - some project
                          </h5>
                        </div>
                      </div>
                    </div>
                    <div
                      class="top-right"
                    />
                  </div>
                </div>
                <div
                  class="MuiGrid-root MuiGrid-item css-159wrwf-MuiGrid-root"
                >
                  <div
                    class="MuiGrid-root MuiGrid-container MuiGrid-spacing-xs-2 css-pcr0fy-MuiGrid-root"
                  >
                    <div
<<<<<<< HEAD
                      class="MuiGrid-root MuiGrid-container css-1enxi5i-MuiGrid-root"
                      style="max-height: 187px; overflow: hidden; border-radius: 16px;"
=======
                      class="MuiGrid-root MuiGrid-item MuiGrid-grid-xs-12 MuiGrid-grid-sm-6 MuiGrid-grid-lg-12 css-olt10l-MuiGrid-root"
>>>>>>> 8aaebd3b
                    >
                      <div
                        class="MuiGrid-root MuiGrid-container css-1enxi5i-MuiGrid-root"
                        style="max-height: 184px; overflow: hidden; border-radius: 16px;"
                      >
                        <div
                          class="MuiGrid-root MuiGrid-item MuiGrid-grid-xs-true css-cm1570-MuiGrid-root"
                        >
                          <a
                            class="MuiTypography-root MuiTypography-inherit MuiLink-root MuiLink-underlineNone css-ao3601-MuiTypography-root-MuiLink-root"
                            href="#/give/projects/project-1"
                          >
                            <img
                              src="/assets/images/grants/playgrounds/playgrounds_logo.svg"
                              width="100%"
                            />
                          </a>
                        </div>
                      </div>
                    </div>
                    <div
<<<<<<< HEAD
                      class="MuiGrid-root MuiGrid-container MuiGrid-spacing-xs-3 css-1wkillg-MuiGrid-root"
=======
                      class="MuiGrid-root MuiGrid-item MuiGrid-grid-xs-true css-cm1570-MuiGrid-root"
>>>>>>> 8aaebd3b
                    >
                      <div
                        class="MuiGrid-root MuiGrid-container MuiGrid-spacing-xs-2 css-pcr0fy-MuiGrid-root"
                      >
                        <div
                          class="MuiGrid-root MuiGrid-item MuiGrid-grid-xs-12 css-bhsuuc-MuiGrid-root"
                        >
                          <div
                            class="MuiGrid-root MuiGrid-container MuiGrid-spacing-xs-3 css-cmg3fn-MuiGrid-root"
                          >
                            <div
                              class="MuiGrid-root MuiGrid-item MuiGrid-grid-xs-5 css-46wo5z-MuiGrid-root"
                            >
                              <div
                                class="MuiGrid-root MuiGrid-container MuiGrid-direction-xs-column css-qy0ict-MuiGrid-root"
                              >
                                <div
                                  class="MuiGrid-root MuiGrid-item css-159wrwf-MuiGrid-root"
                                >
                                  <div
                                    class="MuiGrid-root MuiGrid-container MuiGrid-spacing-xs-1 css-r441lk-MuiGrid-root"
                                  >
<<<<<<< HEAD
                                    <svg
                                      aria-hidden="true"
                                      class="MuiSvgIcon-root MuiSvgIcon-fontSizeSmall css-r0v48f-MuiSvgIcon-root"
                                      focusable="false"
                                      viewBox="0 0 20 20"
=======
                                    <div
                                      class="MuiGrid-root MuiGrid-item css-159wrwf-MuiGrid-root"
>>>>>>> 8aaebd3b
                                    >
                                      <svg
                                        aria-hidden="true"
                                        class="MuiSvgIcon-root MuiSvgIcon-fontSizeSmall css-1fx2bp7-MuiSvgIcon-root"
                                        focusable="false"
                                        viewBox="0 0 20 20"
                                      >
                                        <path
                                          d="M10 14.0625C11.7259 14.0625 13.125 12.6634 13.125 10.9375C13.125 9.21161 11.7259 7.8125 10 7.8125C8.27411 7.8125 6.875 9.21161 6.875 10.9375C6.875 12.6634 8.27411 14.0625 10 14.0625Z"
                                          fill="none"
                                          stroke="currentcolor"
                                          stroke-linecap="round"
                                          stroke-linejoin="round"
                                          stroke-width="1.6"
                                        />
                                        <path
                                          d="M15.3125 9.06251C16.0404 9.06129 16.7586 9.23018 17.4096 9.55572C18.0607 9.88126 18.6267 10.3544 19.0625 10.9375"
                                          fill="none"
                                          stroke="currentcolor"
                                          stroke-linecap="round"
                                          stroke-linejoin="round"
                                          stroke-width="1.6"
                                        />
                                        <path
                                          d="M0.9375 10.9375C1.37328 10.3544 1.93928 9.88126 2.59036 9.55572C3.24144 9.23018 3.95957 9.06129 4.6875 9.06251"
                                          fill="none"
                                          stroke="currentcolor"
                                          stroke-linecap="round"
                                          stroke-linejoin="round"
                                          stroke-width="1.6"
                                        />
                                        <path
                                          d="M5.5 16.875C5.91158 16.0321 6.55163 15.3217 7.34722 14.8248C8.14282 14.3279 9.06198 14.0645 10 14.0645C10.938 14.0645 11.8572 14.3279 12.6528 14.8248C13.4484 15.3217 14.0884 16.0321 14.5 16.875"
                                          fill="none"
                                          stroke="currentcolor"
                                          stroke-linecap="round"
                                          stroke-linejoin="round"
                                          stroke-width="1.6"
                                        />
                                        <path
                                          d="M4.69004 9.0625C4.21554 9.06298 3.7507 8.92842 3.34984 8.67453C2.94898 8.42064 2.62865 8.05792 2.42628 7.62874C2.22391 7.19956 2.14785 6.72165 2.207 6.25085C2.26615 5.78006 2.45806 5.33581 2.76031 4.97003C3.06256 4.60426 3.46267 4.33205 3.91387 4.18521C4.36508 4.03838 4.84876 4.02298 5.30839 4.14083C5.76802 4.25867 6.18463 4.50489 6.50952 4.85071C6.83442 5.19653 7.05419 5.62767 7.14316 6.09375"
                                          fill="none"
                                          stroke="currentcolor"
                                          stroke-linecap="round"
                                          stroke-linejoin="round"
                                          stroke-width="1.6"
                                        />
                                        <path
                                          d="M12.8594 6.09375C12.9483 5.62767 13.1681 5.19653 13.493 4.85071C13.8179 4.50489 14.2345 4.25867 14.6941 4.14083C15.1538 4.02298 15.6375 4.03838 16.0887 4.18521C16.5399 4.33205 16.94 4.60426 17.2422 4.97003C17.5445 5.33581 17.7364 5.78006 17.7955 6.25085C17.8547 6.72165 17.7786 7.19956 17.5763 7.62874C17.3739 8.05792 17.0536 8.42064 16.6527 8.67453C16.2518 8.92842 15.787 9.06298 15.3125 9.0625"
                                          fill="none"
                                          stroke="currentcolor"
                                          stroke-linecap="round"
                                          stroke-linejoin="round"
                                          stroke-width="1.6"
                                        />
                                      </svg>
                                    </div>
                                    <div
                                      class="MuiGrid-root MuiGrid-item metric css-159wrwf-MuiGrid-root"
                                    />
                                  </div>
                                </div>
                                <div
                                  class="MuiGrid-root MuiGrid-item subtext css-159wrwf-MuiGrid-root"
                                >
                                  Donors
                                </div>
                              </div>
                            </div>
                            <div
                              class="MuiGrid-root MuiGrid-item MuiGrid-grid-xs-7 css-e6z9yf-MuiGrid-root"
                            >
                              <div
                                class="MuiGrid-root MuiGrid-container MuiGrid-direction-xs-column css-1jqheh3-MuiGrid-root"
                              >
                                <div
                                  class="MuiGrid-root MuiGrid-item css-159wrwf-MuiGrid-root"
                                >
                                  <div
                                    class="MuiGrid-root MuiGrid-container MuiGrid-spacing-xs-1 css-hgkx5n-MuiGrid-root"
                                  >
<<<<<<< HEAD
                                    <svg
                                      aria-hidden="true"
                                      class="MuiSvgIcon-root MuiSvgIcon-fontSizeSmall css-1w160h3-MuiSvgIcon-root"
                                      focusable="false"
                                      viewBox="0 0 20 20"
=======
                                    <div
                                      class="MuiGrid-root MuiGrid-item css-159wrwf-MuiGrid-root"
>>>>>>> 8aaebd3b
                                    >
                                      <svg
                                        aria-hidden="true"
                                        class="MuiSvgIcon-root MuiSvgIcon-fontSizeSmall css-1fx2bp7-MuiSvgIcon-root"
                                        focusable="false"
                                        viewBox="0 0 20 20"
                                      >
                                        <path
                                          d="M3.125 8.96094V4.375C3.125 4.20924 3.19085 4.05027 3.30806 3.93306C3.42527 3.81585 3.58424 3.75 3.75 3.75H16.25C16.4158 3.75 16.5747 3.81585 16.6919 3.93306C16.8092 4.05027 16.875 4.20924 16.875 4.375V8.96094C16.875 15.5234 11.3047 17.6953 10.1953 18.0625C10.0693 18.1092 9.93072 18.1092 9.80469 18.0625C8.69531 17.6953 3.125 15.5234 3.125 8.96094Z"
                                          fill="none"
                                          stroke="currentcolor"
                                          stroke-linecap="round"
                                          stroke-linejoin="round"
                                          stroke-width="1.6"
                                        />
                                        <path
                                          d="M13.4375 8.125L8.85156 12.5L6.5625 10.3125"
                                          fill="none"
                                          stroke="currentcolor"
                                          stroke-linecap="round"
                                          stroke-linejoin="round"
                                          stroke-width="1.6"
                                        />
                                      </svg>
                                    </div>
                                    <div
                                      class="MuiGrid-root MuiGrid-item metric css-159wrwf-MuiGrid-root"
                                    >
                                      <span
                                        class="MuiSkeleton-root MuiSkeleton-text MuiSkeleton-pulse css-1l7q9tc-MuiSkeleton-root"
                                      />
                                    </div>
                                  </div>
                                </div>
                                <div
                                  class="MuiGrid-root MuiGrid-item subtext css-159wrwf-MuiGrid-root"
                                >
                                   
                                  Deposited
                                </div>
                              </div>
                            </div>
                          </div>
                        </div>
                        <div
                          class="MuiGrid-root MuiGrid-item MuiGrid-grid-xs-12 css-bhsuuc-MuiGrid-root"
                        >
                          <div
                            class="MuiGrid-root MuiGrid-container css-1d18k5y-MuiGrid-root"
                          >
                            <div
                              class="MuiGrid-root MuiGrid-item MuiGrid-grid-xs-5 css-46wo5z-MuiGrid-root"
                            >
                              <div
                                class="MuiGrid-root MuiGrid-container MuiGrid-spacing-xs-1 css-r441lk-MuiGrid-root"
                              >
<<<<<<< HEAD
                                <svg
                                  aria-hidden="true"
                                  class="MuiSvgIcon-root MuiSvgIcon-fontSizeSmall css-147868g-MuiSvgIcon-root"
                                  focusable="false"
                                  viewBox="0 0 20 20"
=======
                                <div
                                  class="MuiGrid-root MuiGrid-item css-159wrwf-MuiGrid-root"
>>>>>>> 8aaebd3b
                                >
                                  <svg
                                    aria-hidden="true"
                                    class="MuiSvgIcon-root MuiSvgIcon-fontSizeSmall css-1fx2bp7-MuiSvgIcon-root"
                                    focusable="false"
                                    viewBox="0 0 20 20"
                                  >
                                    <path
                                      d="M13.75 11.875L17.5 8.125L13.75 4.375"
                                      fill="none"
                                      stroke="currentcolor"
                                      stroke-linecap="round"
                                      stroke-linejoin="round"
                                      stroke-width="1.6"
                                    />
                                    <path
                                      d="M15 16.875H3.125C2.95924 16.875 2.80027 16.8092 2.68306 16.6919C2.56585 16.5747 2.5 16.4158 2.5 16.25V6.875"
                                      fill="none"
                                      stroke="currentcolor"
                                      stroke-linecap="round"
                                      stroke-linejoin="round"
                                      stroke-width="1.6"
                                    />
                                    <path
                                      d="M5.85938 13.75C6.27643 12.1401 7.21619 10.7143 8.53119 9.69621C9.84618 8.67815 11.462 8.1255 13.125 8.125H17.5"
                                      fill="none"
                                      stroke="currentcolor"
                                      stroke-linecap="round"
                                      stroke-linejoin="round"
                                      stroke-width="1.6"
                                    />
                                  </svg>
                                </div>
                                <div
                                  class="MuiGrid-root MuiGrid-item metric css-159wrwf-MuiGrid-root"
                                >
                                  <span
                                    class="MuiSkeleton-root MuiSkeleton-text MuiSkeleton-pulse css-1l7q9tc-MuiSkeleton-root"
                                  />
                                </div>
                              </div>
                              <div
                                class="MuiGrid-root MuiGrid-item subtext css-159wrwf-MuiGrid-root"
                              >
                                 
                                Yield
                              </div>
                            </div>
                            <div
<<<<<<< HEAD
                              class="MuiGrid-root MuiGrid-item subtext css-159wrwf-MuiGrid-root"
                            >
                               
                              Yield Sent
                            </div>
                          </div>
                          <div
                            class="MuiGrid-root MuiGrid-item MuiGrid-grid-xs-2 css-19kq2tc-MuiGrid-root"
                          />
                          <div
                            class="MuiGrid-root MuiGrid-item MuiGrid-grid-xs-5 css-46wo5z-MuiGrid-root"
                          >
=======
                              class="MuiGrid-root MuiGrid-item MuiGrid-grid-xs-2 css-19kq2tc-MuiGrid-root"
                            />
>>>>>>> 8aaebd3b
                            <div
                              class="MuiGrid-root MuiGrid-item MuiGrid-grid-xs-5 css-46wo5z-MuiGrid-root"
                            >
                              <div
                                class="MuiGrid-root MuiGrid-container MuiGrid-direction-xs-column css-1jqheh3-MuiGrid-root"
                              >
                                <div
                                  class="MuiGrid-root MuiGrid-item css-159wrwf-MuiGrid-root"
                                >
                                  <div
                                    class="MuiGrid-root MuiGrid-container MuiGrid-spacing-xs-1 css-hgkx5n-MuiGrid-root"
                                  >
<<<<<<< HEAD
                                    <svg
                                      aria-hidden="true"
                                      class="MuiSvgIcon-root MuiSvgIcon-fontSizeSmall css-1xt158e-MuiSvgIcon-root"
                                      focusable="false"
                                      viewBox="0 0 20 20"
=======
                                    <div
                                      class="MuiGrid-root MuiGrid-item css-159wrwf-MuiGrid-root"
>>>>>>> 8aaebd3b
                                    >
                                      <svg
                                        aria-hidden="true"
                                        class="MuiSvgIcon-root MuiSvgIcon-fontSizeSmall css-1fx2bp7-MuiSvgIcon-root"
                                        focusable="false"
                                        viewBox="0 0 20 20"
                                      >
                                        <path
                                          d="M17.118 10C15.205 13.9602 10 16.875 10 16.875C10 16.875 2.1875 12.5 2.1875 7.18751C2.1875 6.24836 2.51289 5.33821 3.1083 4.61193C3.70371 3.88564 4.53236 3.38808 5.45328 3.2039C6.37419 3.01971 7.33047 3.16029 8.15943 3.6017C8.98838 4.04311 9.63879 4.7581 10 5.62501C10.3612 4.7581 11.0116 4.04311 11.8406 3.6017C12.3009 3.35657 12.8005 3.20422 13.3115 3.14874"
                                          fill="none"
                                          stroke="currentcolor"
                                          stroke-linecap="round"
                                          stroke-linejoin="round"
                                          stroke-width="1.6"
                                        />
                                        <path
                                          d="M18 3.5L9.99659 11.5L7 9"
                                          fill="none"
                                          stroke="currentcolor"
                                          stroke-linecap="round"
                                          stroke-linejoin="round"
                                          stroke-width="1.6"
                                        />
                                      </svg>
                                    </div>
                                    <div
                                      class="MuiGrid-root MuiGrid-item metric css-159wrwf-MuiGrid-root"
                                    >
                                      0
                                    </div>
                                  </div>
                                </div>
                                <div
                                  class="MuiGrid-root MuiGrid-item subtext css-159wrwf-MuiGrid-root"
                                >
                                   
                                  Deposit Goal
                                </div>
                              </div>
                            </div>
                            <div
                              class="MuiGrid-root MuiGrid-item MuiGrid-grid-xs-12 project-goal-progress css-bhsuuc-MuiGrid-root"
                            >
                              <span
                                aria-valuemax="100"
                                aria-valuemin="0"
                                aria-valuenow="0"
                                class="MuiLinearProgress-root MuiLinearProgress-colorPrimary MuiLinearProgress-determinate css-1mcjo4x-MuiLinearProgress-root"
                                role="progressbar"
                              >
                                <span
                                  class="MuiLinearProgress-bar ProjectCard-progress MuiLinearProgress-barColorPrimary MuiLinearProgress-bar1Determinate css-1o31aob-MuiLinearProgress-bar1"
                                  style="transform: translateX(-100%);"
                                />
                              </span>
                            </div>
                          </div>
                        </div>
<<<<<<< HEAD
                      </div>
                      <div
                        class="MuiGrid-root MuiGrid-item MuiGrid-grid-xs-12 css-bhsuuc-MuiGrid-root"
                        style="padding-top: 30px;"
                      >
                        <button
                          class="MuiButton-root MuiButton-contained MuiButton-containedPrimary MuiButton-sizeMedium MuiButton-containedSizeMedium MuiButton-disableElevation MuiButton-fullWidth MuiButtonBase-root Button-root undefined css-8aw5i7-MuiButtonBase-root-MuiButton-root"
                          tabindex="0"
                          type="button"
=======
                        <div
                          class="MuiGrid-root MuiGrid-item MuiGrid-grid-xs-12 css-bhsuuc-MuiGrid-root"
>>>>>>> 8aaebd3b
                        >
                          <button
                            class="MuiButton-root MuiButton-contained MuiButton-containedPrimary MuiButton-sizeMedium MuiButton-containedSizeMedium MuiButton-disableElevation MuiButton-fullWidth MuiButtonBase-root Button-root undefined css-8aw5i7-MuiButtonBase-root-MuiButton-root"
                            tabindex="0"
                            type="button"
                          >
                            Connect Wallet
                          </button>
                        </div>
                      </div>
                    </div>
                  </div>
                </div>
              </div>
            </div>
          </div>
          <div
            class="MuiGrid-root MuiGrid-item MuiGrid-grid-xs-12 css-bhsuuc-MuiGrid-root"
          />
        </div>
        <div
          class="MuiGrid-root MuiGrid-item MuiGrid-grid-xs-12 MuiGrid-grid-lg-7 css-mxqc31-MuiGrid-root"
        >
          <div
            class="MuiPaper-root MuiPaper-elevation MuiPaper-rounded MuiPaper-elevation0 Paper-root  css-m19e0g-MuiPaper-root"
            style="transform: none; webkit-transition: transform 225ms cubic-bezier(0.4, 0, 0.2, 1) 0ms; transition: transform 225ms cubic-bezier(0.4, 0, 0.2, 1) 0ms;"
          >
            <div
              class="MuiGrid-root MuiGrid-container MuiGrid-spacing-xs-2 MuiGrid-direction-xs-column css-1y6dg9a-MuiGrid-root"
            >
              <div
                class="MuiGrid-root MuiGrid-item card-header css-159wrwf-MuiGrid-root"
              >
                <div
                  class="MuiBox-root css-gg4vpm"
                >
                  <div
                    class="MuiBox-root css-1xhj18k"
                  >
                    <h5
                      class="MuiTypography-root MuiTypography-h5 header-text css-903ewo-MuiTypography-root"
                    >
                      About
                    </h5>
                  </div>
                  <div
                    class="top-right"
                  >
                    <a
                      class="MuiTypography-root MuiTypography-inherit MuiLink-root MuiLink-underlineNone css-ao3601-MuiTypography-root-MuiLink-root"
                      href="https://project.co"
                      target="_blank"
                    >
                      <svg
                        aria-hidden="true"
                        class="MuiSvgIcon-root MuiSvgIcon-fontSizeSmall css-1fx2bp7-MuiSvgIcon-root"
                        focusable="false"
                        viewBox="0 0 20 20"
                      >
                        <path
                          d="M 9.991 0 C 4.471 0 0 4.48 0 10 C 0 15.52 4.471 20 9.991 20 C 15.521 20 20 15.52 20 10 C 20 4.48 15.521 0 9.991 0 Z M 16.921 6 L 13.971 6 C 13.651 4.751 13.191 3.551 12.591 2.44 C 14.431 3.071 15.961 4.351 16.921 6 Z M 10.001 2.04 C 10.831 3.24 11.481 4.571 11.911 6 L 8.091 6 C 8.521 4.571 9.171 3.24 10.001 2.04 Z M 2.26 12 C 2.101 11.36 2.001 10.691 2.001 10 C 2.001 9.311 2.101 8.64 2.26 8 L 5.641 8 C 5.561 8.66 5.501 9.32 5.501 10 C 5.501 10.68 5.561 11.34 5.641 12 L 2.26 12 Z M 3.081 14 L 6.031 14 C 6.351 15.251 6.811 16.451 7.411 17.56 C 5.571 16.931 4.041 15.66 3.081 14 Z M 6.031 6 L 3.081 6 C 4.041 4.34 5.571 3.071 7.411 2.44 C 6.811 3.551 6.351 4.751 6.031 6 Z M 10.001 17.96 C 9.171 16.76 8.521 15.431 8.091 14 L 11.911 14 C 11.481 15.431 10.831 16.76 10.001 17.96 Z M 12.341 12 L 7.661 12 C 7.571 11.34 7.501 10.68 7.501 10 C 7.501 9.32 7.571 8.651 7.661 8 L 12.341 8 C 12.431 8.651 12.501 9.32 12.501 10 C 12.501 10.68 12.431 11.34 12.341 12 Z M 12.591 17.56 C 13.191 16.451 13.651 15.251 13.971 14 L 16.921 14 C 15.961 15.651 14.431 16.931 12.591 17.56 Z M 14.361 12 C 14.441 11.34 14.501 10.68 14.501 10 C 14.501 9.32 14.441 8.66 14.361 8 L 17.741 8 C 17.9 8.64 18.001 9.311 18.001 10 C 18.001 10.691 17.9 11.36 17.741 12 L 14.361 12 Z"
                        />
                      </svg>
                    </a>
                  </div>
                </div>
              </div>
              <div
                class="MuiGrid-root MuiGrid-item css-159wrwf-MuiGrid-root"
              >
                <div
                  class="project-content"
                >
                  <p>
                    A longer description for the profile
                  </p>
                  

                </div>
              </div>
            </div>
          </div>
        </div>
      </div>
    </div>
  </div>
</div>
`;

exports[`<ProjectCard/> should render page without image 1`] = `
<div>
  <div
    data-rk=""
  >
    <style>
      [data-rk]{--rk-blurs-modalOverlay:blur(0px);--rk-fonts-body:SFRounded, ui-rounded, "SF Pro Rounded", -apple-system, BlinkMacSystemFont, "Segoe UI", Roboto, Helvetica, Arial, sans-serif, "Apple Color Emoji", "Segoe UI Emoji", "Segoe UI Symbol";--rk-radii-actionButton:9999px;--rk-radii-connectButton:12px;--rk-radii-menuButton:12px;--rk-radii-modal:24px;--rk-radii-modalMobile:28px;--rk-colors-accentColor:#0E76FD;--rk-colors-accentColorForeground:#FFF;--rk-colors-actionButtonBorder:rgba(0, 0, 0, 0.04);--rk-colors-actionButtonBorderMobile:rgba(0, 0, 0, 0.06);--rk-colors-actionButtonSecondaryBackground:rgba(0, 0, 0, 0.06);--rk-colors-closeButton:rgba(60, 66, 66, 0.8);--rk-colors-closeButtonBackground:rgba(0, 0, 0, 0.06);--rk-colors-connectButtonBackground:#FFF;--rk-colors-connectButtonBackgroundError:#FF494A;--rk-colors-connectButtonInnerBackground:linear-gradient(0deg, rgba(0, 0, 0, 0.03), rgba(0, 0, 0, 0.06));--rk-colors-connectButtonText:#25292E;--rk-colors-connectButtonTextError:#FFF;--rk-colors-connectionIndicator:#30E000;--rk-colors-error:#FF494A;--rk-colors-generalBorder:rgba(0, 0, 0, 0.06);--rk-colors-generalBorderDim:rgba(0, 0, 0, 0.03);--rk-colors-menuItemBackground:rgba(60, 66, 66, 0.1);--rk-colors-modalBackdrop:rgba(0, 0, 0, 0.3);--rk-colors-modalBackground:#FFF;--rk-colors-modalBorder:transparent;--rk-colors-modalText:#25292E;--rk-colors-modalTextDim:rgba(60, 66, 66, 0.3);--rk-colors-modalTextSecondary:rgba(60, 66, 66, 0.6);--rk-colors-profileAction:#FFF;--rk-colors-profileActionHover:rgba(255, 255, 255, 0.5);--rk-colors-profileForeground:rgba(60, 66, 66, 0.06);--rk-colors-selectedOptionBorder:rgba(60, 66, 66, 0.1);--rk-colors-standby:#FFD641;--rk-shadows-connectButton:0px 4px 12px rgba(0, 0, 0, 0.1);--rk-shadows-dialog:0px 8px 32px rgba(0, 0, 0, 0.32);--rk-shadows-profileDetailsAction:0px 2px 6px rgba(37, 41, 46, 0.04);--rk-shadows-selectedOption:0px 2px 6px rgba(0, 0, 0, 0.24);--rk-shadows-selectedWallet:0px 2px 6px rgba(0, 0, 0, 0.12);--rk-shadows-walletLogo:0px 2px 16px rgba(0, 0, 0, 0.16);}
    </style>
    <div
      class="MuiContainer-root MuiContainer-maxWidthLg css-e057jq-MuiContainer-root"
    >
      <div
        class="MuiGrid-root MuiGrid-container MuiGrid-spacing-xs-3 css-1iagzvf-MuiGrid-root"
      >
        <div
          class="MuiGrid-root MuiGrid-container MuiGrid-item MuiGrid-grid-xs-12 MuiGrid-grid-lg-5 css-gr5cd7-MuiGrid-root"
        >
          <div
            class="MuiGrid-root MuiGrid-item MuiGrid-grid-xs-12 css-bhsuuc-MuiGrid-root"
          >
            <div
              class="MuiPaper-root MuiPaper-elevation MuiPaper-rounded MuiPaper-elevation0 Paper-root  css-m19e0g-MuiPaper-root"
              style="transform: none; webkit-transition: transform 225ms cubic-bezier(0.4, 0, 0.2, 1) 0ms; transition: transform 225ms cubic-bezier(0.4, 0, 0.2, 1) 0ms;"
            >
              <div
                class="MuiGrid-root MuiGrid-container MuiGrid-spacing-xs-2 MuiGrid-direction-xs-column css-1y6dg9a-MuiGrid-root"
              >
                <div
                  class="MuiGrid-root MuiGrid-item card-header css-159wrwf-MuiGrid-root"
                >
                  <div
                    class="MuiBox-root css-gg4vpm"
                  >
                    <div
                      class="top-left"
                    >
                      <div
                        class="MuiGrid-root MuiGrid-container MuiGrid-spacing-xs-2 css-vgma6o-MuiGrid-root"
                      >
                        <div
                          class="MuiGrid-root MuiGrid-item css-159wrwf-MuiGrid-root"
                        >
                          <a
                            class="MuiTypography-root MuiTypography-inherit MuiLink-root MuiLink-underlineNone css-ao3601-MuiTypography-root-MuiLink-root"
                            href="#/give"
                          >
                            <svg
                              aria-hidden="true"
                              class="MuiSvgIcon-root MuiSvgIcon-fontSizeSmall css-y3v3gx-MuiSvgIcon-root"
                              data-testid="ChevronLeftIcon"
                              focusable="false"
                              style="width: 12px; height: 12px;"
                              viewBox="6 6 12 12"
                            >
                              <path
                                d="M15.41 7.41 14 6l-6 6 6 6 1.41-1.41L10.83 12z"
                              />
                            </svg>
                          </a>
                        </div>
                        <div
                          class="MuiGrid-root MuiGrid-item css-159wrwf-MuiGrid-root"
                        >
                          <h5
                            class="MuiTypography-root MuiTypography-h5 css-903ewo-MuiTypography-root"
                          >
                            project Owner - some project
                          </h5>
                        </div>
                      </div>
                    </div>
                    <div
                      class="top-right"
                    />
                  </div>
                </div>
                <div
                  class="MuiGrid-root MuiGrid-item css-159wrwf-MuiGrid-root"
                >
                  <div
                    class="MuiGrid-root MuiGrid-container MuiGrid-spacing-xs-2 css-pcr0fy-MuiGrid-root"
                  >
                    <div
<<<<<<< HEAD
                      class="MuiGrid-root MuiGrid-container css-1enxi5i-MuiGrid-root"
                      style="max-height: 187px; overflow: hidden; border-radius: 16px;"
=======
                      class="MuiGrid-root MuiGrid-item MuiGrid-grid-xs-12 MuiGrid-grid-sm-6 MuiGrid-grid-lg-12 css-olt10l-MuiGrid-root"
>>>>>>> 8aaebd3b
                    >
                      <div
                        class="MuiGrid-root MuiGrid-container css-1enxi5i-MuiGrid-root"
                        style="max-height: 184px; overflow: hidden; border-radius: 16px;"
                      >
                        <div
                          class="MuiGrid-root MuiGrid-item MuiGrid-grid-xs-true css-cm1570-MuiGrid-root"
                        >
                          <img
                            height="100%"
                            src=""
                          />
                        </div>
                      </div>
                    </div>
                    <div
<<<<<<< HEAD
                      class="MuiGrid-root MuiGrid-container MuiGrid-spacing-xs-3 css-1wkillg-MuiGrid-root"
=======
                      class="MuiGrid-root MuiGrid-item MuiGrid-grid-xs-true css-cm1570-MuiGrid-root"
>>>>>>> 8aaebd3b
                    >
                      <div
                        class="MuiGrid-root MuiGrid-container MuiGrid-spacing-xs-2 css-pcr0fy-MuiGrid-root"
                      >
                        <div
                          class="MuiGrid-root MuiGrid-item MuiGrid-grid-xs-12 css-bhsuuc-MuiGrid-root"
                        >
                          <div
                            class="MuiGrid-root MuiGrid-container MuiGrid-spacing-xs-3 css-cmg3fn-MuiGrid-root"
                          >
                            <div
                              class="MuiGrid-root MuiGrid-item MuiGrid-grid-xs-5 css-46wo5z-MuiGrid-root"
                            >
                              <div
                                class="MuiGrid-root MuiGrid-container MuiGrid-direction-xs-column css-qy0ict-MuiGrid-root"
                              >
                                <div
                                  class="MuiGrid-root MuiGrid-item css-159wrwf-MuiGrid-root"
                                >
                                  <div
                                    class="MuiGrid-root MuiGrid-container MuiGrid-spacing-xs-1 css-r441lk-MuiGrid-root"
                                  >
<<<<<<< HEAD
                                    <svg
                                      aria-hidden="true"
                                      class="MuiSvgIcon-root MuiSvgIcon-fontSizeSmall css-r0v48f-MuiSvgIcon-root"
                                      focusable="false"
                                      viewBox="0 0 20 20"
=======
                                    <div
                                      class="MuiGrid-root MuiGrid-item css-159wrwf-MuiGrid-root"
>>>>>>> 8aaebd3b
                                    >
                                      <svg
                                        aria-hidden="true"
                                        class="MuiSvgIcon-root MuiSvgIcon-fontSizeSmall css-1fx2bp7-MuiSvgIcon-root"
                                        focusable="false"
                                        viewBox="0 0 20 20"
                                      >
                                        <path
                                          d="M10 14.0625C11.7259 14.0625 13.125 12.6634 13.125 10.9375C13.125 9.21161 11.7259 7.8125 10 7.8125C8.27411 7.8125 6.875 9.21161 6.875 10.9375C6.875 12.6634 8.27411 14.0625 10 14.0625Z"
                                          fill="none"
                                          stroke="currentcolor"
                                          stroke-linecap="round"
                                          stroke-linejoin="round"
                                          stroke-width="1.6"
                                        />
                                        <path
                                          d="M15.3125 9.06251C16.0404 9.06129 16.7586 9.23018 17.4096 9.55572C18.0607 9.88126 18.6267 10.3544 19.0625 10.9375"
                                          fill="none"
                                          stroke="currentcolor"
                                          stroke-linecap="round"
                                          stroke-linejoin="round"
                                          stroke-width="1.6"
                                        />
                                        <path
                                          d="M0.9375 10.9375C1.37328 10.3544 1.93928 9.88126 2.59036 9.55572C3.24144 9.23018 3.95957 9.06129 4.6875 9.06251"
                                          fill="none"
                                          stroke="currentcolor"
                                          stroke-linecap="round"
                                          stroke-linejoin="round"
                                          stroke-width="1.6"
                                        />
                                        <path
                                          d="M5.5 16.875C5.91158 16.0321 6.55163 15.3217 7.34722 14.8248C8.14282 14.3279 9.06198 14.0645 10 14.0645C10.938 14.0645 11.8572 14.3279 12.6528 14.8248C13.4484 15.3217 14.0884 16.0321 14.5 16.875"
                                          fill="none"
                                          stroke="currentcolor"
                                          stroke-linecap="round"
                                          stroke-linejoin="round"
                                          stroke-width="1.6"
                                        />
                                        <path
                                          d="M4.69004 9.0625C4.21554 9.06298 3.7507 8.92842 3.34984 8.67453C2.94898 8.42064 2.62865 8.05792 2.42628 7.62874C2.22391 7.19956 2.14785 6.72165 2.207 6.25085C2.26615 5.78006 2.45806 5.33581 2.76031 4.97003C3.06256 4.60426 3.46267 4.33205 3.91387 4.18521C4.36508 4.03838 4.84876 4.02298 5.30839 4.14083C5.76802 4.25867 6.18463 4.50489 6.50952 4.85071C6.83442 5.19653 7.05419 5.62767 7.14316 6.09375"
                                          fill="none"
                                          stroke="currentcolor"
                                          stroke-linecap="round"
                                          stroke-linejoin="round"
                                          stroke-width="1.6"
                                        />
                                        <path
                                          d="M12.8594 6.09375C12.9483 5.62767 13.1681 5.19653 13.493 4.85071C13.8179 4.50489 14.2345 4.25867 14.6941 4.14083C15.1538 4.02298 15.6375 4.03838 16.0887 4.18521C16.5399 4.33205 16.94 4.60426 17.2422 4.97003C17.5445 5.33581 17.7364 5.78006 17.7955 6.25085C17.8547 6.72165 17.7786 7.19956 17.5763 7.62874C17.3739 8.05792 17.0536 8.42064 16.6527 8.67453C16.2518 8.92842 15.787 9.06298 15.3125 9.0625"
                                          fill="none"
                                          stroke="currentcolor"
                                          stroke-linecap="round"
                                          stroke-linejoin="round"
                                          stroke-width="1.6"
                                        />
                                      </svg>
                                    </div>
                                    <div
                                      class="MuiGrid-root MuiGrid-item metric css-159wrwf-MuiGrid-root"
                                    />
                                  </div>
                                </div>
                                <div
                                  class="MuiGrid-root MuiGrid-item subtext css-159wrwf-MuiGrid-root"
                                >
                                  Donors
                                </div>
                              </div>
                            </div>
                            <div
                              class="MuiGrid-root MuiGrid-item MuiGrid-grid-xs-7 css-e6z9yf-MuiGrid-root"
                            >
                              <div
                                class="MuiGrid-root MuiGrid-container MuiGrid-direction-xs-column css-1jqheh3-MuiGrid-root"
                              >
                                <div
                                  class="MuiGrid-root MuiGrid-item css-159wrwf-MuiGrid-root"
                                >
                                  <div
                                    class="MuiGrid-root MuiGrid-container MuiGrid-spacing-xs-1 css-hgkx5n-MuiGrid-root"
                                  >
<<<<<<< HEAD
                                    <svg
                                      aria-hidden="true"
                                      class="MuiSvgIcon-root MuiSvgIcon-fontSizeSmall css-1w160h3-MuiSvgIcon-root"
                                      focusable="false"
                                      viewBox="0 0 20 20"
=======
                                    <div
                                      class="MuiGrid-root MuiGrid-item css-159wrwf-MuiGrid-root"
>>>>>>> 8aaebd3b
                                    >
                                      <svg
                                        aria-hidden="true"
                                        class="MuiSvgIcon-root MuiSvgIcon-fontSizeSmall css-1fx2bp7-MuiSvgIcon-root"
                                        focusable="false"
                                        viewBox="0 0 20 20"
                                      >
                                        <path
                                          d="M3.125 8.96094V4.375C3.125 4.20924 3.19085 4.05027 3.30806 3.93306C3.42527 3.81585 3.58424 3.75 3.75 3.75H16.25C16.4158 3.75 16.5747 3.81585 16.6919 3.93306C16.8092 4.05027 16.875 4.20924 16.875 4.375V8.96094C16.875 15.5234 11.3047 17.6953 10.1953 18.0625C10.0693 18.1092 9.93072 18.1092 9.80469 18.0625C8.69531 17.6953 3.125 15.5234 3.125 8.96094Z"
                                          fill="none"
                                          stroke="currentcolor"
                                          stroke-linecap="round"
                                          stroke-linejoin="round"
                                          stroke-width="1.6"
                                        />
                                        <path
                                          d="M13.4375 8.125L8.85156 12.5L6.5625 10.3125"
                                          fill="none"
                                          stroke="currentcolor"
                                          stroke-linecap="round"
                                          stroke-linejoin="round"
                                          stroke-width="1.6"
                                        />
                                      </svg>
                                    </div>
                                    <div
                                      class="MuiGrid-root MuiGrid-item metric css-159wrwf-MuiGrid-root"
                                    >
                                      <span
                                        class="MuiSkeleton-root MuiSkeleton-text MuiSkeleton-pulse css-1l7q9tc-MuiSkeleton-root"
                                      />
                                    </div>
                                  </div>
                                </div>
                                <div
                                  class="MuiGrid-root MuiGrid-item subtext css-159wrwf-MuiGrid-root"
                                >
                                   
                                  Deposited
                                </div>
                              </div>
                            </div>
                          </div>
                        </div>
                        <div
                          class="MuiGrid-root MuiGrid-item MuiGrid-grid-xs-12 css-bhsuuc-MuiGrid-root"
                        >
                          <div
                            class="MuiGrid-root MuiGrid-container css-1d18k5y-MuiGrid-root"
                          >
                            <div
                              class="MuiGrid-root MuiGrid-item MuiGrid-grid-xs-5 css-46wo5z-MuiGrid-root"
                            >
                              <div
                                class="MuiGrid-root MuiGrid-container MuiGrid-spacing-xs-1 css-r441lk-MuiGrid-root"
                              >
<<<<<<< HEAD
                                <svg
                                  aria-hidden="true"
                                  class="MuiSvgIcon-root MuiSvgIcon-fontSizeSmall css-147868g-MuiSvgIcon-root"
                                  focusable="false"
                                  viewBox="0 0 20 20"
=======
                                <div
                                  class="MuiGrid-root MuiGrid-item css-159wrwf-MuiGrid-root"
>>>>>>> 8aaebd3b
                                >
                                  <svg
                                    aria-hidden="true"
                                    class="MuiSvgIcon-root MuiSvgIcon-fontSizeSmall css-1fx2bp7-MuiSvgIcon-root"
                                    focusable="false"
                                    viewBox="0 0 20 20"
                                  >
                                    <path
                                      d="M13.75 11.875L17.5 8.125L13.75 4.375"
                                      fill="none"
                                      stroke="currentcolor"
                                      stroke-linecap="round"
                                      stroke-linejoin="round"
                                      stroke-width="1.6"
                                    />
                                    <path
                                      d="M15 16.875H3.125C2.95924 16.875 2.80027 16.8092 2.68306 16.6919C2.56585 16.5747 2.5 16.4158 2.5 16.25V6.875"
                                      fill="none"
                                      stroke="currentcolor"
                                      stroke-linecap="round"
                                      stroke-linejoin="round"
                                      stroke-width="1.6"
                                    />
                                    <path
                                      d="M5.85938 13.75C6.27643 12.1401 7.21619 10.7143 8.53119 9.69621C9.84618 8.67815 11.462 8.1255 13.125 8.125H17.5"
                                      fill="none"
                                      stroke="currentcolor"
                                      stroke-linecap="round"
                                      stroke-linejoin="round"
                                      stroke-width="1.6"
                                    />
                                  </svg>
                                </div>
                                <div
                                  class="MuiGrid-root MuiGrid-item metric css-159wrwf-MuiGrid-root"
                                >
                                  <span
                                    class="MuiSkeleton-root MuiSkeleton-text MuiSkeleton-pulse css-1l7q9tc-MuiSkeleton-root"
                                  />
                                </div>
                              </div>
                              <div
                                class="MuiGrid-root MuiGrid-item subtext css-159wrwf-MuiGrid-root"
                              >
                                 
                                Yield
                              </div>
                            </div>
                            <div
<<<<<<< HEAD
                              class="MuiGrid-root MuiGrid-item subtext css-159wrwf-MuiGrid-root"
                            >
                               
                              Yield Sent
                            </div>
                          </div>
                          <div
                            class="MuiGrid-root MuiGrid-item MuiGrid-grid-xs-2 css-19kq2tc-MuiGrid-root"
                          />
                          <div
                            class="MuiGrid-root MuiGrid-item MuiGrid-grid-xs-5 css-46wo5z-MuiGrid-root"
                          >
=======
                              class="MuiGrid-root MuiGrid-item MuiGrid-grid-xs-2 css-19kq2tc-MuiGrid-root"
                            />
>>>>>>> 8aaebd3b
                            <div
                              class="MuiGrid-root MuiGrid-item MuiGrid-grid-xs-5 css-46wo5z-MuiGrid-root"
                            >
                              <div
                                class="MuiGrid-root MuiGrid-container MuiGrid-direction-xs-column css-1jqheh3-MuiGrid-root"
                              >
                                <div
                                  class="MuiGrid-root MuiGrid-item css-159wrwf-MuiGrid-root"
                                >
                                  <div
                                    class="MuiGrid-root MuiGrid-container MuiGrid-spacing-xs-1 css-hgkx5n-MuiGrid-root"
                                  >
<<<<<<< HEAD
                                    <svg
                                      aria-hidden="true"
                                      class="MuiSvgIcon-root MuiSvgIcon-fontSizeSmall css-1xt158e-MuiSvgIcon-root"
                                      focusable="false"
                                      viewBox="0 0 20 20"
=======
                                    <div
                                      class="MuiGrid-root MuiGrid-item css-159wrwf-MuiGrid-root"
>>>>>>> 8aaebd3b
                                    >
                                      <svg
                                        aria-hidden="true"
                                        class="MuiSvgIcon-root MuiSvgIcon-fontSizeSmall css-1fx2bp7-MuiSvgIcon-root"
                                        focusable="false"
                                        viewBox="0 0 20 20"
                                      >
                                        <path
                                          d="M17.118 10C15.205 13.9602 10 16.875 10 16.875C10 16.875 2.1875 12.5 2.1875 7.18751C2.1875 6.24836 2.51289 5.33821 3.1083 4.61193C3.70371 3.88564 4.53236 3.38808 5.45328 3.2039C6.37419 3.01971 7.33047 3.16029 8.15943 3.6017C8.98838 4.04311 9.63879 4.7581 10 5.62501C10.3612 4.7581 11.0116 4.04311 11.8406 3.6017C12.3009 3.35657 12.8005 3.20422 13.3115 3.14874"
                                          fill="none"
                                          stroke="currentcolor"
                                          stroke-linecap="round"
                                          stroke-linejoin="round"
                                          stroke-width="1.6"
                                        />
                                        <path
                                          d="M18 3.5L9.99659 11.5L7 9"
                                          fill="none"
                                          stroke="currentcolor"
                                          stroke-linecap="round"
                                          stroke-linejoin="round"
                                          stroke-width="1.6"
                                        />
                                      </svg>
                                    </div>
                                    <div
                                      class="MuiGrid-root MuiGrid-item metric css-159wrwf-MuiGrid-root"
                                    >
                                      0
                                    </div>
                                  </div>
                                </div>
                                <div
                                  class="MuiGrid-root MuiGrid-item subtext css-159wrwf-MuiGrid-root"
                                >
                                   
                                  Deposit Goal
                                </div>
                              </div>
                            </div>
                            <div
                              class="MuiGrid-root MuiGrid-item MuiGrid-grid-xs-12 project-goal-progress css-bhsuuc-MuiGrid-root"
                            >
                              <span
                                aria-valuemax="100"
                                aria-valuemin="0"
                                aria-valuenow="0"
                                class="MuiLinearProgress-root MuiLinearProgress-colorPrimary MuiLinearProgress-determinate css-1mcjo4x-MuiLinearProgress-root"
                                role="progressbar"
                              >
                                <span
                                  class="MuiLinearProgress-bar ProjectCard-progress MuiLinearProgress-barColorPrimary MuiLinearProgress-bar1Determinate css-1o31aob-MuiLinearProgress-bar1"
                                  style="transform: translateX(-100%);"
                                />
                              </span>
                            </div>
                          </div>
                        </div>
<<<<<<< HEAD
                      </div>
                      <div
                        class="MuiGrid-root MuiGrid-item MuiGrid-grid-xs-12 css-bhsuuc-MuiGrid-root"
                        style="padding-top: 30px;"
                      >
                        <button
                          class="MuiButton-root MuiButton-contained MuiButton-containedPrimary MuiButton-sizeMedium MuiButton-containedSizeMedium MuiButton-disableElevation MuiButton-fullWidth MuiButtonBase-root Button-root undefined css-8aw5i7-MuiButtonBase-root-MuiButton-root"
                          tabindex="0"
                          type="button"
=======
                        <div
                          class="MuiGrid-root MuiGrid-item MuiGrid-grid-xs-12 css-bhsuuc-MuiGrid-root"
>>>>>>> 8aaebd3b
                        >
                          <button
                            class="MuiButton-root MuiButton-contained MuiButton-containedPrimary MuiButton-sizeMedium MuiButton-containedSizeMedium MuiButton-disableElevation MuiButton-fullWidth MuiButtonBase-root Button-root undefined css-8aw5i7-MuiButtonBase-root-MuiButton-root"
                            tabindex="0"
                            type="button"
                          >
                            Connect Wallet
                          </button>
                        </div>
                      </div>
                    </div>
                  </div>
                </div>
              </div>
            </div>
          </div>
          <div
            class="MuiGrid-root MuiGrid-item MuiGrid-grid-xs-12 css-bhsuuc-MuiGrid-root"
          />
        </div>
        <div
          class="MuiGrid-root MuiGrid-item MuiGrid-grid-xs-12 MuiGrid-grid-lg-7 css-mxqc31-MuiGrid-root"
        >
          <div
            class="MuiPaper-root MuiPaper-elevation MuiPaper-rounded MuiPaper-elevation0 Paper-root  css-m19e0g-MuiPaper-root"
            style="transform: none; webkit-transition: transform 225ms cubic-bezier(0.4, 0, 0.2, 1) 0ms; transition: transform 225ms cubic-bezier(0.4, 0, 0.2, 1) 0ms;"
          >
            <div
              class="MuiGrid-root MuiGrid-container MuiGrid-spacing-xs-2 MuiGrid-direction-xs-column css-1y6dg9a-MuiGrid-root"
            >
              <div
                class="MuiGrid-root MuiGrid-item card-header css-159wrwf-MuiGrid-root"
              >
                <div
                  class="MuiBox-root css-gg4vpm"
                >
                  <div
                    class="MuiBox-root css-1xhj18k"
                  >
                    <h5
                      class="MuiTypography-root MuiTypography-h5 header-text css-903ewo-MuiTypography-root"
                    >
                      About
                    </h5>
                  </div>
                  <div
                    class="top-right"
                  >
                    <a
                      class="MuiTypography-root MuiTypography-inherit MuiLink-root MuiLink-underlineNone css-ao3601-MuiTypography-root-MuiLink-root"
                      href="https://project.co"
                      target="_blank"
                    >
                      <svg
                        aria-hidden="true"
                        class="MuiSvgIcon-root MuiSvgIcon-fontSizeSmall css-1fx2bp7-MuiSvgIcon-root"
                        focusable="false"
                        viewBox="0 0 20 20"
                      >
                        <path
                          d="M 9.991 0 C 4.471 0 0 4.48 0 10 C 0 15.52 4.471 20 9.991 20 C 15.521 20 20 15.52 20 10 C 20 4.48 15.521 0 9.991 0 Z M 16.921 6 L 13.971 6 C 13.651 4.751 13.191 3.551 12.591 2.44 C 14.431 3.071 15.961 4.351 16.921 6 Z M 10.001 2.04 C 10.831 3.24 11.481 4.571 11.911 6 L 8.091 6 C 8.521 4.571 9.171 3.24 10.001 2.04 Z M 2.26 12 C 2.101 11.36 2.001 10.691 2.001 10 C 2.001 9.311 2.101 8.64 2.26 8 L 5.641 8 C 5.561 8.66 5.501 9.32 5.501 10 C 5.501 10.68 5.561 11.34 5.641 12 L 2.26 12 Z M 3.081 14 L 6.031 14 C 6.351 15.251 6.811 16.451 7.411 17.56 C 5.571 16.931 4.041 15.66 3.081 14 Z M 6.031 6 L 3.081 6 C 4.041 4.34 5.571 3.071 7.411 2.44 C 6.811 3.551 6.351 4.751 6.031 6 Z M 10.001 17.96 C 9.171 16.76 8.521 15.431 8.091 14 L 11.911 14 C 11.481 15.431 10.831 16.76 10.001 17.96 Z M 12.341 12 L 7.661 12 C 7.571 11.34 7.501 10.68 7.501 10 C 7.501 9.32 7.571 8.651 7.661 8 L 12.341 8 C 12.431 8.651 12.501 9.32 12.501 10 C 12.501 10.68 12.431 11.34 12.341 12 Z M 12.591 17.56 C 13.191 16.451 13.651 15.251 13.971 14 L 16.921 14 C 15.961 15.651 14.431 16.931 12.591 17.56 Z M 14.361 12 C 14.441 11.34 14.501 10.68 14.501 10 C 14.501 9.32 14.441 8.66 14.361 8 L 17.741 8 C 17.9 8.64 18.001 9.311 18.001 10 C 18.001 10.691 17.9 11.36 17.741 12 L 14.361 12 Z"
                        />
                      </svg>
                    </a>
                  </div>
                </div>
              </div>
              <div
                class="MuiGrid-root MuiGrid-item css-159wrwf-MuiGrid-root"
              >
                <div
                  class="project-content"
                >
                  <p>
                    A longer description for the profile
                  </p>
                  

                </div>
              </div>
            </div>
          </div>
        </div>
      </div>
    </div>
  </div>
</div>
`;<|MERGE_RESOLUTION|>--- conflicted
+++ resolved
@@ -28,16 +28,11 @@
         </a>
       </div>
       <div
-<<<<<<< HEAD
-        class="MuiGrid-root MuiGrid-container css-1enxi5i-MuiGrid-root"
-        style="max-height: 187px; overflow: hidden; border-radius: 16px;"
-=======
         class="MuiGrid-root MuiGrid-item MuiGrid-grid-xs-12 MuiGrid-grid-sm-5 MuiGrid-grid-lg-4 css-pyn2lm-MuiGrid-root"
->>>>>>> 8aaebd3b
       >
         <div
           class="MuiGrid-root MuiGrid-container css-1enxi5i-MuiGrid-root"
-          style="max-height: 184px; overflow: hidden; border-radius: 16px;"
+          style="max-height: 187px; overflow: hidden; border-radius: 16px;"
         >
           <div
             class="MuiGrid-root MuiGrid-item MuiGrid-grid-xs-true css-cm1570-MuiGrid-root"
@@ -145,19 +140,12 @@
           <div
             class="MuiGrid-root MuiGrid-item MuiGrid-grid-xs-12 MuiGrid-grid-sm-6 MuiGrid-grid-lg-4 css-dbu6st-MuiGrid-root"
           >
-<<<<<<< HEAD
-            <button
-              class="MuiButton-root MuiButton-outlined MuiButton-outlinedPrimary MuiButton-sizeMedium MuiButton-outlinedSizeMedium MuiButton-disableElevation MuiButton-fullWidth MuiButtonBase-root Button-root undefined css-1k844by-MuiButtonBase-root-MuiButton-root"
-              tabindex="0"
-              type="button"
-=======
             <a
               class="MuiTypography-root MuiTypography-inherit MuiLink-root MuiLink-underlineNone css-ao3601-MuiTypography-root-MuiLink-root"
               href="#/projects/project-1"
->>>>>>> 8aaebd3b
             >
               <button
-                class="MuiButton-root MuiButton-outlined MuiButton-outlinedPrimary MuiButton-sizeSmall MuiButton-outlinedSizeSmall MuiButton-disableElevation MuiButton-fullWidth MuiButtonBase-root Button-root undefined css-17qa7rh-MuiButtonBase-root-MuiButton-root"
+                class="MuiButton-root MuiButton-outlined MuiButton-outlinedPrimary MuiButton-sizeMedium MuiButton-outlinedSizeMedium MuiButton-disableElevation MuiButton-fullWidth MuiButtonBase-root Button-root undefined css-1k844by-MuiButtonBase-root-MuiButton-root"
                 tabindex="0"
                 type="button"
               >
@@ -200,16 +188,11 @@
         </a>
       </div>
       <div
-<<<<<<< HEAD
-        class="MuiGrid-root MuiGrid-container css-1enxi5i-MuiGrid-root"
-        style="max-height: 187px; overflow: hidden; border-radius: 16px;"
-=======
         class="MuiGrid-root MuiGrid-item MuiGrid-grid-xs-12 MuiGrid-grid-sm-5 MuiGrid-grid-lg-4 css-pyn2lm-MuiGrid-root"
->>>>>>> 8aaebd3b
       >
         <div
           class="MuiGrid-root MuiGrid-container css-1enxi5i-MuiGrid-root"
-          style="max-height: 184px; overflow: hidden; border-radius: 16px;"
+          style="max-height: 187px; overflow: hidden; border-radius: 16px;"
         >
           <div
             class="MuiGrid-root MuiGrid-item MuiGrid-grid-xs-true css-cm1570-MuiGrid-root"
@@ -312,19 +295,12 @@
           <div
             class="MuiGrid-root MuiGrid-item MuiGrid-grid-xs-12 MuiGrid-grid-sm-6 MuiGrid-grid-lg-4 css-dbu6st-MuiGrid-root"
           >
-<<<<<<< HEAD
-            <button
-              class="MuiButton-root MuiButton-outlined MuiButton-outlinedPrimary MuiButton-sizeMedium MuiButton-outlinedSizeMedium MuiButton-disableElevation MuiButton-fullWidth MuiButtonBase-root Button-root undefined css-1k844by-MuiButtonBase-root-MuiButton-root"
-              tabindex="0"
-              type="button"
-=======
             <a
               class="MuiTypography-root MuiTypography-inherit MuiLink-root MuiLink-underlineNone css-ao3601-MuiTypography-root-MuiLink-root"
               href="#/projects/project-1"
->>>>>>> 8aaebd3b
             >
               <button
-                class="MuiButton-root MuiButton-outlined MuiButton-outlinedPrimary MuiButton-sizeSmall MuiButton-outlinedSizeSmall MuiButton-disableElevation MuiButton-fullWidth MuiButtonBase-root Button-root undefined css-17qa7rh-MuiButtonBase-root-MuiButton-root"
+                class="MuiButton-root MuiButton-outlined MuiButton-outlinedPrimary MuiButton-sizeMedium MuiButton-outlinedSizeMedium MuiButton-disableElevation MuiButton-fullWidth MuiButtonBase-root Button-root undefined css-1k844by-MuiButtonBase-root-MuiButton-root"
                 tabindex="0"
                 type="button"
               >
@@ -422,16 +398,11 @@
                     class="MuiGrid-root MuiGrid-container MuiGrid-spacing-xs-2 css-pcr0fy-MuiGrid-root"
                   >
                     <div
-<<<<<<< HEAD
-                      class="MuiGrid-root MuiGrid-container css-1enxi5i-MuiGrid-root"
-                      style="max-height: 187px; overflow: hidden; border-radius: 16px;"
-=======
                       class="MuiGrid-root MuiGrid-item MuiGrid-grid-xs-12 MuiGrid-grid-sm-6 MuiGrid-grid-lg-12 css-olt10l-MuiGrid-root"
->>>>>>> 8aaebd3b
                     >
                       <div
                         class="MuiGrid-root MuiGrid-container css-1enxi5i-MuiGrid-root"
-                        style="max-height: 184px; overflow: hidden; border-radius: 16px;"
+                        style="max-height: 187px; overflow: hidden; border-radius: 16px;"
                       >
                         <div
                           class="MuiGrid-root MuiGrid-item MuiGrid-grid-xs-true css-cm1570-MuiGrid-root"
@@ -449,14 +420,10 @@
                       </div>
                     </div>
                     <div
-<<<<<<< HEAD
-                      class="MuiGrid-root MuiGrid-container MuiGrid-spacing-xs-3 css-1wkillg-MuiGrid-root"
-=======
                       class="MuiGrid-root MuiGrid-item MuiGrid-grid-xs-true css-cm1570-MuiGrid-root"
->>>>>>> 8aaebd3b
                     >
                       <div
-                        class="MuiGrid-root MuiGrid-container MuiGrid-spacing-xs-2 css-pcr0fy-MuiGrid-root"
+                        class="MuiGrid-root MuiGrid-container MuiGrid-spacing-xs-3 css-1wkillg-MuiGrid-root"
                       >
                         <div
                           class="MuiGrid-root MuiGrid-item MuiGrid-grid-xs-12 css-bhsuuc-MuiGrid-root"
@@ -476,20 +443,12 @@
                                   <div
                                     class="MuiGrid-root MuiGrid-container MuiGrid-spacing-xs-1 css-r441lk-MuiGrid-root"
                                   >
-<<<<<<< HEAD
-                                    <svg
-                                      aria-hidden="true"
-                                      class="MuiSvgIcon-root MuiSvgIcon-fontSizeSmall css-r0v48f-MuiSvgIcon-root"
-                                      focusable="false"
-                                      viewBox="0 0 20 20"
-=======
                                     <div
                                       class="MuiGrid-root MuiGrid-item css-159wrwf-MuiGrid-root"
->>>>>>> 8aaebd3b
                                     >
                                       <svg
                                         aria-hidden="true"
-                                        class="MuiSvgIcon-root MuiSvgIcon-fontSizeSmall css-1fx2bp7-MuiSvgIcon-root"
+                                        class="MuiSvgIcon-root MuiSvgIcon-fontSizeSmall css-r0v48f-MuiSvgIcon-root"
                                         focusable="false"
                                         viewBox="0 0 20 20"
                                       >
@@ -567,20 +526,12 @@
                                   <div
                                     class="MuiGrid-root MuiGrid-container MuiGrid-spacing-xs-1 css-hgkx5n-MuiGrid-root"
                                   >
-<<<<<<< HEAD
-                                    <svg
-                                      aria-hidden="true"
-                                      class="MuiSvgIcon-root MuiSvgIcon-fontSizeSmall css-1w160h3-MuiSvgIcon-root"
-                                      focusable="false"
-                                      viewBox="0 0 20 20"
-=======
                                     <div
                                       class="MuiGrid-root MuiGrid-item css-159wrwf-MuiGrid-root"
->>>>>>> 8aaebd3b
                                     >
                                       <svg
                                         aria-hidden="true"
-                                        class="MuiSvgIcon-root MuiSvgIcon-fontSizeSmall css-1fx2bp7-MuiSvgIcon-root"
+                                        class="MuiSvgIcon-root MuiSvgIcon-fontSizeSmall css-1w160h3-MuiSvgIcon-root"
                                         focusable="false"
                                         viewBox="0 0 20 20"
                                       >
@@ -633,20 +584,12 @@
                               <div
                                 class="MuiGrid-root MuiGrid-container MuiGrid-spacing-xs-1 css-r441lk-MuiGrid-root"
                               >
-<<<<<<< HEAD
-                                <svg
-                                  aria-hidden="true"
-                                  class="MuiSvgIcon-root MuiSvgIcon-fontSizeSmall css-147868g-MuiSvgIcon-root"
-                                  focusable="false"
-                                  viewBox="0 0 20 20"
-=======
                                 <div
                                   class="MuiGrid-root MuiGrid-item css-159wrwf-MuiGrid-root"
->>>>>>> 8aaebd3b
                                 >
                                   <svg
                                     aria-hidden="true"
-                                    class="MuiSvgIcon-root MuiSvgIcon-fontSizeSmall css-1fx2bp7-MuiSvgIcon-root"
+                                    class="MuiSvgIcon-root MuiSvgIcon-fontSizeSmall css-147868g-MuiSvgIcon-root"
                                     focusable="false"
                                     viewBox="0 0 20 20"
                                   >
@@ -688,27 +631,12 @@
                                 class="MuiGrid-root MuiGrid-item subtext css-159wrwf-MuiGrid-root"
                               >
                                  
-                                Yield
+                                Yield Sent
                               </div>
                             </div>
                             <div
-<<<<<<< HEAD
-                              class="MuiGrid-root MuiGrid-item subtext css-159wrwf-MuiGrid-root"
-                            >
-                               
-                              Yield Sent
-                            </div>
-                          </div>
-                          <div
-                            class="MuiGrid-root MuiGrid-item MuiGrid-grid-xs-2 css-19kq2tc-MuiGrid-root"
-                          />
-                          <div
-                            class="MuiGrid-root MuiGrid-item MuiGrid-grid-xs-5 css-46wo5z-MuiGrid-root"
-                          >
-=======
                               class="MuiGrid-root MuiGrid-item MuiGrid-grid-xs-2 css-19kq2tc-MuiGrid-root"
                             />
->>>>>>> 8aaebd3b
                             <div
                               class="MuiGrid-root MuiGrid-item MuiGrid-grid-xs-5 css-46wo5z-MuiGrid-root"
                             >
@@ -721,20 +649,12 @@
                                   <div
                                     class="MuiGrid-root MuiGrid-container MuiGrid-spacing-xs-1 css-hgkx5n-MuiGrid-root"
                                   >
-<<<<<<< HEAD
-                                    <svg
-                                      aria-hidden="true"
-                                      class="MuiSvgIcon-root MuiSvgIcon-fontSizeSmall css-1xt158e-MuiSvgIcon-root"
-                                      focusable="false"
-                                      viewBox="0 0 20 20"
-=======
                                     <div
                                       class="MuiGrid-root MuiGrid-item css-159wrwf-MuiGrid-root"
->>>>>>> 8aaebd3b
                                     >
                                       <svg
                                         aria-hidden="true"
-                                        class="MuiSvgIcon-root MuiSvgIcon-fontSizeSmall css-1fx2bp7-MuiSvgIcon-root"
+                                        class="MuiSvgIcon-root MuiSvgIcon-fontSizeSmall css-1xt158e-MuiSvgIcon-root"
                                         focusable="false"
                                         viewBox="0 0 20 20"
                                       >
@@ -789,20 +709,9 @@
                             </div>
                           </div>
                         </div>
-<<<<<<< HEAD
-                      </div>
-                      <div
-                        class="MuiGrid-root MuiGrid-item MuiGrid-grid-xs-12 css-bhsuuc-MuiGrid-root"
-                        style="padding-top: 30px;"
-                      >
-                        <button
-                          class="MuiButton-root MuiButton-contained MuiButton-containedPrimary MuiButton-sizeMedium MuiButton-containedSizeMedium MuiButton-disableElevation MuiButton-fullWidth MuiButtonBase-root Button-root undefined css-8aw5i7-MuiButtonBase-root-MuiButton-root"
-                          tabindex="0"
-                          type="button"
-=======
                         <div
                           class="MuiGrid-root MuiGrid-item MuiGrid-grid-xs-12 css-bhsuuc-MuiGrid-root"
->>>>>>> 8aaebd3b
+                          style="padding-top: 30px;"
                         >
                           <button
                             class="MuiButton-root MuiButton-contained MuiButton-containedPrimary MuiButton-sizeMedium MuiButton-containedSizeMedium MuiButton-disableElevation MuiButton-fullWidth MuiButtonBase-root Button-root undefined css-8aw5i7-MuiButtonBase-root-MuiButton-root"
@@ -975,16 +884,11 @@
                     class="MuiGrid-root MuiGrid-container MuiGrid-spacing-xs-2 css-pcr0fy-MuiGrid-root"
                   >
                     <div
-<<<<<<< HEAD
-                      class="MuiGrid-root MuiGrid-container css-1enxi5i-MuiGrid-root"
-                      style="max-height: 187px; overflow: hidden; border-radius: 16px;"
-=======
                       class="MuiGrid-root MuiGrid-item MuiGrid-grid-xs-12 MuiGrid-grid-sm-6 MuiGrid-grid-lg-12 css-olt10l-MuiGrid-root"
->>>>>>> 8aaebd3b
                     >
                       <div
                         class="MuiGrid-root MuiGrid-container css-1enxi5i-MuiGrid-root"
-                        style="max-height: 184px; overflow: hidden; border-radius: 16px;"
+                        style="max-height: 187px; overflow: hidden; border-radius: 16px;"
                       >
                         <div
                           class="MuiGrid-root MuiGrid-item MuiGrid-grid-xs-true css-cm1570-MuiGrid-root"
@@ -1002,14 +906,10 @@
                       </div>
                     </div>
                     <div
-<<<<<<< HEAD
-                      class="MuiGrid-root MuiGrid-container MuiGrid-spacing-xs-3 css-1wkillg-MuiGrid-root"
-=======
                       class="MuiGrid-root MuiGrid-item MuiGrid-grid-xs-true css-cm1570-MuiGrid-root"
->>>>>>> 8aaebd3b
                     >
                       <div
-                        class="MuiGrid-root MuiGrid-container MuiGrid-spacing-xs-2 css-pcr0fy-MuiGrid-root"
+                        class="MuiGrid-root MuiGrid-container MuiGrid-spacing-xs-3 css-1wkillg-MuiGrid-root"
                       >
                         <div
                           class="MuiGrid-root MuiGrid-item MuiGrid-grid-xs-12 css-bhsuuc-MuiGrid-root"
@@ -1029,20 +929,12 @@
                                   <div
                                     class="MuiGrid-root MuiGrid-container MuiGrid-spacing-xs-1 css-r441lk-MuiGrid-root"
                                   >
-<<<<<<< HEAD
-                                    <svg
-                                      aria-hidden="true"
-                                      class="MuiSvgIcon-root MuiSvgIcon-fontSizeSmall css-r0v48f-MuiSvgIcon-root"
-                                      focusable="false"
-                                      viewBox="0 0 20 20"
-=======
                                     <div
                                       class="MuiGrid-root MuiGrid-item css-159wrwf-MuiGrid-root"
->>>>>>> 8aaebd3b
                                     >
                                       <svg
                                         aria-hidden="true"
-                                        class="MuiSvgIcon-root MuiSvgIcon-fontSizeSmall css-1fx2bp7-MuiSvgIcon-root"
+                                        class="MuiSvgIcon-root MuiSvgIcon-fontSizeSmall css-r0v48f-MuiSvgIcon-root"
                                         focusable="false"
                                         viewBox="0 0 20 20"
                                       >
@@ -1120,20 +1012,12 @@
                                   <div
                                     class="MuiGrid-root MuiGrid-container MuiGrid-spacing-xs-1 css-hgkx5n-MuiGrid-root"
                                   >
-<<<<<<< HEAD
-                                    <svg
-                                      aria-hidden="true"
-                                      class="MuiSvgIcon-root MuiSvgIcon-fontSizeSmall css-1w160h3-MuiSvgIcon-root"
-                                      focusable="false"
-                                      viewBox="0 0 20 20"
-=======
                                     <div
                                       class="MuiGrid-root MuiGrid-item css-159wrwf-MuiGrid-root"
->>>>>>> 8aaebd3b
                                     >
                                       <svg
                                         aria-hidden="true"
-                                        class="MuiSvgIcon-root MuiSvgIcon-fontSizeSmall css-1fx2bp7-MuiSvgIcon-root"
+                                        class="MuiSvgIcon-root MuiSvgIcon-fontSizeSmall css-1w160h3-MuiSvgIcon-root"
                                         focusable="false"
                                         viewBox="0 0 20 20"
                                       >
@@ -1186,20 +1070,12 @@
                               <div
                                 class="MuiGrid-root MuiGrid-container MuiGrid-spacing-xs-1 css-r441lk-MuiGrid-root"
                               >
-<<<<<<< HEAD
-                                <svg
-                                  aria-hidden="true"
-                                  class="MuiSvgIcon-root MuiSvgIcon-fontSizeSmall css-147868g-MuiSvgIcon-root"
-                                  focusable="false"
-                                  viewBox="0 0 20 20"
-=======
                                 <div
                                   class="MuiGrid-root MuiGrid-item css-159wrwf-MuiGrid-root"
->>>>>>> 8aaebd3b
                                 >
                                   <svg
                                     aria-hidden="true"
-                                    class="MuiSvgIcon-root MuiSvgIcon-fontSizeSmall css-1fx2bp7-MuiSvgIcon-root"
+                                    class="MuiSvgIcon-root MuiSvgIcon-fontSizeSmall css-147868g-MuiSvgIcon-root"
                                     focusable="false"
                                     viewBox="0 0 20 20"
                                   >
@@ -1241,27 +1117,12 @@
                                 class="MuiGrid-root MuiGrid-item subtext css-159wrwf-MuiGrid-root"
                               >
                                  
-                                Yield
+                                Yield Sent
                               </div>
                             </div>
                             <div
-<<<<<<< HEAD
-                              class="MuiGrid-root MuiGrid-item subtext css-159wrwf-MuiGrid-root"
-                            >
-                               
-                              Yield Sent
-                            </div>
-                          </div>
-                          <div
-                            class="MuiGrid-root MuiGrid-item MuiGrid-grid-xs-2 css-19kq2tc-MuiGrid-root"
-                          />
-                          <div
-                            class="MuiGrid-root MuiGrid-item MuiGrid-grid-xs-5 css-46wo5z-MuiGrid-root"
-                          >
-=======
                               class="MuiGrid-root MuiGrid-item MuiGrid-grid-xs-2 css-19kq2tc-MuiGrid-root"
                             />
->>>>>>> 8aaebd3b
                             <div
                               class="MuiGrid-root MuiGrid-item MuiGrid-grid-xs-5 css-46wo5z-MuiGrid-root"
                             >
@@ -1274,20 +1135,12 @@
                                   <div
                                     class="MuiGrid-root MuiGrid-container MuiGrid-spacing-xs-1 css-hgkx5n-MuiGrid-root"
                                   >
-<<<<<<< HEAD
-                                    <svg
-                                      aria-hidden="true"
-                                      class="MuiSvgIcon-root MuiSvgIcon-fontSizeSmall css-1xt158e-MuiSvgIcon-root"
-                                      focusable="false"
-                                      viewBox="0 0 20 20"
-=======
                                     <div
                                       class="MuiGrid-root MuiGrid-item css-159wrwf-MuiGrid-root"
->>>>>>> 8aaebd3b
                                     >
                                       <svg
                                         aria-hidden="true"
-                                        class="MuiSvgIcon-root MuiSvgIcon-fontSizeSmall css-1fx2bp7-MuiSvgIcon-root"
+                                        class="MuiSvgIcon-root MuiSvgIcon-fontSizeSmall css-1xt158e-MuiSvgIcon-root"
                                         focusable="false"
                                         viewBox="0 0 20 20"
                                       >
@@ -1342,20 +1195,9 @@
                             </div>
                           </div>
                         </div>
-<<<<<<< HEAD
-                      </div>
-                      <div
-                        class="MuiGrid-root MuiGrid-item MuiGrid-grid-xs-12 css-bhsuuc-MuiGrid-root"
-                        style="padding-top: 30px;"
-                      >
-                        <button
-                          class="MuiButton-root MuiButton-contained MuiButton-containedPrimary MuiButton-sizeMedium MuiButton-containedSizeMedium MuiButton-disableElevation MuiButton-fullWidth MuiButtonBase-root Button-root undefined css-8aw5i7-MuiButtonBase-root-MuiButton-root"
-                          tabindex="0"
-                          type="button"
-=======
                         <div
                           class="MuiGrid-root MuiGrid-item MuiGrid-grid-xs-12 css-bhsuuc-MuiGrid-root"
->>>>>>> 8aaebd3b
+                          style="padding-top: 30px;"
                         >
                           <button
                             class="MuiButton-root MuiButton-contained MuiButton-containedPrimary MuiButton-sizeMedium MuiButton-containedSizeMedium MuiButton-disableElevation MuiButton-fullWidth MuiButtonBase-root Button-root undefined css-8aw5i7-MuiButtonBase-root-MuiButton-root"
@@ -1528,16 +1370,11 @@
                     class="MuiGrid-root MuiGrid-container MuiGrid-spacing-xs-2 css-pcr0fy-MuiGrid-root"
                   >
                     <div
-<<<<<<< HEAD
-                      class="MuiGrid-root MuiGrid-container css-1enxi5i-MuiGrid-root"
-                      style="max-height: 187px; overflow: hidden; border-radius: 16px;"
-=======
                       class="MuiGrid-root MuiGrid-item MuiGrid-grid-xs-12 MuiGrid-grid-sm-6 MuiGrid-grid-lg-12 css-olt10l-MuiGrid-root"
->>>>>>> 8aaebd3b
                     >
                       <div
                         class="MuiGrid-root MuiGrid-container css-1enxi5i-MuiGrid-root"
-                        style="max-height: 184px; overflow: hidden; border-radius: 16px;"
+                        style="max-height: 187px; overflow: hidden; border-radius: 16px;"
                       >
                         <div
                           class="MuiGrid-root MuiGrid-item MuiGrid-grid-xs-true css-cm1570-MuiGrid-root"
@@ -1550,14 +1387,10 @@
                       </div>
                     </div>
                     <div
-<<<<<<< HEAD
-                      class="MuiGrid-root MuiGrid-container MuiGrid-spacing-xs-3 css-1wkillg-MuiGrid-root"
-=======
                       class="MuiGrid-root MuiGrid-item MuiGrid-grid-xs-true css-cm1570-MuiGrid-root"
->>>>>>> 8aaebd3b
                     >
                       <div
-                        class="MuiGrid-root MuiGrid-container MuiGrid-spacing-xs-2 css-pcr0fy-MuiGrid-root"
+                        class="MuiGrid-root MuiGrid-container MuiGrid-spacing-xs-3 css-1wkillg-MuiGrid-root"
                       >
                         <div
                           class="MuiGrid-root MuiGrid-item MuiGrid-grid-xs-12 css-bhsuuc-MuiGrid-root"
@@ -1577,20 +1410,12 @@
                                   <div
                                     class="MuiGrid-root MuiGrid-container MuiGrid-spacing-xs-1 css-r441lk-MuiGrid-root"
                                   >
-<<<<<<< HEAD
-                                    <svg
-                                      aria-hidden="true"
-                                      class="MuiSvgIcon-root MuiSvgIcon-fontSizeSmall css-r0v48f-MuiSvgIcon-root"
-                                      focusable="false"
-                                      viewBox="0 0 20 20"
-=======
                                     <div
                                       class="MuiGrid-root MuiGrid-item css-159wrwf-MuiGrid-root"
->>>>>>> 8aaebd3b
                                     >
                                       <svg
                                         aria-hidden="true"
-                                        class="MuiSvgIcon-root MuiSvgIcon-fontSizeSmall css-1fx2bp7-MuiSvgIcon-root"
+                                        class="MuiSvgIcon-root MuiSvgIcon-fontSizeSmall css-r0v48f-MuiSvgIcon-root"
                                         focusable="false"
                                         viewBox="0 0 20 20"
                                       >
@@ -1668,20 +1493,12 @@
                                   <div
                                     class="MuiGrid-root MuiGrid-container MuiGrid-spacing-xs-1 css-hgkx5n-MuiGrid-root"
                                   >
-<<<<<<< HEAD
-                                    <svg
-                                      aria-hidden="true"
-                                      class="MuiSvgIcon-root MuiSvgIcon-fontSizeSmall css-1w160h3-MuiSvgIcon-root"
-                                      focusable="false"
-                                      viewBox="0 0 20 20"
-=======
                                     <div
                                       class="MuiGrid-root MuiGrid-item css-159wrwf-MuiGrid-root"
->>>>>>> 8aaebd3b
                                     >
                                       <svg
                                         aria-hidden="true"
-                                        class="MuiSvgIcon-root MuiSvgIcon-fontSizeSmall css-1fx2bp7-MuiSvgIcon-root"
+                                        class="MuiSvgIcon-root MuiSvgIcon-fontSizeSmall css-1w160h3-MuiSvgIcon-root"
                                         focusable="false"
                                         viewBox="0 0 20 20"
                                       >
@@ -1734,20 +1551,12 @@
                               <div
                                 class="MuiGrid-root MuiGrid-container MuiGrid-spacing-xs-1 css-r441lk-MuiGrid-root"
                               >
-<<<<<<< HEAD
-                                <svg
-                                  aria-hidden="true"
-                                  class="MuiSvgIcon-root MuiSvgIcon-fontSizeSmall css-147868g-MuiSvgIcon-root"
-                                  focusable="false"
-                                  viewBox="0 0 20 20"
-=======
                                 <div
                                   class="MuiGrid-root MuiGrid-item css-159wrwf-MuiGrid-root"
->>>>>>> 8aaebd3b
                                 >
                                   <svg
                                     aria-hidden="true"
-                                    class="MuiSvgIcon-root MuiSvgIcon-fontSizeSmall css-1fx2bp7-MuiSvgIcon-root"
+                                    class="MuiSvgIcon-root MuiSvgIcon-fontSizeSmall css-147868g-MuiSvgIcon-root"
                                     focusable="false"
                                     viewBox="0 0 20 20"
                                   >
@@ -1789,27 +1598,12 @@
                                 class="MuiGrid-root MuiGrid-item subtext css-159wrwf-MuiGrid-root"
                               >
                                  
-                                Yield
+                                Yield Sent
                               </div>
                             </div>
                             <div
-<<<<<<< HEAD
-                              class="MuiGrid-root MuiGrid-item subtext css-159wrwf-MuiGrid-root"
-                            >
-                               
-                              Yield Sent
-                            </div>
-                          </div>
-                          <div
-                            class="MuiGrid-root MuiGrid-item MuiGrid-grid-xs-2 css-19kq2tc-MuiGrid-root"
-                          />
-                          <div
-                            class="MuiGrid-root MuiGrid-item MuiGrid-grid-xs-5 css-46wo5z-MuiGrid-root"
-                          >
-=======
                               class="MuiGrid-root MuiGrid-item MuiGrid-grid-xs-2 css-19kq2tc-MuiGrid-root"
                             />
->>>>>>> 8aaebd3b
                             <div
                               class="MuiGrid-root MuiGrid-item MuiGrid-grid-xs-5 css-46wo5z-MuiGrid-root"
                             >
@@ -1822,20 +1616,12 @@
                                   <div
                                     class="MuiGrid-root MuiGrid-container MuiGrid-spacing-xs-1 css-hgkx5n-MuiGrid-root"
                                   >
-<<<<<<< HEAD
-                                    <svg
-                                      aria-hidden="true"
-                                      class="MuiSvgIcon-root MuiSvgIcon-fontSizeSmall css-1xt158e-MuiSvgIcon-root"
-                                      focusable="false"
-                                      viewBox="0 0 20 20"
-=======
                                     <div
                                       class="MuiGrid-root MuiGrid-item css-159wrwf-MuiGrid-root"
->>>>>>> 8aaebd3b
                                     >
                                       <svg
                                         aria-hidden="true"
-                                        class="MuiSvgIcon-root MuiSvgIcon-fontSizeSmall css-1fx2bp7-MuiSvgIcon-root"
+                                        class="MuiSvgIcon-root MuiSvgIcon-fontSizeSmall css-1xt158e-MuiSvgIcon-root"
                                         focusable="false"
                                         viewBox="0 0 20 20"
                                       >
@@ -1890,20 +1676,9 @@
                             </div>
                           </div>
                         </div>
-<<<<<<< HEAD
-                      </div>
-                      <div
-                        class="MuiGrid-root MuiGrid-item MuiGrid-grid-xs-12 css-bhsuuc-MuiGrid-root"
-                        style="padding-top: 30px;"
-                      >
-                        <button
-                          class="MuiButton-root MuiButton-contained MuiButton-containedPrimary MuiButton-sizeMedium MuiButton-containedSizeMedium MuiButton-disableElevation MuiButton-fullWidth MuiButtonBase-root Button-root undefined css-8aw5i7-MuiButtonBase-root-MuiButton-root"
-                          tabindex="0"
-                          type="button"
-=======
                         <div
                           class="MuiGrid-root MuiGrid-item MuiGrid-grid-xs-12 css-bhsuuc-MuiGrid-root"
->>>>>>> 8aaebd3b
+                          style="padding-top: 30px;"
                         >
                           <button
                             class="MuiButton-root MuiButton-contained MuiButton-containedPrimary MuiButton-sizeMedium MuiButton-containedSizeMedium MuiButton-disableElevation MuiButton-fullWidth MuiButtonBase-root Button-root undefined css-8aw5i7-MuiButtonBase-root-MuiButton-root"
