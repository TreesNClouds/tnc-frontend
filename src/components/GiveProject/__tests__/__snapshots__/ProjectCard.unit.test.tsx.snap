--- conflicted
+++ resolved
@@ -333,15 +333,10 @@
           class="MuiGrid-root MuiGrid-container MuiGrid-item MuiGrid-grid-xs-12 MuiGrid-grid-lg-5 css-gr5cd7-MuiGrid-root"
         >
           <div
-<<<<<<< HEAD
-            class="MuiPaper-root MuiPaper-elevation MuiPaper-rounded MuiPaper-elevation0 Paper-root  css-6k1qou-MuiPaper-root"
-            style="transform: none; webkit-transition: transform 225ms cubic-bezier(0.4, 0, 0.2, 1) 0ms; transition: transform 225ms cubic-bezier(0.4, 0, 0.2, 1) 0ms;"
-=======
             class="MuiGrid-root MuiGrid-item MuiGrid-grid-xs-12 css-bhsuuc-MuiGrid-root"
->>>>>>> 80a8737f
           >
             <div
-              class="MuiPaper-root MuiPaper-elevation MuiPaper-rounded MuiPaper-elevation0 Paper-root  css-m19e0g-MuiPaper-root"
+              class="MuiPaper-root MuiPaper-elevation MuiPaper-rounded MuiPaper-elevation0 Paper-root  css-6k1qou-MuiPaper-root"
               style="transform: none; webkit-transition: transform 225ms cubic-bezier(0.4, 0, 0.2, 1) 0ms; transition: transform 225ms cubic-bezier(0.4, 0, 0.2, 1) 0ms;"
             >
               <div
@@ -737,22 +732,10 @@
           />
         </div>
         <div
-<<<<<<< HEAD
-          class="MuiGrid-root MuiGrid-item MuiGrid-grid-xs-12 css-bhsuuc-MuiGrid-root"
-        />
-      </div>
-      <div
-        class="MuiGrid-root MuiGrid-item MuiGrid-grid-xs-12 MuiGrid-grid-lg-7 css-mxqc31-MuiGrid-root"
-      >
-        <div
-          class="MuiPaper-root MuiPaper-elevation MuiPaper-rounded MuiPaper-elevation0 Paper-root  css-6k1qou-MuiPaper-root"
-          style="transform: none; webkit-transition: transform 225ms cubic-bezier(0.4, 0, 0.2, 1) 0ms; transition: transform 225ms cubic-bezier(0.4, 0, 0.2, 1) 0ms;"
-=======
           class="MuiGrid-root MuiGrid-item MuiGrid-grid-xs-12 MuiGrid-grid-lg-7 css-mxqc31-MuiGrid-root"
->>>>>>> 80a8737f
         >
           <div
-            class="MuiPaper-root MuiPaper-elevation MuiPaper-rounded MuiPaper-elevation0 Paper-root  css-m19e0g-MuiPaper-root"
+            class="MuiPaper-root MuiPaper-elevation MuiPaper-rounded MuiPaper-elevation0 Paper-root  css-6k1qou-MuiPaper-root"
             style="transform: none; webkit-transition: transform 225ms cubic-bezier(0.4, 0, 0.2, 1) 0ms; transition: transform 225ms cubic-bezier(0.4, 0, 0.2, 1) 0ms;"
           >
             <div
@@ -835,15 +818,10 @@
           class="MuiGrid-root MuiGrid-container MuiGrid-item MuiGrid-grid-xs-12 MuiGrid-grid-lg-5 css-gr5cd7-MuiGrid-root"
         >
           <div
-<<<<<<< HEAD
-            class="MuiPaper-root MuiPaper-elevation MuiPaper-rounded MuiPaper-elevation0 Paper-root  css-6k1qou-MuiPaper-root"
-            style="transform: none; webkit-transition: transform 225ms cubic-bezier(0.4, 0, 0.2, 1) 0ms; transition: transform 225ms cubic-bezier(0.4, 0, 0.2, 1) 0ms;"
-=======
             class="MuiGrid-root MuiGrid-item MuiGrid-grid-xs-12 css-bhsuuc-MuiGrid-root"
->>>>>>> 80a8737f
           >
             <div
-              class="MuiPaper-root MuiPaper-elevation MuiPaper-rounded MuiPaper-elevation0 Paper-root  css-m19e0g-MuiPaper-root"
+              class="MuiPaper-root MuiPaper-elevation MuiPaper-rounded MuiPaper-elevation0 Paper-root  css-6k1qou-MuiPaper-root"
               style="transform: none; webkit-transition: transform 225ms cubic-bezier(0.4, 0, 0.2, 1) 0ms; transition: transform 225ms cubic-bezier(0.4, 0, 0.2, 1) 0ms;"
             >
               <div
@@ -1239,22 +1217,10 @@
           />
         </div>
         <div
-<<<<<<< HEAD
-          class="MuiGrid-root MuiGrid-item MuiGrid-grid-xs-12 css-bhsuuc-MuiGrid-root"
-        />
-      </div>
-      <div
-        class="MuiGrid-root MuiGrid-item MuiGrid-grid-xs-12 MuiGrid-grid-lg-7 css-mxqc31-MuiGrid-root"
-      >
-        <div
-          class="MuiPaper-root MuiPaper-elevation MuiPaper-rounded MuiPaper-elevation0 Paper-root  css-6k1qou-MuiPaper-root"
-          style="transform: none; webkit-transition: transform 225ms cubic-bezier(0.4, 0, 0.2, 1) 0ms; transition: transform 225ms cubic-bezier(0.4, 0, 0.2, 1) 0ms;"
-=======
           class="MuiGrid-root MuiGrid-item MuiGrid-grid-xs-12 MuiGrid-grid-lg-7 css-mxqc31-MuiGrid-root"
->>>>>>> 80a8737f
         >
           <div
-            class="MuiPaper-root MuiPaper-elevation MuiPaper-rounded MuiPaper-elevation0 Paper-root  css-m19e0g-MuiPaper-root"
+            class="MuiPaper-root MuiPaper-elevation MuiPaper-rounded MuiPaper-elevation0 Paper-root  css-6k1qou-MuiPaper-root"
             style="transform: none; webkit-transition: transform 225ms cubic-bezier(0.4, 0, 0.2, 1) 0ms; transition: transform 225ms cubic-bezier(0.4, 0, 0.2, 1) 0ms;"
           >
             <div
@@ -1337,15 +1303,10 @@
           class="MuiGrid-root MuiGrid-container MuiGrid-item MuiGrid-grid-xs-12 MuiGrid-grid-lg-5 css-gr5cd7-MuiGrid-root"
         >
           <div
-<<<<<<< HEAD
-            class="MuiPaper-root MuiPaper-elevation MuiPaper-rounded MuiPaper-elevation0 Paper-root  css-6k1qou-MuiPaper-root"
-            style="transform: none; webkit-transition: transform 225ms cubic-bezier(0.4, 0, 0.2, 1) 0ms; transition: transform 225ms cubic-bezier(0.4, 0, 0.2, 1) 0ms;"
-=======
             class="MuiGrid-root MuiGrid-item MuiGrid-grid-xs-12 css-bhsuuc-MuiGrid-root"
->>>>>>> 80a8737f
           >
             <div
-              class="MuiPaper-root MuiPaper-elevation MuiPaper-rounded MuiPaper-elevation0 Paper-root  css-m19e0g-MuiPaper-root"
+              class="MuiPaper-root MuiPaper-elevation MuiPaper-rounded MuiPaper-elevation0 Paper-root  css-6k1qou-MuiPaper-root"
               style="transform: none; webkit-transition: transform 225ms cubic-bezier(0.4, 0, 0.2, 1) 0ms; transition: transform 225ms cubic-bezier(0.4, 0, 0.2, 1) 0ms;"
             >
               <div
@@ -1736,22 +1697,10 @@
           />
         </div>
         <div
-<<<<<<< HEAD
-          class="MuiGrid-root MuiGrid-item MuiGrid-grid-xs-12 css-bhsuuc-MuiGrid-root"
-        />
-      </div>
-      <div
-        class="MuiGrid-root MuiGrid-item MuiGrid-grid-xs-12 MuiGrid-grid-lg-7 css-mxqc31-MuiGrid-root"
-      >
-        <div
-          class="MuiPaper-root MuiPaper-elevation MuiPaper-rounded MuiPaper-elevation0 Paper-root  css-6k1qou-MuiPaper-root"
-          style="transform: none; webkit-transition: transform 225ms cubic-bezier(0.4, 0, 0.2, 1) 0ms; transition: transform 225ms cubic-bezier(0.4, 0, 0.2, 1) 0ms;"
-=======
           class="MuiGrid-root MuiGrid-item MuiGrid-grid-xs-12 MuiGrid-grid-lg-7 css-mxqc31-MuiGrid-root"
->>>>>>> 80a8737f
         >
           <div
-            class="MuiPaper-root MuiPaper-elevation MuiPaper-rounded MuiPaper-elevation0 Paper-root  css-m19e0g-MuiPaper-root"
+            class="MuiPaper-root MuiPaper-elevation MuiPaper-rounded MuiPaper-elevation0 Paper-root  css-6k1qou-MuiPaper-root"
             style="transform: none; webkit-transition: transform 225ms cubic-bezier(0.4, 0, 0.2, 1) 0ms; transition: transform 225ms cubic-bezier(0.4, 0, 0.2, 1) 0ms;"
           >
             <div
