--- conflicted
+++ resolved
@@ -80,11 +80,7 @@
                 href="#/give/grants/grant-1"
               >
                 <button
-<<<<<<< HEAD
-                  class="MuiButton-root MuiButton-contained MuiButton-containedPrimary MuiButton-sizeMedium MuiButton-containedSizeMedium MuiButton-disableElevation MuiButton-fullWidth MuiButtonBase-root custom-root  css-1i9s4yu-MuiButtonBase-root-MuiButton-root"
-=======
-                  class="MuiButtonBase-root MuiButton-root MuiButton-contained MuiButton-containedPrimary MuiButton-sizeMedium MuiButton-containedSizeMedium MuiButton-disableElevation MuiButton-fullWidth Button-root undefined css-8aw5i7-MuiButtonBase-root-MuiButton-root"
->>>>>>> 2368ed33
+                  class="MuiButtonBase-root MuiButton-root MuiButton-contained MuiButton-containedPrimary MuiButton-sizeMedium MuiButton-containedSizeMedium MuiButton-disableElevation MuiButton-fullWidth custom-root  css-1i9s4yu-MuiButtonBase-root-MuiButton-root"
                   tabindex="0"
                   type="button"
                 >
@@ -175,11 +171,7 @@
                 href="#/give/grants/grant-1"
               >
                 <button
-<<<<<<< HEAD
-                  class="MuiButton-root MuiButton-contained MuiButton-containedPrimary MuiButton-sizeMedium MuiButton-containedSizeMedium MuiButton-disableElevation MuiButton-fullWidth MuiButtonBase-root custom-root  css-1i9s4yu-MuiButtonBase-root-MuiButton-root"
-=======
-                  class="MuiButtonBase-root MuiButton-root MuiButton-contained MuiButton-containedPrimary MuiButton-sizeMedium MuiButton-containedSizeMedium MuiButton-disableElevation MuiButton-fullWidth Button-root undefined css-8aw5i7-MuiButtonBase-root-MuiButton-root"
->>>>>>> 2368ed33
+                  class="MuiButtonBase-root MuiButton-root MuiButton-contained MuiButton-containedPrimary MuiButton-sizeMedium MuiButton-containedSizeMedium MuiButton-disableElevation MuiButton-fullWidth custom-root  css-1i9s4yu-MuiButtonBase-root-MuiButton-root"
                   tabindex="0"
                   type="button"
                 >
@@ -492,11 +484,7 @@
                           style=""
                         >
                           <button
-<<<<<<< HEAD
-                            class="MuiButton-root MuiButton-contained MuiButton-containedPrimary MuiButton-sizeMedium MuiButton-containedSizeMedium MuiButton-disableElevation MuiButtonBase-root custom-root  css-1d0yu0y-MuiButtonBase-root-MuiButton-root"
-=======
-                            class="MuiButtonBase-root MuiButton-root MuiButton-contained MuiButton-containedPrimary MuiButton-sizeMedium MuiButton-containedSizeMedium MuiButton-disableElevation Button-root undefined css-glhrg6-MuiButtonBase-root-MuiButton-root"
->>>>>>> 2368ed33
+                            class="MuiButtonBase-root MuiButton-root MuiButton-contained MuiButton-containedPrimary MuiButton-sizeMedium MuiButton-containedSizeMedium MuiButton-disableElevation custom-root  css-1d0yu0y-MuiButtonBase-root-MuiButton-root"
                             tabindex="0"
                             type="button"
                           >
@@ -949,11 +937,7 @@
                           style=""
                         >
                           <button
-<<<<<<< HEAD
-                            class="MuiButton-root MuiButton-contained MuiButton-containedPrimary MuiButton-sizeMedium MuiButton-containedSizeMedium MuiButton-disableElevation MuiButtonBase-root custom-root  css-1d0yu0y-MuiButtonBase-root-MuiButton-root"
-=======
-                            class="MuiButtonBase-root MuiButton-root MuiButton-contained MuiButton-containedPrimary MuiButton-sizeMedium MuiButton-containedSizeMedium MuiButton-disableElevation Button-root undefined css-glhrg6-MuiButtonBase-root-MuiButton-root"
->>>>>>> 2368ed33
+                            class="MuiButtonBase-root MuiButton-root MuiButton-contained MuiButton-containedPrimary MuiButton-sizeMedium MuiButton-containedSizeMedium MuiButton-disableElevation custom-root  css-1d0yu0y-MuiButtonBase-root-MuiButton-root"
                             tabindex="0"
                             type="button"
                           >
@@ -1404,11 +1388,7 @@
                           style=""
                         >
                           <button
-<<<<<<< HEAD
-                            class="MuiButton-root MuiButton-contained MuiButton-containedPrimary MuiButton-sizeMedium MuiButton-containedSizeMedium MuiButton-disableElevation MuiButtonBase-root custom-root  css-1d0yu0y-MuiButtonBase-root-MuiButton-root"
-=======
-                            class="MuiButtonBase-root MuiButton-root MuiButton-contained MuiButton-containedPrimary MuiButton-sizeMedium MuiButton-containedSizeMedium MuiButton-disableElevation Button-root undefined css-glhrg6-MuiButtonBase-root-MuiButton-root"
->>>>>>> 2368ed33
+                            class="MuiButtonBase-root MuiButton-root MuiButton-contained MuiButton-containedPrimary MuiButton-sizeMedium MuiButton-containedSizeMedium MuiButton-disableElevation custom-root  css-1d0yu0y-MuiButtonBase-root-MuiButton-root"
                             tabindex="0"
                             type="button"
                           >
@@ -1850,11 +1830,7 @@
                           style=""
                         >
                           <button
-<<<<<<< HEAD
-                            class="MuiButton-root MuiButton-contained MuiButton-containedPrimary MuiButton-sizeMedium MuiButton-containedSizeMedium MuiButton-disableElevation MuiButtonBase-root custom-root  css-1d0yu0y-MuiButtonBase-root-MuiButton-root"
-=======
-                            class="MuiButtonBase-root MuiButton-root MuiButton-contained MuiButton-containedPrimary MuiButton-sizeMedium MuiButton-containedSizeMedium MuiButton-disableElevation Button-root undefined css-glhrg6-MuiButtonBase-root-MuiButton-root"
->>>>>>> 2368ed33
+                            class="MuiButtonBase-root MuiButton-root MuiButton-contained MuiButton-containedPrimary MuiButton-sizeMedium MuiButton-containedSizeMedium MuiButton-disableElevation custom-root  css-1d0yu0y-MuiButtonBase-root-MuiButton-root"
                             tabindex="0"
                             type="button"
                           >
@@ -2271,11 +2247,7 @@
                           style=""
                         >
                           <button
-<<<<<<< HEAD
-                            class="MuiButton-root MuiButton-contained MuiButton-containedPrimary MuiButton-sizeMedium MuiButton-containedSizeMedium MuiButton-disableElevation MuiButtonBase-root custom-root  css-1d0yu0y-MuiButtonBase-root-MuiButton-root"
-=======
-                            class="MuiButtonBase-root MuiButton-root MuiButton-contained MuiButton-containedPrimary MuiButton-sizeMedium MuiButton-containedSizeMedium MuiButton-disableElevation Button-root undefined css-glhrg6-MuiButtonBase-root-MuiButton-root"
->>>>>>> 2368ed33
+                            class="MuiButtonBase-root MuiButton-root MuiButton-contained MuiButton-containedPrimary MuiButton-sizeMedium MuiButton-containedSizeMedium MuiButton-disableElevation custom-root  css-1d0yu0y-MuiButtonBase-root-MuiButton-root"
                             tabindex="0"
                             type="button"
                           >
