// Jest Snapshot v1, https://goo.gl/fbAQLP

exports[`<GrantCard/> should render card 1`] = `
<div>
  <div
    data-rk=""
  >
    <style>
      [data-rk]{--rk-blurs-modalOverlay:blur(0px);--rk-fonts-body:SFRounded, ui-rounded, "SF Pro Rounded", -apple-system, BlinkMacSystemFont, "Segoe UI", Roboto, Helvetica, Arial, sans-serif, "Apple Color Emoji", "Segoe UI Emoji", "Segoe UI Symbol";--rk-radii-actionButton:9999px;--rk-radii-connectButton:12px;--rk-radii-menuButton:12px;--rk-radii-modal:24px;--rk-radii-modalMobile:28px;--rk-colors-accentColor:#0E76FD;--rk-colors-accentColorForeground:#FFF;--rk-colors-actionButtonBorder:rgba(0, 0, 0, 0.04);--rk-colors-actionButtonBorderMobile:rgba(0, 0, 0, 0.06);--rk-colors-actionButtonSecondaryBackground:rgba(0, 0, 0, 0.06);--rk-colors-closeButton:rgba(60, 66, 66, 0.8);--rk-colors-closeButtonBackground:rgba(0, 0, 0, 0.06);--rk-colors-connectButtonBackground:#FFF;--rk-colors-connectButtonBackgroundError:#FF494A;--rk-colors-connectButtonInnerBackground:linear-gradient(0deg, rgba(0, 0, 0, 0.03), rgba(0, 0, 0, 0.06));--rk-colors-connectButtonText:#25292E;--rk-colors-connectButtonTextError:#FFF;--rk-colors-connectionIndicator:#30E000;--rk-colors-error:#FF494A;--rk-colors-generalBorder:rgba(0, 0, 0, 0.06);--rk-colors-generalBorderDim:rgba(0, 0, 0, 0.03);--rk-colors-menuItemBackground:rgba(60, 66, 66, 0.1);--rk-colors-modalBackdrop:rgba(0, 0, 0, 0.3);--rk-colors-modalBackground:#FFF;--rk-colors-modalBorder:transparent;--rk-colors-modalText:#25292E;--rk-colors-modalTextDim:rgba(60, 66, 66, 0.3);--rk-colors-modalTextSecondary:rgba(60, 66, 66, 0.6);--rk-colors-profileAction:#FFF;--rk-colors-profileActionHover:rgba(255, 255, 255, 0.5);--rk-colors-profileForeground:rgba(60, 66, 66, 0.06);--rk-colors-selectedOptionBorder:rgba(60, 66, 66, 0.1);--rk-colors-standby:#FFD641;--rk-shadows-connectButton:0px 4px 12px rgba(0, 0, 0, 0.1);--rk-shadows-dialog:0px 8px 32px rgba(0, 0, 0, 0.32);--rk-shadows-profileDetailsAction:0px 2px 6px rgba(37, 41, 46, 0.04);--rk-shadows-selectedOption:0px 2px 6px rgba(0, 0, 0, 0.24);--rk-shadows-selectedWallet:0px 2px 6px rgba(0, 0, 0, 0.12);--rk-shadows-walletLogo:0px 2px 16px rgba(0, 0, 0, 0.16);}
    </style>
    <div
      class="MuiBox-root css-0"
      style="width: 100%; border-radius: 10px; margin-bottom: 60px;"
    >
      <div
        class="MuiGrid-root MuiGrid-container MuiGrid-spacing-xs-3 css-1wkillg-MuiGrid-root"
      >
        <div
<<<<<<< HEAD
          class="MuiGrid-root MuiGrid-container css-1enxi5i-MuiGrid-root"
          style="max-height: 187px; overflow: hidden; border-radius: 16px;"
=======
          class="MuiGrid-root MuiGrid-item MuiGrid-grid-xs-12 css-bhsuuc-MuiGrid-root"
>>>>>>> 8aaebd3b
        >
          <a
            class="MuiTypography-root MuiTypography-inherit MuiLink-root MuiLink-underlineNone css-ao3601-MuiTypography-root-MuiLink-root"
            href="#/give/grants/grant-1"
          >
            <h4
              class="MuiTypography-root MuiTypography-h4 css-w9v9yi-MuiTypography-root"
            >
              <strong>
                Grant Owner - some grant
              </strong>
            </h4>
          </a>
        </div>
        <div
          class="MuiGrid-root MuiGrid-item MuiGrid-grid-xs-12 MuiGrid-grid-sm-5 MuiGrid-grid-lg-4 css-pyn2lm-MuiGrid-root"
        >
          <div
            class="MuiGrid-root MuiGrid-container css-1enxi5i-MuiGrid-root"
            style="max-height: 184px; overflow: hidden; border-radius: 16px;"
          >
            <div
              class="MuiGrid-root MuiGrid-item MuiGrid-grid-xs-true css-cm1570-MuiGrid-root"
            >
              <a
                class="MuiTypography-root MuiTypography-inherit MuiLink-root MuiLink-underlineNone css-ao3601-MuiTypography-root-MuiLink-root"
                href="#/give/grants/grant-1"
              >
                <img
                  src="/assets/images/grants/playgrounds/playgrounds_logo.svg"
                  width="100%"
                />
              </a>
            </div>
          </div>
        </div>
        <div
          class="MuiGrid-root MuiGrid-container MuiGrid-item MuiGrid-grid-xs-true css-qsmpk5-MuiGrid-root"
        >
          <div
            class="MuiGrid-root MuiGrid-item MuiGrid-grid-xs-12 css-bhsuuc-MuiGrid-root"
          >
            <p
              class="MuiTypography-root MuiTypography-body1 css-69sme-MuiTypography-root"
              style="line-height: 20px;"
            >
              <div>
                <p>
                  A short description for the card
                </p>
                

              </div>
            </p>
          </div>
          <div
            class="MuiGrid-root MuiGrid-container MuiGrid-item MuiGrid-grid-xs-12 css-u6nsm1-MuiGrid-root"
          >
            <div
              class="MuiGrid-root MuiGrid-item MuiGrid-grid-xs-true css-cm1570-MuiGrid-root"
            />
            <div
              class="MuiGrid-root MuiGrid-item MuiGrid-grid-xs-12 MuiGrid-grid-lg-4 css-1yxknk7-MuiGrid-root"
            >
              <a
                class="MuiTypography-root MuiTypography-inherit MuiLink-root MuiLink-underlineNone css-ao3601-MuiTypography-root-MuiLink-root"
                href="#/give/grants/grant-1"
              >
                <button
                  class="MuiButton-root MuiButton-contained MuiButton-containedPrimary MuiButton-sizeMedium MuiButton-containedSizeMedium MuiButton-disableElevation MuiButton-fullWidth MuiButtonBase-root Button-root undefined css-8aw5i7-MuiButtonBase-root-MuiButton-root"
                  tabindex="0"
                  type="button"
                >
                  View Details
                </button>
              </a>
            </div>
          </div>
        </div>
      </div>
    </div>
  </div>
</div>
`;

exports[`<GrantCard/> should render card without image 1`] = `
<div>
  <div
    data-rk=""
  >
    <style>
      [data-rk]{--rk-blurs-modalOverlay:blur(0px);--rk-fonts-body:SFRounded, ui-rounded, "SF Pro Rounded", -apple-system, BlinkMacSystemFont, "Segoe UI", Roboto, Helvetica, Arial, sans-serif, "Apple Color Emoji", "Segoe UI Emoji", "Segoe UI Symbol";--rk-radii-actionButton:9999px;--rk-radii-connectButton:12px;--rk-radii-menuButton:12px;--rk-radii-modal:24px;--rk-radii-modalMobile:28px;--rk-colors-accentColor:#0E76FD;--rk-colors-accentColorForeground:#FFF;--rk-colors-actionButtonBorder:rgba(0, 0, 0, 0.04);--rk-colors-actionButtonBorderMobile:rgba(0, 0, 0, 0.06);--rk-colors-actionButtonSecondaryBackground:rgba(0, 0, 0, 0.06);--rk-colors-closeButton:rgba(60, 66, 66, 0.8);--rk-colors-closeButtonBackground:rgba(0, 0, 0, 0.06);--rk-colors-connectButtonBackground:#FFF;--rk-colors-connectButtonBackgroundError:#FF494A;--rk-colors-connectButtonInnerBackground:linear-gradient(0deg, rgba(0, 0, 0, 0.03), rgba(0, 0, 0, 0.06));--rk-colors-connectButtonText:#25292E;--rk-colors-connectButtonTextError:#FFF;--rk-colors-connectionIndicator:#30E000;--rk-colors-error:#FF494A;--rk-colors-generalBorder:rgba(0, 0, 0, 0.06);--rk-colors-generalBorderDim:rgba(0, 0, 0, 0.03);--rk-colors-menuItemBackground:rgba(60, 66, 66, 0.1);--rk-colors-modalBackdrop:rgba(0, 0, 0, 0.3);--rk-colors-modalBackground:#FFF;--rk-colors-modalBorder:transparent;--rk-colors-modalText:#25292E;--rk-colors-modalTextDim:rgba(60, 66, 66, 0.3);--rk-colors-modalTextSecondary:rgba(60, 66, 66, 0.6);--rk-colors-profileAction:#FFF;--rk-colors-profileActionHover:rgba(255, 255, 255, 0.5);--rk-colors-profileForeground:rgba(60, 66, 66, 0.06);--rk-colors-selectedOptionBorder:rgba(60, 66, 66, 0.1);--rk-colors-standby:#FFD641;--rk-shadows-connectButton:0px 4px 12px rgba(0, 0, 0, 0.1);--rk-shadows-dialog:0px 8px 32px rgba(0, 0, 0, 0.32);--rk-shadows-profileDetailsAction:0px 2px 6px rgba(37, 41, 46, 0.04);--rk-shadows-selectedOption:0px 2px 6px rgba(0, 0, 0, 0.24);--rk-shadows-selectedWallet:0px 2px 6px rgba(0, 0, 0, 0.12);--rk-shadows-walletLogo:0px 2px 16px rgba(0, 0, 0, 0.16);}
    </style>
    <div
      class="MuiBox-root css-0"
      style="width: 100%; border-radius: 10px; margin-bottom: 60px;"
    >
      <div
        class="MuiGrid-root MuiGrid-container MuiGrid-spacing-xs-3 css-1wkillg-MuiGrid-root"
      >
        <div
<<<<<<< HEAD
          class="MuiGrid-root MuiGrid-container css-1enxi5i-MuiGrid-root"
          style="max-height: 187px; overflow: hidden; border-radius: 16px;"
=======
          class="MuiGrid-root MuiGrid-item MuiGrid-grid-xs-12 css-bhsuuc-MuiGrid-root"
>>>>>>> 8aaebd3b
        >
          <a
            class="MuiTypography-root MuiTypography-inherit MuiLink-root MuiLink-underlineNone css-ao3601-MuiTypography-root-MuiLink-root"
            href="#/give/grants/grant-1"
          >
            <h4
              class="MuiTypography-root MuiTypography-h4 css-w9v9yi-MuiTypography-root"
            >
              <strong>
                Grant Owner - some grant
              </strong>
            </h4>
          </a>
        </div>
        <div
          class="MuiGrid-root MuiGrid-item MuiGrid-grid-xs-12 MuiGrid-grid-sm-5 MuiGrid-grid-lg-4 css-pyn2lm-MuiGrid-root"
        >
          <div
            class="MuiGrid-root MuiGrid-container css-1enxi5i-MuiGrid-root"
            style="max-height: 184px; overflow: hidden; border-radius: 16px;"
          >
            <div
              class="MuiGrid-root MuiGrid-item MuiGrid-grid-xs-true css-cm1570-MuiGrid-root"
            >
              <img
                height="100%"
                src=""
              />
            </div>
          </div>
        </div>
        <div
          class="MuiGrid-root MuiGrid-container MuiGrid-item MuiGrid-grid-xs-true css-qsmpk5-MuiGrid-root"
        >
          <div
            class="MuiGrid-root MuiGrid-item MuiGrid-grid-xs-12 css-bhsuuc-MuiGrid-root"
          >
            <p
              class="MuiTypography-root MuiTypography-body1 css-69sme-MuiTypography-root"
              style="line-height: 20px;"
            >
              <div>
                <p>
                  A short description for the card
                </p>
                

              </div>
            </p>
          </div>
          <div
            class="MuiGrid-root MuiGrid-container MuiGrid-item MuiGrid-grid-xs-12 css-u6nsm1-MuiGrid-root"
          >
            <div
              class="MuiGrid-root MuiGrid-item MuiGrid-grid-xs-true css-cm1570-MuiGrid-root"
            />
            <div
              class="MuiGrid-root MuiGrid-item MuiGrid-grid-xs-12 MuiGrid-grid-lg-4 css-1yxknk7-MuiGrid-root"
            >
              <a
                class="MuiTypography-root MuiTypography-inherit MuiLink-root MuiLink-underlineNone css-ao3601-MuiTypography-root-MuiLink-root"
                href="#/give/grants/grant-1"
              >
                <button
                  class="MuiButton-root MuiButton-contained MuiButton-containedPrimary MuiButton-sizeMedium MuiButton-containedSizeMedium MuiButton-disableElevation MuiButton-fullWidth MuiButtonBase-root Button-root undefined css-8aw5i7-MuiButtonBase-root-MuiButton-root"
                  tabindex="0"
                  type="button"
                >
                  View Details
                </button>
              </a>
            </div>
          </div>
        </div>
      </div>
    </div>
  </div>
</div>
`;

exports[`<GrantCard/> should render page 1`] = `
<div>
  <div
    data-rk=""
  >
    <style>
      [data-rk]{--rk-blurs-modalOverlay:blur(0px);--rk-fonts-body:SFRounded, ui-rounded, "SF Pro Rounded", -apple-system, BlinkMacSystemFont, "Segoe UI", Roboto, Helvetica, Arial, sans-serif, "Apple Color Emoji", "Segoe UI Emoji", "Segoe UI Symbol";--rk-radii-actionButton:9999px;--rk-radii-connectButton:12px;--rk-radii-menuButton:12px;--rk-radii-modal:24px;--rk-radii-modalMobile:28px;--rk-colors-accentColor:#0E76FD;--rk-colors-accentColorForeground:#FFF;--rk-colors-actionButtonBorder:rgba(0, 0, 0, 0.04);--rk-colors-actionButtonBorderMobile:rgba(0, 0, 0, 0.06);--rk-colors-actionButtonSecondaryBackground:rgba(0, 0, 0, 0.06);--rk-colors-closeButton:rgba(60, 66, 66, 0.8);--rk-colors-closeButtonBackground:rgba(0, 0, 0, 0.06);--rk-colors-connectButtonBackground:#FFF;--rk-colors-connectButtonBackgroundError:#FF494A;--rk-colors-connectButtonInnerBackground:linear-gradient(0deg, rgba(0, 0, 0, 0.03), rgba(0, 0, 0, 0.06));--rk-colors-connectButtonText:#25292E;--rk-colors-connectButtonTextError:#FFF;--rk-colors-connectionIndicator:#30E000;--rk-colors-error:#FF494A;--rk-colors-generalBorder:rgba(0, 0, 0, 0.06);--rk-colors-generalBorderDim:rgba(0, 0, 0, 0.03);--rk-colors-menuItemBackground:rgba(60, 66, 66, 0.1);--rk-colors-modalBackdrop:rgba(0, 0, 0, 0.3);--rk-colors-modalBackground:#FFF;--rk-colors-modalBorder:transparent;--rk-colors-modalText:#25292E;--rk-colors-modalTextDim:rgba(60, 66, 66, 0.3);--rk-colors-modalTextSecondary:rgba(60, 66, 66, 0.6);--rk-colors-profileAction:#FFF;--rk-colors-profileActionHover:rgba(255, 255, 255, 0.5);--rk-colors-profileForeground:rgba(60, 66, 66, 0.06);--rk-colors-selectedOptionBorder:rgba(60, 66, 66, 0.1);--rk-colors-standby:#FFD641;--rk-shadows-connectButton:0px 4px 12px rgba(0, 0, 0, 0.1);--rk-shadows-dialog:0px 8px 32px rgba(0, 0, 0, 0.32);--rk-shadows-profileDetailsAction:0px 2px 6px rgba(37, 41, 46, 0.04);--rk-shadows-selectedOption:0px 2px 6px rgba(0, 0, 0, 0.24);--rk-shadows-selectedWallet:0px 2px 6px rgba(0, 0, 0, 0.12);--rk-shadows-walletLogo:0px 2px 16px rgba(0, 0, 0, 0.16);}
    </style>
    <div
      class="MuiContainer-root MuiContainer-maxWidthLg css-e057jq-MuiContainer-root"
    >
      <div
        class="MuiGrid-root MuiGrid-container MuiGrid-spacing-xs-3 css-1iagzvf-MuiGrid-root"
      >
        <div
          class="MuiGrid-root MuiGrid-container MuiGrid-item MuiGrid-grid-xs-12 MuiGrid-grid-lg-5 css-gr5cd7-MuiGrid-root"
        >
          <div
            class="MuiGrid-root MuiGrid-item MuiGrid-grid-xs-12 css-bhsuuc-MuiGrid-root"
          >
            <div
              class="MuiPaper-root MuiPaper-elevation MuiPaper-rounded MuiPaper-elevation0 Paper-root  css-1dpley9-MuiPaper-root"
              style="transform: none; webkit-transition: transform 225ms cubic-bezier(0.4, 0, 0.2, 1) 0ms; transition: transform 225ms cubic-bezier(0.4, 0, 0.2, 1) 0ms;"
            >
              <div
                class="MuiGrid-root MuiGrid-container MuiGrid-spacing-xs-2 MuiGrid-direction-xs-column css-1y6dg9a-MuiGrid-root"
              >
                <div
                  class="MuiGrid-root MuiGrid-item card-header css-159wrwf-MuiGrid-root"
                >
                  <div
                    class="MuiBox-root css-gg4vpm"
                  >
                    <div
                      class="top-left"
                    >
                      <div
                        class="MuiGrid-root MuiGrid-container MuiGrid-spacing-xs-2 css-vgma6o-MuiGrid-root"
                      >
                        <div
                          class="MuiGrid-root MuiGrid-item css-159wrwf-MuiGrid-root"
                        >
                          <a
                            class="MuiTypography-root MuiTypography-inherit MuiLink-root MuiLink-underlineNone css-ao3601-MuiTypography-root-MuiLink-root"
                            href="#/give/grants"
                          >
                            <svg
                              aria-hidden="true"
                              class="MuiSvgIcon-root MuiSvgIcon-fontSizeSmall css-y3v3gx-MuiSvgIcon-root"
                              data-testid="ChevronLeftIcon"
                              focusable="false"
                              style="width: 12px; height: 12px;"
                              viewBox="6 6 12 12"
                            >
                              <path
                                d="M15.41 7.41 14 6l-6 6 6 6 1.41-1.41L10.83 12z"
                              />
                            </svg>
                          </a>
                        </div>
                        <div
                          class="MuiGrid-root MuiGrid-item css-159wrwf-MuiGrid-root"
                        >
                          <h5
                            class="MuiTypography-root MuiTypography-h5 css-903ewo-MuiTypography-root"
                          >
                            Grant Owner - some grant
                          </h5>
                        </div>
                      </div>
                    </div>
                    <div
                      class="top-right"
                    />
                  </div>
                </div>
                <div
                  class="MuiGrid-root MuiGrid-item css-159wrwf-MuiGrid-root"
                >
                  <div
                    class="MuiGrid-root MuiGrid-container MuiGrid-spacing-xs-2 css-pcr0fy-MuiGrid-root"
                  >
                    <div
<<<<<<< HEAD
                      class="MuiGrid-root MuiGrid-container css-1enxi5i-MuiGrid-root"
                      style="max-height: 187px; overflow: hidden; border-radius: 16px;"
=======
                      class="MuiGrid-root MuiGrid-item MuiGrid-grid-xs-12 MuiGrid-grid-sm-6 MuiGrid-grid-lg-12 css-olt10l-MuiGrid-root"
>>>>>>> 8aaebd3b
                    >
                      <div
                        class="MuiGrid-root MuiGrid-container css-1enxi5i-MuiGrid-root"
                        style="max-height: 184px; overflow: hidden; border-radius: 16px;"
                      >
                        <div
                          class="MuiGrid-root MuiGrid-item MuiGrid-grid-xs-true css-cm1570-MuiGrid-root"
                        >
                          <a
                            class="MuiTypography-root MuiTypography-inherit MuiLink-root MuiLink-underlineNone css-ao3601-MuiTypography-root-MuiLink-root"
                            href="#/give/grants/grant-1"
                          >
                            <img
                              src="/assets/images/grants/playgrounds/playgrounds_logo.svg"
                              width="100%"
                            />
                          </a>
                        </div>
                      </div>
                    </div>
<<<<<<< HEAD
                  </div>
                  <div
                    class="MuiGrid-root MuiGrid-container MuiGrid-spacing-xs-3 MuiGrid-grid-xs-true css-16w25kz-MuiGrid-root"
                  >
=======
>>>>>>> 8aaebd3b
                    <div
                      class="MuiGrid-root MuiGrid-container MuiGrid-item MuiGrid-grid-xs-true css-1cug4g-MuiGrid-root"
                    >
                      <div
                        class="MuiGrid-root MuiGrid-item MuiGrid-grid-xs-12 css-bhsuuc-MuiGrid-root"
                      >
                        <div
                          class="MuiGrid-root MuiGrid-container MuiGrid-spacing-xs-3 css-cmg3fn-MuiGrid-root"
                        >
                          <div
                            class="MuiGrid-root MuiGrid-item MuiGrid-grid-xs-5 css-46wo5z-MuiGrid-root"
                          >
                            <div
                              class="MuiGrid-root MuiGrid-container MuiGrid-direction-xs-column css-qy0ict-MuiGrid-root"
                            >
                              <div
                                class="MuiGrid-root MuiGrid-item css-159wrwf-MuiGrid-root"
                              >
                                <div
                                  class="MuiGrid-root MuiGrid-container MuiGrid-spacing-xs-1 MuiGrid-wrap-xs-nowrap css-52xdcz-MuiGrid-root"
                                >
<<<<<<< HEAD
                                  <svg
                                    aria-hidden="true"
                                    class="MuiSvgIcon-root MuiSvgIcon-fontSizeSmall css-r0v48f-MuiSvgIcon-root"
                                    focusable="false"
                                    viewBox="0 0 20 20"
=======
                                  <div
                                    class="MuiGrid-root MuiGrid-item css-159wrwf-MuiGrid-root"
>>>>>>> 8aaebd3b
                                  >
                                    <svg
                                      aria-hidden="true"
                                      class="MuiSvgIcon-root MuiSvgIcon-fontSizeSmall css-1fx2bp7-MuiSvgIcon-root"
                                      focusable="false"
                                      viewBox="0 0 20 20"
                                    >
                                      <path
                                        d="M10 14.0625C11.7259 14.0625 13.125 12.6634 13.125 10.9375C13.125 9.21161 11.7259 7.8125 10 7.8125C8.27411 7.8125 6.875 9.21161 6.875 10.9375C6.875 12.6634 8.27411 14.0625 10 14.0625Z"
                                        fill="none"
                                        stroke="currentcolor"
                                        stroke-linecap="round"
                                        stroke-linejoin="round"
                                        stroke-width="1.6"
                                      />
                                      <path
                                        d="M15.3125 9.06251C16.0404 9.06129 16.7586 9.23018 17.4096 9.55572C18.0607 9.88126 18.6267 10.3544 19.0625 10.9375"
                                        fill="none"
                                        stroke="currentcolor"
                                        stroke-linecap="round"
                                        stroke-linejoin="round"
                                        stroke-width="1.6"
                                      />
                                      <path
                                        d="M0.9375 10.9375C1.37328 10.3544 1.93928 9.88126 2.59036 9.55572C3.24144 9.23018 3.95957 9.06129 4.6875 9.06251"
                                        fill="none"
                                        stroke="currentcolor"
                                        stroke-linecap="round"
                                        stroke-linejoin="round"
                                        stroke-width="1.6"
                                      />
                                      <path
                                        d="M5.5 16.875C5.91158 16.0321 6.55163 15.3217 7.34722 14.8248C8.14282 14.3279 9.06198 14.0645 10 14.0645C10.938 14.0645 11.8572 14.3279 12.6528 14.8248C13.4484 15.3217 14.0884 16.0321 14.5 16.875"
                                        fill="none"
                                        stroke="currentcolor"
                                        stroke-linecap="round"
                                        stroke-linejoin="round"
                                        stroke-width="1.6"
                                      />
                                      <path
                                        d="M4.69004 9.0625C4.21554 9.06298 3.7507 8.92842 3.34984 8.67453C2.94898 8.42064 2.62865 8.05792 2.42628 7.62874C2.22391 7.19956 2.14785 6.72165 2.207 6.25085C2.26615 5.78006 2.45806 5.33581 2.76031 4.97003C3.06256 4.60426 3.46267 4.33205 3.91387 4.18521C4.36508 4.03838 4.84876 4.02298 5.30839 4.14083C5.76802 4.25867 6.18463 4.50489 6.50952 4.85071C6.83442 5.19653 7.05419 5.62767 7.14316 6.09375"
                                        fill="none"
                                        stroke="currentcolor"
                                        stroke-linecap="round"
                                        stroke-linejoin="round"
                                        stroke-width="1.6"
                                      />
                                      <path
                                        d="M12.8594 6.09375C12.9483 5.62767 13.1681 5.19653 13.493 4.85071C13.8179 4.50489 14.2345 4.25867 14.6941 4.14083C15.1538 4.02298 15.6375 4.03838 16.0887 4.18521C16.5399 4.33205 16.94 4.60426 17.2422 4.97003C17.5445 5.33581 17.7364 5.78006 17.7955 6.25085C17.8547 6.72165 17.7786 7.19956 17.5763 7.62874C17.3739 8.05792 17.0536 8.42064 16.6527 8.67453C16.2518 8.92842 15.787 9.06298 15.3125 9.0625"
                                        fill="none"
                                        stroke="currentcolor"
                                        stroke-linecap="round"
                                        stroke-linejoin="round"
                                        stroke-width="1.6"
                                      />
                                    </svg>
                                  </div>
                                  <div
                                    class="MuiGrid-root MuiGrid-item metric css-159wrwf-MuiGrid-root"
                                  >
                                    <span
                                      class="MuiSkeleton-root MuiSkeleton-text MuiSkeleton-pulse skeleton-inline css-1l7q9tc-MuiSkeleton-root"
                                    />
                                  </div>
                                </div>
                              </div>
                              <div
                                class="MuiGrid-root MuiGrid-item subtext css-159wrwf-MuiGrid-root"
                              >
                                Donors
                              </div>
                            </div>
                          </div>
                          <div
                            class="MuiGrid-root MuiGrid-item MuiGrid-grid-xs-7 css-e6z9yf-MuiGrid-root"
                          >
                            <div
                              class="MuiGrid-root MuiGrid-container MuiGrid-direction-xs-column css-1jqheh3-MuiGrid-root"
                            >
                              <div
                                class="MuiGrid-root MuiGrid-item css-159wrwf-MuiGrid-root"
                              >
                                <div
                                  class="MuiGrid-root MuiGrid-container MuiGrid-spacing-xs-1 css-hgkx5n-MuiGrid-root"
                                >
<<<<<<< HEAD
                                  <svg
                                    aria-hidden="true"
                                    class="MuiSvgIcon-root MuiSvgIcon-fontSizeSmall css-1w160h3-MuiSvgIcon-root"
                                    focusable="false"
                                    viewBox="0 0 20 20"
=======
                                  <div
                                    class="MuiGrid-root MuiGrid-item css-159wrwf-MuiGrid-root"
>>>>>>> 8aaebd3b
                                  >
                                    <svg
                                      aria-hidden="true"
                                      class="MuiSvgIcon-root MuiSvgIcon-fontSizeSmall css-1fx2bp7-MuiSvgIcon-root"
                                      focusable="false"
                                      viewBox="0 0 20 20"
                                    >
                                      <path
                                        d="M 12.143 16.236 C 15.041 15.357 17.143 12.743 17.143 9.655 C 17.143 5.846 13.945 2.759 10 2.759 C 6.055 2.759 2.857 5.846 2.857 9.655 C 2.857 12.743 4.959 15.357 7.857 16.236 L 7.857 20 L 0 20 L 0 17.241 L 3.814 17.241 C 1.491 15.473 0 12.732 0 9.655 C 0 4.323 4.477 0 10 0 C 15.523 0 20 4.323 20 9.655 C 20 12.732 18.509 15.473 16.186 17.241 L 20 17.241 L 20 20 L 12.143 20 L 12.143 16.236 Z"
                                      />
                                      <path
                                        d="M10 7V13"
                                        stroke="currentcolor"
                                        stroke-linejoin="round"
                                        stroke-width="1.6"
                                      />
                                      <path
                                        d="M13 10L7 10"
                                        stroke="currentcolor"
                                        stroke-linejoin="round"
                                        stroke-width="1.6"
                                      />
                                    </svg>
                                  </div>
                                  <div
                                    class="MuiGrid-root MuiGrid-item metric css-159wrwf-MuiGrid-root"
                                  >
                                    100
                                  </div>
                                </div>
                              </div>
                              <div
                                class="MuiGrid-root MuiGrid-item subtext css-159wrwf-MuiGrid-root"
                              >
                                Total Milestone Amount
                              </div>
                            </div>
                          </div>
                          <div
                            class="MuiBox-root css-8atqhb"
                          />
                          <div
                            class="MuiGrid-root MuiGrid-item MuiGrid-grid-xs-12 css-bhsuuc-MuiGrid-root"
                          >
                            <div
                              class="project-milestone-progress"
                            >
                              <div
                                class="RSPBprogressBar"
                                style="background: rgb(172, 177, 185);"
                              >
                                <div
                                  class="RSPBstep"
                                  style="left: 0%; transition-duration: 300ms;"
                                />
                                <div
                                  class="RSPBstep"
                                  style="left: 100%; transition-duration: 300ms;"
                                >
                                  <div
                                    class="step-label"
                                    style="color: rgb(103, 107, 116);"
                                  >
                                    100
                                  </div>
                                </div>
                                <div
                                  class="RSPBprogression"
                                  style="width: 0%;"
                                />
                              </div>
                            </div>
                          </div>
                        </div>
                      </div>
<<<<<<< HEAD
                    </div>
                    <div
                      class="MuiGrid-root MuiGrid-item MuiGrid-grid-xs-12 css-bhsuuc-MuiGrid-root"
                      style="padding-top: 30px;"
                    >
                      <button
                        class="MuiButton-root MuiButton-contained MuiButton-containedPrimary MuiButton-sizeMedium MuiButton-containedSizeMedium MuiButton-disableElevation MuiButton-fullWidth MuiButtonBase-root Button-root undefined css-8aw5i7-MuiButtonBase-root-MuiButton-root"
                        tabindex="0"
                        type="button"
=======
                      <div
                        class="MuiGrid-root MuiGrid-item MuiGrid-grid-xs-12 css-bhsuuc-MuiGrid-root"
                        style="padding-top: 45px;"
>>>>>>> 8aaebd3b
                      >
                        <div
                          style=""
                        >
                          <button
                            class="MuiButton-root MuiButton-contained MuiButton-containedPrimary MuiButton-sizeMedium MuiButton-containedSizeMedium MuiButton-disableElevation MuiButtonBase-root Button-root undefined css-glhrg6-MuiButtonBase-root-MuiButton-root"
                            tabindex="0"
                            type="button"
                          >
                            Connect Wallet
                          </button>
                        </div>
                      </div>
                    </div>
                  </div>
                </div>
              </div>
            </div>
          </div>
          <div
            class="MuiGrid-root MuiGrid-item MuiGrid-grid-xs-12 css-bhsuuc-MuiGrid-root"
          />
        </div>
        <div
          class="MuiGrid-root MuiGrid-container MuiGrid-item MuiGrid-grid-xs-12 MuiGrid-grid-lg-7 css-uzpiw1-MuiGrid-root"
        >
          <div
            class="MuiGrid-root MuiGrid-item MuiGrid-grid-xs-12 css-bhsuuc-MuiGrid-root"
          >
            <div
              class="MuiPaper-root MuiPaper-elevation MuiPaper-rounded MuiPaper-elevation0 Paper-root  css-1dpley9-MuiPaper-root"
              style="transform: none; webkit-transition: transform 225ms cubic-bezier(0.4, 0, 0.2, 1) 0ms; transition: transform 225ms cubic-bezier(0.4, 0, 0.2, 1) 0ms;"
            >
              <div
                class="MuiGrid-root MuiGrid-container MuiGrid-spacing-xs-2 MuiGrid-direction-xs-column css-1y6dg9a-MuiGrid-root"
              >
                <div
                  class="MuiGrid-root MuiGrid-item card-header css-159wrwf-MuiGrid-root"
                >
                  <div
                    class="MuiBox-root css-gg4vpm"
                  >
                    <div
                      class="MuiBox-root css-1xhj18k"
                    >
                      <h5
                        class="MuiTypography-root MuiTypography-h5 header-text css-903ewo-MuiTypography-root"
                      >
                        Milestones
                      </h5>
                    </div>
                    <div
                      class="top-right"
                    />
                  </div>
                </div>
                <div
                  class="MuiGrid-root MuiGrid-item css-159wrwf-MuiGrid-root"
                >
                  <div
                    class="milestone-deliverables"
                  >
                    <div>
                      <h6
                        class="MuiTypography-root MuiTypography-h6 css-rg0wkx-MuiTypography-root"
                      >
                        Milestone 1: 100 sOHM
                      </h6>
                      <div>
                        <p>
                          Achieve 1, Achieve B, Achieve Z
                        </p>
                        

                      </div>
                    </div>
                  </div>
                </div>
              </div>
            </div>
          </div>
          <div
            class="MuiGrid-root MuiGrid-item MuiGrid-grid-xs-12 css-bhsuuc-MuiGrid-root"
          >
            <div
              class="MuiPaper-root MuiPaper-elevation MuiPaper-rounded MuiPaper-elevation0 Paper-root  css-1dpley9-MuiPaper-root"
              style="transform: none; webkit-transition: transform 225ms cubic-bezier(0.4, 0, 0.2, 1) 0ms; transition: transform 225ms cubic-bezier(0.4, 0, 0.2, 1) 0ms;"
            >
              <div
                class="MuiGrid-root MuiGrid-container MuiGrid-spacing-xs-2 MuiGrid-direction-xs-column css-1y6dg9a-MuiGrid-root"
              >
                <div
                  class="MuiGrid-root MuiGrid-item card-header css-159wrwf-MuiGrid-root"
                >
                  <div
                    class="MuiBox-root css-gg4vpm"
                  >
                    <div
                      class="MuiBox-root css-1xhj18k"
                    >
                      <h5
                        class="MuiTypography-root MuiTypography-h5 header-text css-903ewo-MuiTypography-root"
                      >
                        About
                      </h5>
                    </div>
                    <div
                      class="top-right"
                    >
                      <a
                        class="MuiTypography-root MuiTypography-inherit MuiLink-root MuiLink-underlineNone css-ao3601-MuiTypography-root-MuiLink-root"
                        href="https://grant.co"
                        target="_blank"
                      >
                        <svg
                          aria-hidden="true"
                          class="MuiSvgIcon-root MuiSvgIcon-fontSizeSmall css-1fx2bp7-MuiSvgIcon-root"
                          focusable="false"
                          viewBox="0 0 20 20"
                        >
                          <path
                            d="M 9.991 0 C 4.471 0 0 4.48 0 10 C 0 15.52 4.471 20 9.991 20 C 15.521 20 20 15.52 20 10 C 20 4.48 15.521 0 9.991 0 Z M 16.921 6 L 13.971 6 C 13.651 4.751 13.191 3.551 12.591 2.44 C 14.431 3.071 15.961 4.351 16.921 6 Z M 10.001 2.04 C 10.831 3.24 11.481 4.571 11.911 6 L 8.091 6 C 8.521 4.571 9.171 3.24 10.001 2.04 Z M 2.26 12 C 2.101 11.36 2.001 10.691 2.001 10 C 2.001 9.311 2.101 8.64 2.26 8 L 5.641 8 C 5.561 8.66 5.501 9.32 5.501 10 C 5.501 10.68 5.561 11.34 5.641 12 L 2.26 12 Z M 3.081 14 L 6.031 14 C 6.351 15.251 6.811 16.451 7.411 17.56 C 5.571 16.931 4.041 15.66 3.081 14 Z M 6.031 6 L 3.081 6 C 4.041 4.34 5.571 3.071 7.411 2.44 C 6.811 3.551 6.351 4.751 6.031 6 Z M 10.001 17.96 C 9.171 16.76 8.521 15.431 8.091 14 L 11.911 14 C 11.481 15.431 10.831 16.76 10.001 17.96 Z M 12.341 12 L 7.661 12 C 7.571 11.34 7.501 10.68 7.501 10 C 7.501 9.32 7.571 8.651 7.661 8 L 12.341 8 C 12.431 8.651 12.501 9.32 12.501 10 C 12.501 10.68 12.431 11.34 12.341 12 Z M 12.591 17.56 C 13.191 16.451 13.651 15.251 13.971 14 L 16.921 14 C 15.961 15.651 14.431 16.931 12.591 17.56 Z M 14.361 12 C 14.441 11.34 14.501 10.68 14.501 10 C 14.501 9.32 14.441 8.66 14.361 8 L 17.741 8 C 17.9 8.64 18.001 9.311 18.001 10 C 18.001 10.691 17.9 11.36 17.741 12 L 14.361 12 Z"
                          />
                        </svg>
                      </a>
                    </div>
                  </div>
                </div>
                <div
                  class="MuiGrid-root MuiGrid-item css-159wrwf-MuiGrid-root"
                >
                  <div
                    class="project-content"
                  >
                    <p>
                      A longer description for the profile
                    </p>
                    

                  </div>
                </div>
              </div>
            </div>
          </div>
        </div>
      </div>
    </div>
  </div>
</div>
`;

exports[`<GrantCard/> should render page with multiple milestones 1`] = `
<div>
  <div
    data-rk=""
  >
    <style>
      [data-rk]{--rk-blurs-modalOverlay:blur(0px);--rk-fonts-body:SFRounded, ui-rounded, "SF Pro Rounded", -apple-system, BlinkMacSystemFont, "Segoe UI", Roboto, Helvetica, Arial, sans-serif, "Apple Color Emoji", "Segoe UI Emoji", "Segoe UI Symbol";--rk-radii-actionButton:9999px;--rk-radii-connectButton:12px;--rk-radii-menuButton:12px;--rk-radii-modal:24px;--rk-radii-modalMobile:28px;--rk-colors-accentColor:#0E76FD;--rk-colors-accentColorForeground:#FFF;--rk-colors-actionButtonBorder:rgba(0, 0, 0, 0.04);--rk-colors-actionButtonBorderMobile:rgba(0, 0, 0, 0.06);--rk-colors-actionButtonSecondaryBackground:rgba(0, 0, 0, 0.06);--rk-colors-closeButton:rgba(60, 66, 66, 0.8);--rk-colors-closeButtonBackground:rgba(0, 0, 0, 0.06);--rk-colors-connectButtonBackground:#FFF;--rk-colors-connectButtonBackgroundError:#FF494A;--rk-colors-connectButtonInnerBackground:linear-gradient(0deg, rgba(0, 0, 0, 0.03), rgba(0, 0, 0, 0.06));--rk-colors-connectButtonText:#25292E;--rk-colors-connectButtonTextError:#FFF;--rk-colors-connectionIndicator:#30E000;--rk-colors-error:#FF494A;--rk-colors-generalBorder:rgba(0, 0, 0, 0.06);--rk-colors-generalBorderDim:rgba(0, 0, 0, 0.03);--rk-colors-menuItemBackground:rgba(60, 66, 66, 0.1);--rk-colors-modalBackdrop:rgba(0, 0, 0, 0.3);--rk-colors-modalBackground:#FFF;--rk-colors-modalBorder:transparent;--rk-colors-modalText:#25292E;--rk-colors-modalTextDim:rgba(60, 66, 66, 0.3);--rk-colors-modalTextSecondary:rgba(60, 66, 66, 0.6);--rk-colors-profileAction:#FFF;--rk-colors-profileActionHover:rgba(255, 255, 255, 0.5);--rk-colors-profileForeground:rgba(60, 66, 66, 0.06);--rk-colors-selectedOptionBorder:rgba(60, 66, 66, 0.1);--rk-colors-standby:#FFD641;--rk-shadows-connectButton:0px 4px 12px rgba(0, 0, 0, 0.1);--rk-shadows-dialog:0px 8px 32px rgba(0, 0, 0, 0.32);--rk-shadows-profileDetailsAction:0px 2px 6px rgba(37, 41, 46, 0.04);--rk-shadows-selectedOption:0px 2px 6px rgba(0, 0, 0, 0.24);--rk-shadows-selectedWallet:0px 2px 6px rgba(0, 0, 0, 0.12);--rk-shadows-walletLogo:0px 2px 16px rgba(0, 0, 0, 0.16);}
    </style>
    <div
      class="MuiContainer-root MuiContainer-maxWidthLg css-e057jq-MuiContainer-root"
    >
      <div
        class="MuiGrid-root MuiGrid-container MuiGrid-spacing-xs-3 css-1iagzvf-MuiGrid-root"
      >
        <div
          class="MuiGrid-root MuiGrid-container MuiGrid-item MuiGrid-grid-xs-12 MuiGrid-grid-lg-5 css-gr5cd7-MuiGrid-root"
        >
          <div
            class="MuiGrid-root MuiGrid-item MuiGrid-grid-xs-12 css-bhsuuc-MuiGrid-root"
          >
            <div
              class="MuiPaper-root MuiPaper-elevation MuiPaper-rounded MuiPaper-elevation0 Paper-root  css-1dpley9-MuiPaper-root"
              style="transform: none; webkit-transition: transform 225ms cubic-bezier(0.4, 0, 0.2, 1) 0ms; transition: transform 225ms cubic-bezier(0.4, 0, 0.2, 1) 0ms;"
            >
              <div
                class="MuiGrid-root MuiGrid-container MuiGrid-spacing-xs-2 MuiGrid-direction-xs-column css-1y6dg9a-MuiGrid-root"
              >
                <div
                  class="MuiGrid-root MuiGrid-item card-header css-159wrwf-MuiGrid-root"
                >
                  <div
                    class="MuiBox-root css-gg4vpm"
                  >
                    <div
                      class="top-left"
                    >
                      <div
                        class="MuiGrid-root MuiGrid-container MuiGrid-spacing-xs-2 css-vgma6o-MuiGrid-root"
                      >
                        <div
                          class="MuiGrid-root MuiGrid-item css-159wrwf-MuiGrid-root"
                        >
                          <a
                            class="MuiTypography-root MuiTypography-inherit MuiLink-root MuiLink-underlineNone css-ao3601-MuiTypography-root-MuiLink-root"
                            href="#/give/grants"
                          >
                            <svg
                              aria-hidden="true"
                              class="MuiSvgIcon-root MuiSvgIcon-fontSizeSmall css-y3v3gx-MuiSvgIcon-root"
                              data-testid="ChevronLeftIcon"
                              focusable="false"
                              style="width: 12px; height: 12px;"
                              viewBox="6 6 12 12"
                            >
                              <path
                                d="M15.41 7.41 14 6l-6 6 6 6 1.41-1.41L10.83 12z"
                              />
                            </svg>
                          </a>
                        </div>
                        <div
                          class="MuiGrid-root MuiGrid-item css-159wrwf-MuiGrid-root"
                        >
                          <h5
                            class="MuiTypography-root MuiTypography-h5 css-903ewo-MuiTypography-root"
                          >
                            Grant Owner - some grant
                          </h5>
                        </div>
                      </div>
                    </div>
                    <div
                      class="top-right"
                    />
                  </div>
                </div>
                <div
                  class="MuiGrid-root MuiGrid-item css-159wrwf-MuiGrid-root"
                >
                  <div
                    class="MuiGrid-root MuiGrid-container MuiGrid-spacing-xs-2 css-pcr0fy-MuiGrid-root"
                  >
                    <div
<<<<<<< HEAD
                      class="MuiGrid-root MuiGrid-container css-1enxi5i-MuiGrid-root"
                      style="max-height: 187px; overflow: hidden; border-radius: 16px;"
=======
                      class="MuiGrid-root MuiGrid-item MuiGrid-grid-xs-12 MuiGrid-grid-sm-6 MuiGrid-grid-lg-12 css-olt10l-MuiGrid-root"
>>>>>>> 8aaebd3b
                    >
                      <div
                        class="MuiGrid-root MuiGrid-container css-1enxi5i-MuiGrid-root"
                        style="max-height: 184px; overflow: hidden; border-radius: 16px;"
                      >
                        <div
                          class="MuiGrid-root MuiGrid-item MuiGrid-grid-xs-true css-cm1570-MuiGrid-root"
                        >
                          <a
                            class="MuiTypography-root MuiTypography-inherit MuiLink-root MuiLink-underlineNone css-ao3601-MuiTypography-root-MuiLink-root"
                            href="#/give/grants/grant-1"
                          >
                            <img
                              src="/assets/images/grants/playgrounds/playgrounds_logo.svg"
                              width="100%"
                            />
                          </a>
                        </div>
                      </div>
                    </div>
<<<<<<< HEAD
                  </div>
                  <div
                    class="MuiGrid-root MuiGrid-container MuiGrid-spacing-xs-3 MuiGrid-grid-xs-true css-16w25kz-MuiGrid-root"
                  >
=======
>>>>>>> 8aaebd3b
                    <div
                      class="MuiGrid-root MuiGrid-container MuiGrid-item MuiGrid-grid-xs-true css-1cug4g-MuiGrid-root"
                    >
                      <div
                        class="MuiGrid-root MuiGrid-item MuiGrid-grid-xs-12 css-bhsuuc-MuiGrid-root"
                      >
                        <div
                          class="MuiGrid-root MuiGrid-container MuiGrid-spacing-xs-3 css-cmg3fn-MuiGrid-root"
                        >
                          <div
                            class="MuiGrid-root MuiGrid-item MuiGrid-grid-xs-5 css-46wo5z-MuiGrid-root"
                          >
                            <div
                              class="MuiGrid-root MuiGrid-container MuiGrid-direction-xs-column css-qy0ict-MuiGrid-root"
                            >
                              <div
                                class="MuiGrid-root MuiGrid-item css-159wrwf-MuiGrid-root"
                              >
                                <div
                                  class="MuiGrid-root MuiGrid-container MuiGrid-spacing-xs-1 MuiGrid-wrap-xs-nowrap css-52xdcz-MuiGrid-root"
                                >
<<<<<<< HEAD
                                  <svg
                                    aria-hidden="true"
                                    class="MuiSvgIcon-root MuiSvgIcon-fontSizeSmall css-r0v48f-MuiSvgIcon-root"
                                    focusable="false"
                                    viewBox="0 0 20 20"
=======
                                  <div
                                    class="MuiGrid-root MuiGrid-item css-159wrwf-MuiGrid-root"
>>>>>>> 8aaebd3b
                                  >
                                    <svg
                                      aria-hidden="true"
                                      class="MuiSvgIcon-root MuiSvgIcon-fontSizeSmall css-1fx2bp7-MuiSvgIcon-root"
                                      focusable="false"
                                      viewBox="0 0 20 20"
                                    >
                                      <path
                                        d="M10 14.0625C11.7259 14.0625 13.125 12.6634 13.125 10.9375C13.125 9.21161 11.7259 7.8125 10 7.8125C8.27411 7.8125 6.875 9.21161 6.875 10.9375C6.875 12.6634 8.27411 14.0625 10 14.0625Z"
                                        fill="none"
                                        stroke="currentcolor"
                                        stroke-linecap="round"
                                        stroke-linejoin="round"
                                        stroke-width="1.6"
                                      />
                                      <path
                                        d="M15.3125 9.06251C16.0404 9.06129 16.7586 9.23018 17.4096 9.55572C18.0607 9.88126 18.6267 10.3544 19.0625 10.9375"
                                        fill="none"
                                        stroke="currentcolor"
                                        stroke-linecap="round"
                                        stroke-linejoin="round"
                                        stroke-width="1.6"
                                      />
                                      <path
                                        d="M0.9375 10.9375C1.37328 10.3544 1.93928 9.88126 2.59036 9.55572C3.24144 9.23018 3.95957 9.06129 4.6875 9.06251"
                                        fill="none"
                                        stroke="currentcolor"
                                        stroke-linecap="round"
                                        stroke-linejoin="round"
                                        stroke-width="1.6"
                                      />
                                      <path
                                        d="M5.5 16.875C5.91158 16.0321 6.55163 15.3217 7.34722 14.8248C8.14282 14.3279 9.06198 14.0645 10 14.0645C10.938 14.0645 11.8572 14.3279 12.6528 14.8248C13.4484 15.3217 14.0884 16.0321 14.5 16.875"
                                        fill="none"
                                        stroke="currentcolor"
                                        stroke-linecap="round"
                                        stroke-linejoin="round"
                                        stroke-width="1.6"
                                      />
                                      <path
                                        d="M4.69004 9.0625C4.21554 9.06298 3.7507 8.92842 3.34984 8.67453C2.94898 8.42064 2.62865 8.05792 2.42628 7.62874C2.22391 7.19956 2.14785 6.72165 2.207 6.25085C2.26615 5.78006 2.45806 5.33581 2.76031 4.97003C3.06256 4.60426 3.46267 4.33205 3.91387 4.18521C4.36508 4.03838 4.84876 4.02298 5.30839 4.14083C5.76802 4.25867 6.18463 4.50489 6.50952 4.85071C6.83442 5.19653 7.05419 5.62767 7.14316 6.09375"
                                        fill="none"
                                        stroke="currentcolor"
                                        stroke-linecap="round"
                                        stroke-linejoin="round"
                                        stroke-width="1.6"
                                      />
                                      <path
                                        d="M12.8594 6.09375C12.9483 5.62767 13.1681 5.19653 13.493 4.85071C13.8179 4.50489 14.2345 4.25867 14.6941 4.14083C15.1538 4.02298 15.6375 4.03838 16.0887 4.18521C16.5399 4.33205 16.94 4.60426 17.2422 4.97003C17.5445 5.33581 17.7364 5.78006 17.7955 6.25085C17.8547 6.72165 17.7786 7.19956 17.5763 7.62874C17.3739 8.05792 17.0536 8.42064 16.6527 8.67453C16.2518 8.92842 15.787 9.06298 15.3125 9.0625"
                                        fill="none"
                                        stroke="currentcolor"
                                        stroke-linecap="round"
                                        stroke-linejoin="round"
                                        stroke-width="1.6"
                                      />
                                    </svg>
                                  </div>
                                  <div
                                    class="MuiGrid-root MuiGrid-item metric css-159wrwf-MuiGrid-root"
                                  >
                                    <span
                                      class="MuiSkeleton-root MuiSkeleton-text MuiSkeleton-pulse skeleton-inline css-1l7q9tc-MuiSkeleton-root"
                                    />
                                  </div>
                                </div>
                              </div>
                              <div
                                class="MuiGrid-root MuiGrid-item subtext css-159wrwf-MuiGrid-root"
                              >
                                Donors
                              </div>
                            </div>
                          </div>
                          <div
                            class="MuiGrid-root MuiGrid-item MuiGrid-grid-xs-7 css-e6z9yf-MuiGrid-root"
                          >
                            <div
                              class="MuiGrid-root MuiGrid-container MuiGrid-direction-xs-column css-1jqheh3-MuiGrid-root"
                            >
                              <div
                                class="MuiGrid-root MuiGrid-item css-159wrwf-MuiGrid-root"
                              >
                                <div
                                  class="MuiGrid-root MuiGrid-container MuiGrid-spacing-xs-1 css-hgkx5n-MuiGrid-root"
                                >
<<<<<<< HEAD
                                  <svg
                                    aria-hidden="true"
                                    class="MuiSvgIcon-root MuiSvgIcon-fontSizeSmall css-1w160h3-MuiSvgIcon-root"
                                    focusable="false"
                                    viewBox="0 0 20 20"
=======
                                  <div
                                    class="MuiGrid-root MuiGrid-item css-159wrwf-MuiGrid-root"
>>>>>>> 8aaebd3b
                                  >
                                    <svg
                                      aria-hidden="true"
                                      class="MuiSvgIcon-root MuiSvgIcon-fontSizeSmall css-1fx2bp7-MuiSvgIcon-root"
                                      focusable="false"
                                      viewBox="0 0 20 20"
                                    >
                                      <path
                                        d="M 12.143 16.236 C 15.041 15.357 17.143 12.743 17.143 9.655 C 17.143 5.846 13.945 2.759 10 2.759 C 6.055 2.759 2.857 5.846 2.857 9.655 C 2.857 12.743 4.959 15.357 7.857 16.236 L 7.857 20 L 0 20 L 0 17.241 L 3.814 17.241 C 1.491 15.473 0 12.732 0 9.655 C 0 4.323 4.477 0 10 0 C 15.523 0 20 4.323 20 9.655 C 20 12.732 18.509 15.473 16.186 17.241 L 20 17.241 L 20 20 L 12.143 20 L 12.143 16.236 Z"
                                      />
                                      <path
                                        d="M10 7V13"
                                        stroke="currentcolor"
                                        stroke-linejoin="round"
                                        stroke-width="1.6"
                                      />
                                      <path
                                        d="M13 10L7 10"
                                        stroke="currentcolor"
                                        stroke-linejoin="round"
                                        stroke-width="1.6"
                                      />
                                    </svg>
                                  </div>
                                  <div
                                    class="MuiGrid-root MuiGrid-item metric css-159wrwf-MuiGrid-root"
                                  >
                                    300
                                  </div>
                                </div>
                              </div>
                              <div
                                class="MuiGrid-root MuiGrid-item subtext css-159wrwf-MuiGrid-root"
                              >
                                Total Milestone Amount
                              </div>
                            </div>
                          </div>
                          <div
                            class="MuiBox-root css-8atqhb"
                          />
                          <div
                            class="MuiGrid-root MuiGrid-item MuiGrid-grid-xs-12 css-bhsuuc-MuiGrid-root"
                          >
                            <div
                              class="project-milestone-progress"
                            >
                              <div
                                class="RSPBprogressBar"
                                style="background: rgb(172, 177, 185);"
                              >
                                <div
                                  class="RSPBstep"
                                  style="left: 0%; transition-duration: 300ms;"
                                />
                                <div
                                  class="RSPBstep"
                                  style="left: 50%; transition-duration: 300ms;"
                                >
                                  <div
                                    class="step-label"
                                    style="color: rgb(103, 107, 116);"
                                  >
                                    100
                                  </div>
                                </div>
                                <div
                                  class="RSPBstep"
                                  style="left: 100%; transition-duration: 300ms;"
                                >
                                  <div
                                    class="step-label"
                                    style="color: rgb(103, 107, 116);"
                                  >
                                    200
                                  </div>
                                </div>
                                <div
                                  class="RSPBprogression"
                                  style="width: 0%;"
                                />
                              </div>
                            </div>
                          </div>
                        </div>
                      </div>
<<<<<<< HEAD
                    </div>
                    <div
                      class="MuiGrid-root MuiGrid-item MuiGrid-grid-xs-12 css-bhsuuc-MuiGrid-root"
                      style="padding-top: 30px;"
                    >
                      <button
                        class="MuiButton-root MuiButton-contained MuiButton-containedPrimary MuiButton-sizeMedium MuiButton-containedSizeMedium MuiButton-disableElevation MuiButton-fullWidth MuiButtonBase-root Button-root undefined css-8aw5i7-MuiButtonBase-root-MuiButton-root"
                        tabindex="0"
                        type="button"
=======
                      <div
                        class="MuiGrid-root MuiGrid-item MuiGrid-grid-xs-12 css-bhsuuc-MuiGrid-root"
                        style="padding-top: 45px;"
>>>>>>> 8aaebd3b
                      >
                        <div
                          style=""
                        >
                          <button
                            class="MuiButton-root MuiButton-contained MuiButton-containedPrimary MuiButton-sizeMedium MuiButton-containedSizeMedium MuiButton-disableElevation MuiButtonBase-root Button-root undefined css-glhrg6-MuiButtonBase-root-MuiButton-root"
                            tabindex="0"
                            type="button"
                          >
                            Connect Wallet
                          </button>
                        </div>
                      </div>
                    </div>
                  </div>
                </div>
              </div>
            </div>
          </div>
          <div
            class="MuiGrid-root MuiGrid-item MuiGrid-grid-xs-12 css-bhsuuc-MuiGrid-root"
          />
        </div>
        <div
          class="MuiGrid-root MuiGrid-container MuiGrid-item MuiGrid-grid-xs-12 MuiGrid-grid-lg-7 css-uzpiw1-MuiGrid-root"
        >
          <div
            class="MuiGrid-root MuiGrid-item MuiGrid-grid-xs-12 css-bhsuuc-MuiGrid-root"
          >
            <div
              class="MuiPaper-root MuiPaper-elevation MuiPaper-rounded MuiPaper-elevation0 Paper-root  css-1dpley9-MuiPaper-root"
              style="transform: none; webkit-transition: transform 225ms cubic-bezier(0.4, 0, 0.2, 1) 0ms; transition: transform 225ms cubic-bezier(0.4, 0, 0.2, 1) 0ms;"
            >
              <div
                class="MuiGrid-root MuiGrid-container MuiGrid-spacing-xs-2 MuiGrid-direction-xs-column css-1y6dg9a-MuiGrid-root"
              >
                <div
                  class="MuiGrid-root MuiGrid-item card-header css-159wrwf-MuiGrid-root"
                >
                  <div
                    class="MuiBox-root css-gg4vpm"
                  >
                    <div
                      class="MuiBox-root css-1xhj18k"
                    >
                      <h5
                        class="MuiTypography-root MuiTypography-h5 header-text css-903ewo-MuiTypography-root"
                      >
                        Milestones
                      </h5>
                    </div>
                    <div
                      class="top-right"
                    />
                  </div>
                </div>
                <div
                  class="MuiGrid-root MuiGrid-item css-159wrwf-MuiGrid-root"
                >
                  <div
                    class="milestone-deliverables"
                  >
                    <div>
                      <h6
                        class="MuiTypography-root MuiTypography-h6 css-rg0wkx-MuiTypography-root"
                      >
                        Milestone 1: 100 sOHM
                      </h6>
                      <div>
                        <p>
                          Achieve 1, Achieve B, Achieve Z
                        </p>
                        

                      </div>
                    </div>
                    <div>
                      <h6
                        class="MuiTypography-root MuiTypography-h6 css-rg0wkx-MuiTypography-root"
                      >
                        Milestone 2: 200 sOHM
                      </h6>
                      <div>
                        <p>
                          Achieve 3, Achieve 4, Achieve 5
                        </p>
                        

                      </div>
                    </div>
                  </div>
                </div>
              </div>
            </div>
          </div>
          <div
            class="MuiGrid-root MuiGrid-item MuiGrid-grid-xs-12 css-bhsuuc-MuiGrid-root"
          >
            <div
              class="MuiPaper-root MuiPaper-elevation MuiPaper-rounded MuiPaper-elevation0 Paper-root  css-1dpley9-MuiPaper-root"
              style="transform: none; webkit-transition: transform 225ms cubic-bezier(0.4, 0, 0.2, 1) 0ms; transition: transform 225ms cubic-bezier(0.4, 0, 0.2, 1) 0ms;"
            >
              <div
                class="MuiGrid-root MuiGrid-container MuiGrid-spacing-xs-2 MuiGrid-direction-xs-column css-1y6dg9a-MuiGrid-root"
              >
                <div
                  class="MuiGrid-root MuiGrid-item card-header css-159wrwf-MuiGrid-root"
                >
                  <div
                    class="MuiBox-root css-gg4vpm"
                  >
                    <div
                      class="MuiBox-root css-1xhj18k"
                    >
                      <h5
                        class="MuiTypography-root MuiTypography-h5 header-text css-903ewo-MuiTypography-root"
                      >
                        About
                      </h5>
                    </div>
                    <div
                      class="top-right"
                    >
                      <a
                        class="MuiTypography-root MuiTypography-inherit MuiLink-root MuiLink-underlineNone css-ao3601-MuiTypography-root-MuiLink-root"
                        href="https://grant.co"
                        target="_blank"
                      >
                        <svg
                          aria-hidden="true"
                          class="MuiSvgIcon-root MuiSvgIcon-fontSizeSmall css-1fx2bp7-MuiSvgIcon-root"
                          focusable="false"
                          viewBox="0 0 20 20"
                        >
                          <path
                            d="M 9.991 0 C 4.471 0 0 4.48 0 10 C 0 15.52 4.471 20 9.991 20 C 15.521 20 20 15.52 20 10 C 20 4.48 15.521 0 9.991 0 Z M 16.921 6 L 13.971 6 C 13.651 4.751 13.191 3.551 12.591 2.44 C 14.431 3.071 15.961 4.351 16.921 6 Z M 10.001 2.04 C 10.831 3.24 11.481 4.571 11.911 6 L 8.091 6 C 8.521 4.571 9.171 3.24 10.001 2.04 Z M 2.26 12 C 2.101 11.36 2.001 10.691 2.001 10 C 2.001 9.311 2.101 8.64 2.26 8 L 5.641 8 C 5.561 8.66 5.501 9.32 5.501 10 C 5.501 10.68 5.561 11.34 5.641 12 L 2.26 12 Z M 3.081 14 L 6.031 14 C 6.351 15.251 6.811 16.451 7.411 17.56 C 5.571 16.931 4.041 15.66 3.081 14 Z M 6.031 6 L 3.081 6 C 4.041 4.34 5.571 3.071 7.411 2.44 C 6.811 3.551 6.351 4.751 6.031 6 Z M 10.001 17.96 C 9.171 16.76 8.521 15.431 8.091 14 L 11.911 14 C 11.481 15.431 10.831 16.76 10.001 17.96 Z M 12.341 12 L 7.661 12 C 7.571 11.34 7.501 10.68 7.501 10 C 7.501 9.32 7.571 8.651 7.661 8 L 12.341 8 C 12.431 8.651 12.501 9.32 12.501 10 C 12.501 10.68 12.431 11.34 12.341 12 Z M 12.591 17.56 C 13.191 16.451 13.651 15.251 13.971 14 L 16.921 14 C 15.961 15.651 14.431 16.931 12.591 17.56 Z M 14.361 12 C 14.441 11.34 14.501 10.68 14.501 10 C 14.501 9.32 14.441 8.66 14.361 8 L 17.741 8 C 17.9 8.64 18.001 9.311 18.001 10 C 18.001 10.691 17.9 11.36 17.741 12 L 14.361 12 Z"
                          />
                        </svg>
                      </a>
                    </div>
                  </div>
                </div>
                <div
                  class="MuiGrid-root MuiGrid-item css-159wrwf-MuiGrid-root"
                >
                  <div
                    class="project-content"
                  >
                    <p>
                      A longer description for the profile
                    </p>
                    

                  </div>
                </div>
              </div>
            </div>
          </div>
        </div>
      </div>
    </div>
  </div>
</div>
`;

exports[`<GrantCard/> should render page without image 1`] = `
<div>
  <div
    data-rk=""
  >
    <style>
      [data-rk]{--rk-blurs-modalOverlay:blur(0px);--rk-fonts-body:SFRounded, ui-rounded, "SF Pro Rounded", -apple-system, BlinkMacSystemFont, "Segoe UI", Roboto, Helvetica, Arial, sans-serif, "Apple Color Emoji", "Segoe UI Emoji", "Segoe UI Symbol";--rk-radii-actionButton:9999px;--rk-radii-connectButton:12px;--rk-radii-menuButton:12px;--rk-radii-modal:24px;--rk-radii-modalMobile:28px;--rk-colors-accentColor:#0E76FD;--rk-colors-accentColorForeground:#FFF;--rk-colors-actionButtonBorder:rgba(0, 0, 0, 0.04);--rk-colors-actionButtonBorderMobile:rgba(0, 0, 0, 0.06);--rk-colors-actionButtonSecondaryBackground:rgba(0, 0, 0, 0.06);--rk-colors-closeButton:rgba(60, 66, 66, 0.8);--rk-colors-closeButtonBackground:rgba(0, 0, 0, 0.06);--rk-colors-connectButtonBackground:#FFF;--rk-colors-connectButtonBackgroundError:#FF494A;--rk-colors-connectButtonInnerBackground:linear-gradient(0deg, rgba(0, 0, 0, 0.03), rgba(0, 0, 0, 0.06));--rk-colors-connectButtonText:#25292E;--rk-colors-connectButtonTextError:#FFF;--rk-colors-connectionIndicator:#30E000;--rk-colors-error:#FF494A;--rk-colors-generalBorder:rgba(0, 0, 0, 0.06);--rk-colors-generalBorderDim:rgba(0, 0, 0, 0.03);--rk-colors-menuItemBackground:rgba(60, 66, 66, 0.1);--rk-colors-modalBackdrop:rgba(0, 0, 0, 0.3);--rk-colors-modalBackground:#FFF;--rk-colors-modalBorder:transparent;--rk-colors-modalText:#25292E;--rk-colors-modalTextDim:rgba(60, 66, 66, 0.3);--rk-colors-modalTextSecondary:rgba(60, 66, 66, 0.6);--rk-colors-profileAction:#FFF;--rk-colors-profileActionHover:rgba(255, 255, 255, 0.5);--rk-colors-profileForeground:rgba(60, 66, 66, 0.06);--rk-colors-selectedOptionBorder:rgba(60, 66, 66, 0.1);--rk-colors-standby:#FFD641;--rk-shadows-connectButton:0px 4px 12px rgba(0, 0, 0, 0.1);--rk-shadows-dialog:0px 8px 32px rgba(0, 0, 0, 0.32);--rk-shadows-profileDetailsAction:0px 2px 6px rgba(37, 41, 46, 0.04);--rk-shadows-selectedOption:0px 2px 6px rgba(0, 0, 0, 0.24);--rk-shadows-selectedWallet:0px 2px 6px rgba(0, 0, 0, 0.12);--rk-shadows-walletLogo:0px 2px 16px rgba(0, 0, 0, 0.16);}
    </style>
    <div
      class="MuiContainer-root MuiContainer-maxWidthLg css-e057jq-MuiContainer-root"
    >
      <div
        class="MuiGrid-root MuiGrid-container MuiGrid-spacing-xs-3 css-1iagzvf-MuiGrid-root"
      >
        <div
          class="MuiGrid-root MuiGrid-container MuiGrid-item MuiGrid-grid-xs-12 MuiGrid-grid-lg-5 css-gr5cd7-MuiGrid-root"
        >
          <div
            class="MuiGrid-root MuiGrid-item MuiGrid-grid-xs-12 css-bhsuuc-MuiGrid-root"
          >
            <div
              class="MuiPaper-root MuiPaper-elevation MuiPaper-rounded MuiPaper-elevation0 Paper-root  css-1dpley9-MuiPaper-root"
              style="transform: none; webkit-transition: transform 225ms cubic-bezier(0.4, 0, 0.2, 1) 0ms; transition: transform 225ms cubic-bezier(0.4, 0, 0.2, 1) 0ms;"
            >
              <div
                class="MuiGrid-root MuiGrid-container MuiGrid-spacing-xs-2 MuiGrid-direction-xs-column css-1y6dg9a-MuiGrid-root"
              >
                <div
                  class="MuiGrid-root MuiGrid-item card-header css-159wrwf-MuiGrid-root"
                >
                  <div
                    class="MuiBox-root css-gg4vpm"
                  >
                    <div
                      class="top-left"
                    >
                      <div
                        class="MuiGrid-root MuiGrid-container MuiGrid-spacing-xs-2 css-vgma6o-MuiGrid-root"
                      >
                        <div
                          class="MuiGrid-root MuiGrid-item css-159wrwf-MuiGrid-root"
                        >
                          <a
                            class="MuiTypography-root MuiTypography-inherit MuiLink-root MuiLink-underlineNone css-ao3601-MuiTypography-root-MuiLink-root"
                            href="#/give/grants"
                          >
                            <svg
                              aria-hidden="true"
                              class="MuiSvgIcon-root MuiSvgIcon-fontSizeSmall css-y3v3gx-MuiSvgIcon-root"
                              data-testid="ChevronLeftIcon"
                              focusable="false"
                              style="width: 12px; height: 12px;"
                              viewBox="6 6 12 12"
                            >
                              <path
                                d="M15.41 7.41 14 6l-6 6 6 6 1.41-1.41L10.83 12z"
                              />
                            </svg>
                          </a>
                        </div>
                        <div
                          class="MuiGrid-root MuiGrid-item css-159wrwf-MuiGrid-root"
                        >
                          <h5
                            class="MuiTypography-root MuiTypography-h5 css-903ewo-MuiTypography-root"
                          >
                            Grant Owner - some grant
                          </h5>
                        </div>
                      </div>
                    </div>
                    <div
                      class="top-right"
                    />
                  </div>
                </div>
                <div
                  class="MuiGrid-root MuiGrid-item css-159wrwf-MuiGrid-root"
                >
                  <div
                    class="MuiGrid-root MuiGrid-container MuiGrid-spacing-xs-2 css-pcr0fy-MuiGrid-root"
                  >
                    <div
<<<<<<< HEAD
                      class="MuiGrid-root MuiGrid-container css-1enxi5i-MuiGrid-root"
                      style="max-height: 187px; overflow: hidden; border-radius: 16px;"
=======
                      class="MuiGrid-root MuiGrid-item MuiGrid-grid-xs-12 MuiGrid-grid-sm-6 MuiGrid-grid-lg-12 css-olt10l-MuiGrid-root"
>>>>>>> 8aaebd3b
                    >
                      <div
                        class="MuiGrid-root MuiGrid-container css-1enxi5i-MuiGrid-root"
                        style="max-height: 184px; overflow: hidden; border-radius: 16px;"
                      >
                        <div
                          class="MuiGrid-root MuiGrid-item MuiGrid-grid-xs-true css-cm1570-MuiGrid-root"
                        >
                          <img
                            height="100%"
                            src=""
                          />
                        </div>
                      </div>
                    </div>
<<<<<<< HEAD
                  </div>
                  <div
                    class="MuiGrid-root MuiGrid-container MuiGrid-spacing-xs-3 MuiGrid-grid-xs-true css-16w25kz-MuiGrid-root"
                  >
=======
>>>>>>> 8aaebd3b
                    <div
                      class="MuiGrid-root MuiGrid-container MuiGrid-item MuiGrid-grid-xs-true css-1cug4g-MuiGrid-root"
                    >
                      <div
                        class="MuiGrid-root MuiGrid-item MuiGrid-grid-xs-12 css-bhsuuc-MuiGrid-root"
                      >
                        <div
                          class="MuiGrid-root MuiGrid-container MuiGrid-spacing-xs-3 css-cmg3fn-MuiGrid-root"
                        >
                          <div
                            class="MuiGrid-root MuiGrid-item MuiGrid-grid-xs-5 css-46wo5z-MuiGrid-root"
                          >
                            <div
                              class="MuiGrid-root MuiGrid-container MuiGrid-direction-xs-column css-qy0ict-MuiGrid-root"
                            >
                              <div
                                class="MuiGrid-root MuiGrid-item css-159wrwf-MuiGrid-root"
                              >
                                <div
                                  class="MuiGrid-root MuiGrid-container MuiGrid-spacing-xs-1 MuiGrid-wrap-xs-nowrap css-52xdcz-MuiGrid-root"
                                >
<<<<<<< HEAD
                                  <svg
                                    aria-hidden="true"
                                    class="MuiSvgIcon-root MuiSvgIcon-fontSizeSmall css-r0v48f-MuiSvgIcon-root"
                                    focusable="false"
                                    viewBox="0 0 20 20"
=======
                                  <div
                                    class="MuiGrid-root MuiGrid-item css-159wrwf-MuiGrid-root"
>>>>>>> 8aaebd3b
                                  >
                                    <svg
                                      aria-hidden="true"
                                      class="MuiSvgIcon-root MuiSvgIcon-fontSizeSmall css-1fx2bp7-MuiSvgIcon-root"
                                      focusable="false"
                                      viewBox="0 0 20 20"
                                    >
                                      <path
                                        d="M10 14.0625C11.7259 14.0625 13.125 12.6634 13.125 10.9375C13.125 9.21161 11.7259 7.8125 10 7.8125C8.27411 7.8125 6.875 9.21161 6.875 10.9375C6.875 12.6634 8.27411 14.0625 10 14.0625Z"
                                        fill="none"
                                        stroke="currentcolor"
                                        stroke-linecap="round"
                                        stroke-linejoin="round"
                                        stroke-width="1.6"
                                      />
                                      <path
                                        d="M15.3125 9.06251C16.0404 9.06129 16.7586 9.23018 17.4096 9.55572C18.0607 9.88126 18.6267 10.3544 19.0625 10.9375"
                                        fill="none"
                                        stroke="currentcolor"
                                        stroke-linecap="round"
                                        stroke-linejoin="round"
                                        stroke-width="1.6"
                                      />
                                      <path
                                        d="M0.9375 10.9375C1.37328 10.3544 1.93928 9.88126 2.59036 9.55572C3.24144 9.23018 3.95957 9.06129 4.6875 9.06251"
                                        fill="none"
                                        stroke="currentcolor"
                                        stroke-linecap="round"
                                        stroke-linejoin="round"
                                        stroke-width="1.6"
                                      />
                                      <path
                                        d="M5.5 16.875C5.91158 16.0321 6.55163 15.3217 7.34722 14.8248C8.14282 14.3279 9.06198 14.0645 10 14.0645C10.938 14.0645 11.8572 14.3279 12.6528 14.8248C13.4484 15.3217 14.0884 16.0321 14.5 16.875"
                                        fill="none"
                                        stroke="currentcolor"
                                        stroke-linecap="round"
                                        stroke-linejoin="round"
                                        stroke-width="1.6"
                                      />
                                      <path
                                        d="M4.69004 9.0625C4.21554 9.06298 3.7507 8.92842 3.34984 8.67453C2.94898 8.42064 2.62865 8.05792 2.42628 7.62874C2.22391 7.19956 2.14785 6.72165 2.207 6.25085C2.26615 5.78006 2.45806 5.33581 2.76031 4.97003C3.06256 4.60426 3.46267 4.33205 3.91387 4.18521C4.36508 4.03838 4.84876 4.02298 5.30839 4.14083C5.76802 4.25867 6.18463 4.50489 6.50952 4.85071C6.83442 5.19653 7.05419 5.62767 7.14316 6.09375"
                                        fill="none"
                                        stroke="currentcolor"
                                        stroke-linecap="round"
                                        stroke-linejoin="round"
                                        stroke-width="1.6"
                                      />
                                      <path
                                        d="M12.8594 6.09375C12.9483 5.62767 13.1681 5.19653 13.493 4.85071C13.8179 4.50489 14.2345 4.25867 14.6941 4.14083C15.1538 4.02298 15.6375 4.03838 16.0887 4.18521C16.5399 4.33205 16.94 4.60426 17.2422 4.97003C17.5445 5.33581 17.7364 5.78006 17.7955 6.25085C17.8547 6.72165 17.7786 7.19956 17.5763 7.62874C17.3739 8.05792 17.0536 8.42064 16.6527 8.67453C16.2518 8.92842 15.787 9.06298 15.3125 9.0625"
                                        fill="none"
                                        stroke="currentcolor"
                                        stroke-linecap="round"
                                        stroke-linejoin="round"
                                        stroke-width="1.6"
                                      />
                                    </svg>
                                  </div>
                                  <div
                                    class="MuiGrid-root MuiGrid-item metric css-159wrwf-MuiGrid-root"
                                  >
                                    <span
                                      class="MuiSkeleton-root MuiSkeleton-text MuiSkeleton-pulse skeleton-inline css-1l7q9tc-MuiSkeleton-root"
                                    />
                                  </div>
                                </div>
                              </div>
                              <div
                                class="MuiGrid-root MuiGrid-item subtext css-159wrwf-MuiGrid-root"
                              >
                                Donors
                              </div>
                            </div>
                          </div>
                          <div
                            class="MuiGrid-root MuiGrid-item MuiGrid-grid-xs-7 css-e6z9yf-MuiGrid-root"
                          >
                            <div
                              class="MuiGrid-root MuiGrid-container MuiGrid-direction-xs-column css-1jqheh3-MuiGrid-root"
                            >
                              <div
                                class="MuiGrid-root MuiGrid-item css-159wrwf-MuiGrid-root"
                              >
                                <div
                                  class="MuiGrid-root MuiGrid-container MuiGrid-spacing-xs-1 css-hgkx5n-MuiGrid-root"
                                >
<<<<<<< HEAD
                                  <svg
                                    aria-hidden="true"
                                    class="MuiSvgIcon-root MuiSvgIcon-fontSizeSmall css-1w160h3-MuiSvgIcon-root"
                                    focusable="false"
                                    viewBox="0 0 20 20"
=======
                                  <div
                                    class="MuiGrid-root MuiGrid-item css-159wrwf-MuiGrid-root"
>>>>>>> 8aaebd3b
                                  >
                                    <svg
                                      aria-hidden="true"
                                      class="MuiSvgIcon-root MuiSvgIcon-fontSizeSmall css-1fx2bp7-MuiSvgIcon-root"
                                      focusable="false"
                                      viewBox="0 0 20 20"
                                    >
                                      <path
                                        d="M 12.143 16.236 C 15.041 15.357 17.143 12.743 17.143 9.655 C 17.143 5.846 13.945 2.759 10 2.759 C 6.055 2.759 2.857 5.846 2.857 9.655 C 2.857 12.743 4.959 15.357 7.857 16.236 L 7.857 20 L 0 20 L 0 17.241 L 3.814 17.241 C 1.491 15.473 0 12.732 0 9.655 C 0 4.323 4.477 0 10 0 C 15.523 0 20 4.323 20 9.655 C 20 12.732 18.509 15.473 16.186 17.241 L 20 17.241 L 20 20 L 12.143 20 L 12.143 16.236 Z"
                                      />
                                      <path
                                        d="M10 7V13"
                                        stroke="currentcolor"
                                        stroke-linejoin="round"
                                        stroke-width="1.6"
                                      />
                                      <path
                                        d="M13 10L7 10"
                                        stroke="currentcolor"
                                        stroke-linejoin="round"
                                        stroke-width="1.6"
                                      />
                                    </svg>
                                  </div>
                                  <div
                                    class="MuiGrid-root MuiGrid-item metric css-159wrwf-MuiGrid-root"
                                  >
                                    100
                                  </div>
                                </div>
                              </div>
                              <div
                                class="MuiGrid-root MuiGrid-item subtext css-159wrwf-MuiGrid-root"
                              >
                                Total Milestone Amount
                              </div>
                            </div>
                          </div>
                          <div
                            class="MuiBox-root css-8atqhb"
                          />
                          <div
                            class="MuiGrid-root MuiGrid-item MuiGrid-grid-xs-12 css-bhsuuc-MuiGrid-root"
                          >
                            <div
                              class="project-milestone-progress"
                            >
                              <div
                                class="RSPBprogressBar"
                                style="background: rgb(172, 177, 185);"
                              >
                                <div
                                  class="RSPBstep"
                                  style="left: 0%; transition-duration: 300ms;"
                                />
                                <div
                                  class="RSPBstep"
                                  style="left: 100%; transition-duration: 300ms;"
                                >
                                  <div
                                    class="step-label"
                                    style="color: rgb(103, 107, 116);"
                                  >
                                    100
                                  </div>
                                </div>
                                <div
                                  class="RSPBprogression"
                                  style="width: 0%;"
                                />
                              </div>
                            </div>
                          </div>
                        </div>
                      </div>
<<<<<<< HEAD
                    </div>
                    <div
                      class="MuiGrid-root MuiGrid-item MuiGrid-grid-xs-12 css-bhsuuc-MuiGrid-root"
                      style="padding-top: 30px;"
                    >
                      <button
                        class="MuiButton-root MuiButton-contained MuiButton-containedPrimary MuiButton-sizeMedium MuiButton-containedSizeMedium MuiButton-disableElevation MuiButton-fullWidth MuiButtonBase-root Button-root undefined css-8aw5i7-MuiButtonBase-root-MuiButton-root"
                        tabindex="0"
                        type="button"
=======
                      <div
                        class="MuiGrid-root MuiGrid-item MuiGrid-grid-xs-12 css-bhsuuc-MuiGrid-root"
                        style="padding-top: 45px;"
>>>>>>> 8aaebd3b
                      >
                        <div
                          style=""
                        >
                          <button
                            class="MuiButton-root MuiButton-contained MuiButton-containedPrimary MuiButton-sizeMedium MuiButton-containedSizeMedium MuiButton-disableElevation MuiButtonBase-root Button-root undefined css-glhrg6-MuiButtonBase-root-MuiButton-root"
                            tabindex="0"
                            type="button"
                          >
                            Connect Wallet
                          </button>
                        </div>
                      </div>
                    </div>
                  </div>
                </div>
              </div>
            </div>
          </div>
          <div
            class="MuiGrid-root MuiGrid-item MuiGrid-grid-xs-12 css-bhsuuc-MuiGrid-root"
          />
        </div>
        <div
          class="MuiGrid-root MuiGrid-container MuiGrid-item MuiGrid-grid-xs-12 MuiGrid-grid-lg-7 css-uzpiw1-MuiGrid-root"
        >
          <div
            class="MuiGrid-root MuiGrid-item MuiGrid-grid-xs-12 css-bhsuuc-MuiGrid-root"
          >
            <div
              class="MuiPaper-root MuiPaper-elevation MuiPaper-rounded MuiPaper-elevation0 Paper-root  css-1dpley9-MuiPaper-root"
              style="transform: none; webkit-transition: transform 225ms cubic-bezier(0.4, 0, 0.2, 1) 0ms; transition: transform 225ms cubic-bezier(0.4, 0, 0.2, 1) 0ms;"
            >
              <div
                class="MuiGrid-root MuiGrid-container MuiGrid-spacing-xs-2 MuiGrid-direction-xs-column css-1y6dg9a-MuiGrid-root"
              >
                <div
                  class="MuiGrid-root MuiGrid-item card-header css-159wrwf-MuiGrid-root"
                >
                  <div
                    class="MuiBox-root css-gg4vpm"
                  >
                    <div
                      class="MuiBox-root css-1xhj18k"
                    >
                      <h5
                        class="MuiTypography-root MuiTypography-h5 header-text css-903ewo-MuiTypography-root"
                      >
                        Milestones
                      </h5>
                    </div>
                    <div
                      class="top-right"
                    />
                  </div>
                </div>
                <div
                  class="MuiGrid-root MuiGrid-item css-159wrwf-MuiGrid-root"
                >
                  <div
                    class="milestone-deliverables"
                  >
                    <div>
                      <h6
                        class="MuiTypography-root MuiTypography-h6 css-rg0wkx-MuiTypography-root"
                      >
                        Milestone 1: 100 sOHM
                      </h6>
                      <div>
                        <p>
                          Achieve 1, Achieve B, Achieve Z
                        </p>
                        

                      </div>
                    </div>
                  </div>
                </div>
              </div>
            </div>
          </div>
          <div
            class="MuiGrid-root MuiGrid-item MuiGrid-grid-xs-12 css-bhsuuc-MuiGrid-root"
          >
            <div
              class="MuiPaper-root MuiPaper-elevation MuiPaper-rounded MuiPaper-elevation0 Paper-root  css-1dpley9-MuiPaper-root"
              style="transform: none; webkit-transition: transform 225ms cubic-bezier(0.4, 0, 0.2, 1) 0ms; transition: transform 225ms cubic-bezier(0.4, 0, 0.2, 1) 0ms;"
            >
              <div
                class="MuiGrid-root MuiGrid-container MuiGrid-spacing-xs-2 MuiGrid-direction-xs-column css-1y6dg9a-MuiGrid-root"
              >
                <div
                  class="MuiGrid-root MuiGrid-item card-header css-159wrwf-MuiGrid-root"
                >
                  <div
                    class="MuiBox-root css-gg4vpm"
                  >
                    <div
                      class="MuiBox-root css-1xhj18k"
                    >
                      <h5
                        class="MuiTypography-root MuiTypography-h5 header-text css-903ewo-MuiTypography-root"
                      >
                        About
                      </h5>
                    </div>
                    <div
                      class="top-right"
                    >
                      <a
                        class="MuiTypography-root MuiTypography-inherit MuiLink-root MuiLink-underlineNone css-ao3601-MuiTypography-root-MuiLink-root"
                        href="https://grant.co"
                        target="_blank"
                      >
                        <svg
                          aria-hidden="true"
                          class="MuiSvgIcon-root MuiSvgIcon-fontSizeSmall css-1fx2bp7-MuiSvgIcon-root"
                          focusable="false"
                          viewBox="0 0 20 20"
                        >
                          <path
                            d="M 9.991 0 C 4.471 0 0 4.48 0 10 C 0 15.52 4.471 20 9.991 20 C 15.521 20 20 15.52 20 10 C 20 4.48 15.521 0 9.991 0 Z M 16.921 6 L 13.971 6 C 13.651 4.751 13.191 3.551 12.591 2.44 C 14.431 3.071 15.961 4.351 16.921 6 Z M 10.001 2.04 C 10.831 3.24 11.481 4.571 11.911 6 L 8.091 6 C 8.521 4.571 9.171 3.24 10.001 2.04 Z M 2.26 12 C 2.101 11.36 2.001 10.691 2.001 10 C 2.001 9.311 2.101 8.64 2.26 8 L 5.641 8 C 5.561 8.66 5.501 9.32 5.501 10 C 5.501 10.68 5.561 11.34 5.641 12 L 2.26 12 Z M 3.081 14 L 6.031 14 C 6.351 15.251 6.811 16.451 7.411 17.56 C 5.571 16.931 4.041 15.66 3.081 14 Z M 6.031 6 L 3.081 6 C 4.041 4.34 5.571 3.071 7.411 2.44 C 6.811 3.551 6.351 4.751 6.031 6 Z M 10.001 17.96 C 9.171 16.76 8.521 15.431 8.091 14 L 11.911 14 C 11.481 15.431 10.831 16.76 10.001 17.96 Z M 12.341 12 L 7.661 12 C 7.571 11.34 7.501 10.68 7.501 10 C 7.501 9.32 7.571 8.651 7.661 8 L 12.341 8 C 12.431 8.651 12.501 9.32 12.501 10 C 12.501 10.68 12.431 11.34 12.341 12 Z M 12.591 17.56 C 13.191 16.451 13.651 15.251 13.971 14 L 16.921 14 C 15.961 15.651 14.431 16.931 12.591 17.56 Z M 14.361 12 C 14.441 11.34 14.501 10.68 14.501 10 C 14.501 9.32 14.441 8.66 14.361 8 L 17.741 8 C 17.9 8.64 18.001 9.311 18.001 10 C 18.001 10.691 17.9 11.36 17.741 12 L 14.361 12 Z"
                          />
                        </svg>
                      </a>
                    </div>
                  </div>
                </div>
                <div
                  class="MuiGrid-root MuiGrid-item css-159wrwf-MuiGrid-root"
                >
                  <div
                    class="project-content"
                  >
                    <p>
                      A longer description for the profile
                    </p>
                    

                  </div>
                </div>
              </div>
            </div>
          </div>
        </div>
      </div>
    </div>
  </div>
</div>
`;

exports[`<GrantCard/> should render page without milestone description 1`] = `
<div>
  <div
    data-rk=""
  >
    <style>
      [data-rk]{--rk-blurs-modalOverlay:blur(0px);--rk-fonts-body:SFRounded, ui-rounded, "SF Pro Rounded", -apple-system, BlinkMacSystemFont, "Segoe UI", Roboto, Helvetica, Arial, sans-serif, "Apple Color Emoji", "Segoe UI Emoji", "Segoe UI Symbol";--rk-radii-actionButton:9999px;--rk-radii-connectButton:12px;--rk-radii-menuButton:12px;--rk-radii-modal:24px;--rk-radii-modalMobile:28px;--rk-colors-accentColor:#0E76FD;--rk-colors-accentColorForeground:#FFF;--rk-colors-actionButtonBorder:rgba(0, 0, 0, 0.04);--rk-colors-actionButtonBorderMobile:rgba(0, 0, 0, 0.06);--rk-colors-actionButtonSecondaryBackground:rgba(0, 0, 0, 0.06);--rk-colors-closeButton:rgba(60, 66, 66, 0.8);--rk-colors-closeButtonBackground:rgba(0, 0, 0, 0.06);--rk-colors-connectButtonBackground:#FFF;--rk-colors-connectButtonBackgroundError:#FF494A;--rk-colors-connectButtonInnerBackground:linear-gradient(0deg, rgba(0, 0, 0, 0.03), rgba(0, 0, 0, 0.06));--rk-colors-connectButtonText:#25292E;--rk-colors-connectButtonTextError:#FFF;--rk-colors-connectionIndicator:#30E000;--rk-colors-error:#FF494A;--rk-colors-generalBorder:rgba(0, 0, 0, 0.06);--rk-colors-generalBorderDim:rgba(0, 0, 0, 0.03);--rk-colors-menuItemBackground:rgba(60, 66, 66, 0.1);--rk-colors-modalBackdrop:rgba(0, 0, 0, 0.3);--rk-colors-modalBackground:#FFF;--rk-colors-modalBorder:transparent;--rk-colors-modalText:#25292E;--rk-colors-modalTextDim:rgba(60, 66, 66, 0.3);--rk-colors-modalTextSecondary:rgba(60, 66, 66, 0.6);--rk-colors-profileAction:#FFF;--rk-colors-profileActionHover:rgba(255, 255, 255, 0.5);--rk-colors-profileForeground:rgba(60, 66, 66, 0.06);--rk-colors-selectedOptionBorder:rgba(60, 66, 66, 0.1);--rk-colors-standby:#FFD641;--rk-shadows-connectButton:0px 4px 12px rgba(0, 0, 0, 0.1);--rk-shadows-dialog:0px 8px 32px rgba(0, 0, 0, 0.32);--rk-shadows-profileDetailsAction:0px 2px 6px rgba(37, 41, 46, 0.04);--rk-shadows-selectedOption:0px 2px 6px rgba(0, 0, 0, 0.24);--rk-shadows-selectedWallet:0px 2px 6px rgba(0, 0, 0, 0.12);--rk-shadows-walletLogo:0px 2px 16px rgba(0, 0, 0, 0.16);}
    </style>
    <div
      class="MuiContainer-root MuiContainer-maxWidthLg css-e057jq-MuiContainer-root"
    >
      <div
        class="MuiGrid-root MuiGrid-container MuiGrid-spacing-xs-3 css-1iagzvf-MuiGrid-root"
      >
        <div
          class="MuiGrid-root MuiGrid-container MuiGrid-item MuiGrid-grid-xs-12 MuiGrid-grid-lg-5 css-gr5cd7-MuiGrid-root"
        >
          <div
            class="MuiGrid-root MuiGrid-item MuiGrid-grid-xs-12 css-bhsuuc-MuiGrid-root"
          >
            <div
              class="MuiPaper-root MuiPaper-elevation MuiPaper-rounded MuiPaper-elevation0 Paper-root  css-1dpley9-MuiPaper-root"
              style="transform: none; webkit-transition: transform 225ms cubic-bezier(0.4, 0, 0.2, 1) 0ms; transition: transform 225ms cubic-bezier(0.4, 0, 0.2, 1) 0ms;"
            >
              <div
                class="MuiGrid-root MuiGrid-container MuiGrid-spacing-xs-2 MuiGrid-direction-xs-column css-1y6dg9a-MuiGrid-root"
              >
                <div
                  class="MuiGrid-root MuiGrid-item card-header css-159wrwf-MuiGrid-root"
                >
                  <div
                    class="MuiBox-root css-gg4vpm"
                  >
                    <div
                      class="top-left"
                    >
                      <div
                        class="MuiGrid-root MuiGrid-container MuiGrid-spacing-xs-2 css-vgma6o-MuiGrid-root"
                      >
                        <div
                          class="MuiGrid-root MuiGrid-item css-159wrwf-MuiGrid-root"
                        >
                          <a
                            class="MuiTypography-root MuiTypography-inherit MuiLink-root MuiLink-underlineNone css-ao3601-MuiTypography-root-MuiLink-root"
                            href="#/give/grants"
                          >
                            <svg
                              aria-hidden="true"
                              class="MuiSvgIcon-root MuiSvgIcon-fontSizeSmall css-y3v3gx-MuiSvgIcon-root"
                              data-testid="ChevronLeftIcon"
                              focusable="false"
                              style="width: 12px; height: 12px;"
                              viewBox="6 6 12 12"
                            >
                              <path
                                d="M15.41 7.41 14 6l-6 6 6 6 1.41-1.41L10.83 12z"
                              />
                            </svg>
                          </a>
                        </div>
                        <div
                          class="MuiGrid-root MuiGrid-item css-159wrwf-MuiGrid-root"
                        >
                          <h5
                            class="MuiTypography-root MuiTypography-h5 css-903ewo-MuiTypography-root"
                          >
                            Grant Owner - some grant
                          </h5>
                        </div>
                      </div>
                    </div>
                    <div
                      class="top-right"
                    />
                  </div>
                </div>
                <div
                  class="MuiGrid-root MuiGrid-item css-159wrwf-MuiGrid-root"
                >
                  <div
                    class="MuiGrid-root MuiGrid-container MuiGrid-spacing-xs-2 css-pcr0fy-MuiGrid-root"
                  >
                    <div
<<<<<<< HEAD
                      class="MuiGrid-root MuiGrid-container css-1enxi5i-MuiGrid-root"
                      style="max-height: 187px; overflow: hidden; border-radius: 16px;"
=======
                      class="MuiGrid-root MuiGrid-item MuiGrid-grid-xs-12 MuiGrid-grid-sm-6 MuiGrid-grid-lg-12 css-olt10l-MuiGrid-root"
>>>>>>> 8aaebd3b
                    >
                      <div
                        class="MuiGrid-root MuiGrid-container css-1enxi5i-MuiGrid-root"
                        style="max-height: 184px; overflow: hidden; border-radius: 16px;"
                      >
                        <div
                          class="MuiGrid-root MuiGrid-item MuiGrid-grid-xs-true css-cm1570-MuiGrid-root"
                        >
                          <a
                            class="MuiTypography-root MuiTypography-inherit MuiLink-root MuiLink-underlineNone css-ao3601-MuiTypography-root-MuiLink-root"
                            href="#/give/grants/grant-1"
                          >
                            <img
                              src="/assets/images/grants/playgrounds/playgrounds_logo.svg"
                              width="100%"
                            />
                          </a>
                        </div>
                      </div>
                    </div>
<<<<<<< HEAD
                  </div>
                  <div
                    class="MuiGrid-root MuiGrid-container MuiGrid-spacing-xs-3 MuiGrid-grid-xs-true css-16w25kz-MuiGrid-root"
                  >
=======
>>>>>>> 8aaebd3b
                    <div
                      class="MuiGrid-root MuiGrid-container MuiGrid-item MuiGrid-grid-xs-true css-1cug4g-MuiGrid-root"
                    >
                      <div
                        class="MuiGrid-root MuiGrid-item MuiGrid-grid-xs-12 css-bhsuuc-MuiGrid-root"
                      >
                        <div
                          class="MuiGrid-root MuiGrid-container MuiGrid-spacing-xs-3 css-cmg3fn-MuiGrid-root"
                        >
                          <div
                            class="MuiGrid-root MuiGrid-item MuiGrid-grid-xs-5 css-46wo5z-MuiGrid-root"
                          >
                            <div
                              class="MuiGrid-root MuiGrid-container MuiGrid-direction-xs-column css-qy0ict-MuiGrid-root"
                            >
                              <div
                                class="MuiGrid-root MuiGrid-item css-159wrwf-MuiGrid-root"
                              >
                                <div
                                  class="MuiGrid-root MuiGrid-container MuiGrid-spacing-xs-1 MuiGrid-wrap-xs-nowrap css-52xdcz-MuiGrid-root"
                                >
<<<<<<< HEAD
                                  <svg
                                    aria-hidden="true"
                                    class="MuiSvgIcon-root MuiSvgIcon-fontSizeSmall css-r0v48f-MuiSvgIcon-root"
                                    focusable="false"
                                    viewBox="0 0 20 20"
=======
                                  <div
                                    class="MuiGrid-root MuiGrid-item css-159wrwf-MuiGrid-root"
>>>>>>> 8aaebd3b
                                  >
                                    <svg
                                      aria-hidden="true"
                                      class="MuiSvgIcon-root MuiSvgIcon-fontSizeSmall css-1fx2bp7-MuiSvgIcon-root"
                                      focusable="false"
                                      viewBox="0 0 20 20"
                                    >
                                      <path
                                        d="M10 14.0625C11.7259 14.0625 13.125 12.6634 13.125 10.9375C13.125 9.21161 11.7259 7.8125 10 7.8125C8.27411 7.8125 6.875 9.21161 6.875 10.9375C6.875 12.6634 8.27411 14.0625 10 14.0625Z"
                                        fill="none"
                                        stroke="currentcolor"
                                        stroke-linecap="round"
                                        stroke-linejoin="round"
                                        stroke-width="1.6"
                                      />
                                      <path
                                        d="M15.3125 9.06251C16.0404 9.06129 16.7586 9.23018 17.4096 9.55572C18.0607 9.88126 18.6267 10.3544 19.0625 10.9375"
                                        fill="none"
                                        stroke="currentcolor"
                                        stroke-linecap="round"
                                        stroke-linejoin="round"
                                        stroke-width="1.6"
                                      />
                                      <path
                                        d="M0.9375 10.9375C1.37328 10.3544 1.93928 9.88126 2.59036 9.55572C3.24144 9.23018 3.95957 9.06129 4.6875 9.06251"
                                        fill="none"
                                        stroke="currentcolor"
                                        stroke-linecap="round"
                                        stroke-linejoin="round"
                                        stroke-width="1.6"
                                      />
                                      <path
                                        d="M5.5 16.875C5.91158 16.0321 6.55163 15.3217 7.34722 14.8248C8.14282 14.3279 9.06198 14.0645 10 14.0645C10.938 14.0645 11.8572 14.3279 12.6528 14.8248C13.4484 15.3217 14.0884 16.0321 14.5 16.875"
                                        fill="none"
                                        stroke="currentcolor"
                                        stroke-linecap="round"
                                        stroke-linejoin="round"
                                        stroke-width="1.6"
                                      />
                                      <path
                                        d="M4.69004 9.0625C4.21554 9.06298 3.7507 8.92842 3.34984 8.67453C2.94898 8.42064 2.62865 8.05792 2.42628 7.62874C2.22391 7.19956 2.14785 6.72165 2.207 6.25085C2.26615 5.78006 2.45806 5.33581 2.76031 4.97003C3.06256 4.60426 3.46267 4.33205 3.91387 4.18521C4.36508 4.03838 4.84876 4.02298 5.30839 4.14083C5.76802 4.25867 6.18463 4.50489 6.50952 4.85071C6.83442 5.19653 7.05419 5.62767 7.14316 6.09375"
                                        fill="none"
                                        stroke="currentcolor"
                                        stroke-linecap="round"
                                        stroke-linejoin="round"
                                        stroke-width="1.6"
                                      />
                                      <path
                                        d="M12.8594 6.09375C12.9483 5.62767 13.1681 5.19653 13.493 4.85071C13.8179 4.50489 14.2345 4.25867 14.6941 4.14083C15.1538 4.02298 15.6375 4.03838 16.0887 4.18521C16.5399 4.33205 16.94 4.60426 17.2422 4.97003C17.5445 5.33581 17.7364 5.78006 17.7955 6.25085C17.8547 6.72165 17.7786 7.19956 17.5763 7.62874C17.3739 8.05792 17.0536 8.42064 16.6527 8.67453C16.2518 8.92842 15.787 9.06298 15.3125 9.0625"
                                        fill="none"
                                        stroke="currentcolor"
                                        stroke-linecap="round"
                                        stroke-linejoin="round"
                                        stroke-width="1.6"
                                      />
                                    </svg>
                                  </div>
                                  <div
                                    class="MuiGrid-root MuiGrid-item metric css-159wrwf-MuiGrid-root"
                                  >
                                    <span
                                      class="MuiSkeleton-root MuiSkeleton-text MuiSkeleton-pulse skeleton-inline css-1l7q9tc-MuiSkeleton-root"
                                    />
                                  </div>
                                </div>
                              </div>
                              <div
                                class="MuiGrid-root MuiGrid-item subtext css-159wrwf-MuiGrid-root"
                              >
                                Donors
                              </div>
                            </div>
                          </div>
                          <div
                            class="MuiGrid-root MuiGrid-item MuiGrid-grid-xs-7 css-e6z9yf-MuiGrid-root"
                          >
                            <div
                              class="MuiGrid-root MuiGrid-container MuiGrid-direction-xs-column css-1jqheh3-MuiGrid-root"
                            >
                              <div
                                class="MuiGrid-root MuiGrid-item css-159wrwf-MuiGrid-root"
                              >
                                <div
                                  class="MuiGrid-root MuiGrid-container MuiGrid-spacing-xs-1 css-hgkx5n-MuiGrid-root"
                                >
<<<<<<< HEAD
                                  <svg
                                    aria-hidden="true"
                                    class="MuiSvgIcon-root MuiSvgIcon-fontSizeSmall css-1w160h3-MuiSvgIcon-root"
                                    focusable="false"
                                    viewBox="0 0 20 20"
=======
                                  <div
                                    class="MuiGrid-root MuiGrid-item css-159wrwf-MuiGrid-root"
>>>>>>> 8aaebd3b
                                  >
                                    <svg
                                      aria-hidden="true"
                                      class="MuiSvgIcon-root MuiSvgIcon-fontSizeSmall css-1fx2bp7-MuiSvgIcon-root"
                                      focusable="false"
                                      viewBox="0 0 20 20"
                                    >
                                      <path
                                        d="M 12.143 16.236 C 15.041 15.357 17.143 12.743 17.143 9.655 C 17.143 5.846 13.945 2.759 10 2.759 C 6.055 2.759 2.857 5.846 2.857 9.655 C 2.857 12.743 4.959 15.357 7.857 16.236 L 7.857 20 L 0 20 L 0 17.241 L 3.814 17.241 C 1.491 15.473 0 12.732 0 9.655 C 0 4.323 4.477 0 10 0 C 15.523 0 20 4.323 20 9.655 C 20 12.732 18.509 15.473 16.186 17.241 L 20 17.241 L 20 20 L 12.143 20 L 12.143 16.236 Z"
                                      />
                                      <path
                                        d="M10 7V13"
                                        stroke="currentcolor"
                                        stroke-linejoin="round"
                                        stroke-width="1.6"
                                      />
                                      <path
                                        d="M13 10L7 10"
                                        stroke="currentcolor"
                                        stroke-linejoin="round"
                                        stroke-width="1.6"
                                      />
                                    </svg>
                                  </div>
                                  <div
                                    class="MuiGrid-root MuiGrid-item metric css-159wrwf-MuiGrid-root"
                                  >
                                    100
                                  </div>
                                </div>
                              </div>
                              <div
                                class="MuiGrid-root MuiGrid-item subtext css-159wrwf-MuiGrid-root"
                              >
                                Total Milestone Amount
                              </div>
                            </div>
                          </div>
                          <div
                            class="MuiBox-root css-8atqhb"
                          />
                          <div
                            class="MuiGrid-root MuiGrid-item MuiGrid-grid-xs-12 css-bhsuuc-MuiGrid-root"
                          >
                            <div
                              class="project-milestone-progress"
                            >
                              <div
                                class="RSPBprogressBar"
                                style="background: rgb(172, 177, 185);"
                              >
                                <div
                                  class="RSPBstep"
                                  style="left: 0%; transition-duration: 300ms;"
                                />
                                <div
                                  class="RSPBstep"
                                  style="left: 100%; transition-duration: 300ms;"
                                >
                                  <div
                                    class="step-label"
                                    style="color: rgb(103, 107, 116);"
                                  >
                                    100
                                  </div>
                                </div>
                                <div
                                  class="RSPBprogression"
                                  style="width: 0%;"
                                />
                              </div>
                            </div>
                          </div>
                        </div>
                      </div>
<<<<<<< HEAD
                    </div>
                    <div
                      class="MuiGrid-root MuiGrid-item MuiGrid-grid-xs-12 css-bhsuuc-MuiGrid-root"
                      style="padding-top: 30px;"
                    >
                      <button
                        class="MuiButton-root MuiButton-contained MuiButton-containedPrimary MuiButton-sizeMedium MuiButton-containedSizeMedium MuiButton-disableElevation MuiButton-fullWidth MuiButtonBase-root Button-root undefined css-8aw5i7-MuiButtonBase-root-MuiButton-root"
                        tabindex="0"
                        type="button"
=======
                      <div
                        class="MuiGrid-root MuiGrid-item MuiGrid-grid-xs-12 css-bhsuuc-MuiGrid-root"
                        style="padding-top: 45px;"
>>>>>>> 8aaebd3b
                      >
                        <div
                          style=""
                        >
                          <button
                            class="MuiButton-root MuiButton-contained MuiButton-containedPrimary MuiButton-sizeMedium MuiButton-containedSizeMedium MuiButton-disableElevation MuiButtonBase-root Button-root undefined css-glhrg6-MuiButtonBase-root-MuiButton-root"
                            tabindex="0"
                            type="button"
                          >
                            Connect Wallet
                          </button>
                        </div>
                      </div>
                    </div>
                  </div>
                </div>
              </div>
            </div>
          </div>
          <div
            class="MuiGrid-root MuiGrid-item MuiGrid-grid-xs-12 css-bhsuuc-MuiGrid-root"
          />
        </div>
        <div
          class="MuiGrid-root MuiGrid-container MuiGrid-item MuiGrid-grid-xs-12 MuiGrid-grid-lg-7 css-uzpiw1-MuiGrid-root"
        >
          <div
            class="MuiGrid-root MuiGrid-item MuiGrid-grid-xs-12 css-bhsuuc-MuiGrid-root"
          >
            <div
              class="MuiPaper-root MuiPaper-elevation MuiPaper-rounded MuiPaper-elevation0 Paper-root  css-1dpley9-MuiPaper-root"
              style="transform: none; webkit-transition: transform 225ms cubic-bezier(0.4, 0, 0.2, 1) 0ms; transition: transform 225ms cubic-bezier(0.4, 0, 0.2, 1) 0ms;"
            >
              <div
                class="MuiGrid-root MuiGrid-container MuiGrid-spacing-xs-2 MuiGrid-direction-xs-column css-1y6dg9a-MuiGrid-root"
              >
                <div
                  class="MuiGrid-root MuiGrid-item card-header css-159wrwf-MuiGrid-root"
                >
                  <div
                    class="MuiBox-root css-gg4vpm"
                  >
                    <div
                      class="MuiBox-root css-1xhj18k"
                    >
                      <h5
                        class="MuiTypography-root MuiTypography-h5 header-text css-903ewo-MuiTypography-root"
                      >
                        Milestones
                      </h5>
                    </div>
                    <div
                      class="top-right"
                    />
                  </div>
                </div>
                <div
                  class="MuiGrid-root MuiGrid-item css-159wrwf-MuiGrid-root"
                >
                  <div
                    class="milestone-deliverables"
                  >
                    <div>
                      <h6
                        class="MuiTypography-root MuiTypography-h6 css-rg0wkx-MuiTypography-root"
                      >
                        Milestone 1: 100 sOHM
                      </h6>
                      <div>
                        <p>
                          No milestone information.
                        </p>
                        

                      </div>
                    </div>
                  </div>
                </div>
              </div>
            </div>
          </div>
          <div
            class="MuiGrid-root MuiGrid-item MuiGrid-grid-xs-12 css-bhsuuc-MuiGrid-root"
          >
            <div
              class="MuiPaper-root MuiPaper-elevation MuiPaper-rounded MuiPaper-elevation0 Paper-root  css-1dpley9-MuiPaper-root"
              style="transform: none; webkit-transition: transform 225ms cubic-bezier(0.4, 0, 0.2, 1) 0ms; transition: transform 225ms cubic-bezier(0.4, 0, 0.2, 1) 0ms;"
            >
              <div
                class="MuiGrid-root MuiGrid-container MuiGrid-spacing-xs-2 MuiGrid-direction-xs-column css-1y6dg9a-MuiGrid-root"
              >
                <div
                  class="MuiGrid-root MuiGrid-item card-header css-159wrwf-MuiGrid-root"
                >
                  <div
                    class="MuiBox-root css-gg4vpm"
                  >
                    <div
                      class="MuiBox-root css-1xhj18k"
                    >
                      <h5
                        class="MuiTypography-root MuiTypography-h5 header-text css-903ewo-MuiTypography-root"
                      >
                        About
                      </h5>
                    </div>
                    <div
                      class="top-right"
                    >
                      <a
                        class="MuiTypography-root MuiTypography-inherit MuiLink-root MuiLink-underlineNone css-ao3601-MuiTypography-root-MuiLink-root"
                        href="https://grant.co"
                        target="_blank"
                      >
                        <svg
                          aria-hidden="true"
                          class="MuiSvgIcon-root MuiSvgIcon-fontSizeSmall css-1fx2bp7-MuiSvgIcon-root"
                          focusable="false"
                          viewBox="0 0 20 20"
                        >
                          <path
                            d="M 9.991 0 C 4.471 0 0 4.48 0 10 C 0 15.52 4.471 20 9.991 20 C 15.521 20 20 15.52 20 10 C 20 4.48 15.521 0 9.991 0 Z M 16.921 6 L 13.971 6 C 13.651 4.751 13.191 3.551 12.591 2.44 C 14.431 3.071 15.961 4.351 16.921 6 Z M 10.001 2.04 C 10.831 3.24 11.481 4.571 11.911 6 L 8.091 6 C 8.521 4.571 9.171 3.24 10.001 2.04 Z M 2.26 12 C 2.101 11.36 2.001 10.691 2.001 10 C 2.001 9.311 2.101 8.64 2.26 8 L 5.641 8 C 5.561 8.66 5.501 9.32 5.501 10 C 5.501 10.68 5.561 11.34 5.641 12 L 2.26 12 Z M 3.081 14 L 6.031 14 C 6.351 15.251 6.811 16.451 7.411 17.56 C 5.571 16.931 4.041 15.66 3.081 14 Z M 6.031 6 L 3.081 6 C 4.041 4.34 5.571 3.071 7.411 2.44 C 6.811 3.551 6.351 4.751 6.031 6 Z M 10.001 17.96 C 9.171 16.76 8.521 15.431 8.091 14 L 11.911 14 C 11.481 15.431 10.831 16.76 10.001 17.96 Z M 12.341 12 L 7.661 12 C 7.571 11.34 7.501 10.68 7.501 10 C 7.501 9.32 7.571 8.651 7.661 8 L 12.341 8 C 12.431 8.651 12.501 9.32 12.501 10 C 12.501 10.68 12.431 11.34 12.341 12 Z M 12.591 17.56 C 13.191 16.451 13.651 15.251 13.971 14 L 16.921 14 C 15.961 15.651 14.431 16.931 12.591 17.56 Z M 14.361 12 C 14.441 11.34 14.501 10.68 14.501 10 C 14.501 9.32 14.441 8.66 14.361 8 L 17.741 8 C 17.9 8.64 18.001 9.311 18.001 10 C 18.001 10.691 17.9 11.36 17.741 12 L 14.361 12 Z"
                          />
                        </svg>
                      </a>
                    </div>
                  </div>
                </div>
                <div
                  class="MuiGrid-root MuiGrid-item css-159wrwf-MuiGrid-root"
                >
                  <div
                    class="project-content"
                  >
                    <p>
                      A longer description for the profile
                    </p>
                    

                  </div>
                </div>
              </div>
            </div>
          </div>
        </div>
      </div>
    </div>
  </div>
</div>
`;

exports[`<GrantCard/> should render page without milestones 1`] = `
<div>
  <div
    data-rk=""
  >
    <style>
      [data-rk]{--rk-blurs-modalOverlay:blur(0px);--rk-fonts-body:SFRounded, ui-rounded, "SF Pro Rounded", -apple-system, BlinkMacSystemFont, "Segoe UI", Roboto, Helvetica, Arial, sans-serif, "Apple Color Emoji", "Segoe UI Emoji", "Segoe UI Symbol";--rk-radii-actionButton:9999px;--rk-radii-connectButton:12px;--rk-radii-menuButton:12px;--rk-radii-modal:24px;--rk-radii-modalMobile:28px;--rk-colors-accentColor:#0E76FD;--rk-colors-accentColorForeground:#FFF;--rk-colors-actionButtonBorder:rgba(0, 0, 0, 0.04);--rk-colors-actionButtonBorderMobile:rgba(0, 0, 0, 0.06);--rk-colors-actionButtonSecondaryBackground:rgba(0, 0, 0, 0.06);--rk-colors-closeButton:rgba(60, 66, 66, 0.8);--rk-colors-closeButtonBackground:rgba(0, 0, 0, 0.06);--rk-colors-connectButtonBackground:#FFF;--rk-colors-connectButtonBackgroundError:#FF494A;--rk-colors-connectButtonInnerBackground:linear-gradient(0deg, rgba(0, 0, 0, 0.03), rgba(0, 0, 0, 0.06));--rk-colors-connectButtonText:#25292E;--rk-colors-connectButtonTextError:#FFF;--rk-colors-connectionIndicator:#30E000;--rk-colors-error:#FF494A;--rk-colors-generalBorder:rgba(0, 0, 0, 0.06);--rk-colors-generalBorderDim:rgba(0, 0, 0, 0.03);--rk-colors-menuItemBackground:rgba(60, 66, 66, 0.1);--rk-colors-modalBackdrop:rgba(0, 0, 0, 0.3);--rk-colors-modalBackground:#FFF;--rk-colors-modalBorder:transparent;--rk-colors-modalText:#25292E;--rk-colors-modalTextDim:rgba(60, 66, 66, 0.3);--rk-colors-modalTextSecondary:rgba(60, 66, 66, 0.6);--rk-colors-profileAction:#FFF;--rk-colors-profileActionHover:rgba(255, 255, 255, 0.5);--rk-colors-profileForeground:rgba(60, 66, 66, 0.06);--rk-colors-selectedOptionBorder:rgba(60, 66, 66, 0.1);--rk-colors-standby:#FFD641;--rk-shadows-connectButton:0px 4px 12px rgba(0, 0, 0, 0.1);--rk-shadows-dialog:0px 8px 32px rgba(0, 0, 0, 0.32);--rk-shadows-profileDetailsAction:0px 2px 6px rgba(37, 41, 46, 0.04);--rk-shadows-selectedOption:0px 2px 6px rgba(0, 0, 0, 0.24);--rk-shadows-selectedWallet:0px 2px 6px rgba(0, 0, 0, 0.12);--rk-shadows-walletLogo:0px 2px 16px rgba(0, 0, 0, 0.16);}
    </style>
    <div
      class="MuiContainer-root MuiContainer-maxWidthLg css-e057jq-MuiContainer-root"
    >
      <div
        class="MuiGrid-root MuiGrid-container MuiGrid-spacing-xs-3 css-1iagzvf-MuiGrid-root"
      >
        <div
          class="MuiGrid-root MuiGrid-container MuiGrid-item MuiGrid-grid-xs-12 MuiGrid-grid-lg-5 css-gr5cd7-MuiGrid-root"
        >
          <div
            class="MuiGrid-root MuiGrid-item MuiGrid-grid-xs-12 css-bhsuuc-MuiGrid-root"
          >
            <div
              class="MuiPaper-root MuiPaper-elevation MuiPaper-rounded MuiPaper-elevation0 Paper-root  css-1dpley9-MuiPaper-root"
              style="transform: none; webkit-transition: transform 225ms cubic-bezier(0.4, 0, 0.2, 1) 0ms; transition: transform 225ms cubic-bezier(0.4, 0, 0.2, 1) 0ms;"
            >
              <div
                class="MuiGrid-root MuiGrid-container MuiGrid-spacing-xs-2 MuiGrid-direction-xs-column css-1y6dg9a-MuiGrid-root"
              >
                <div
                  class="MuiGrid-root MuiGrid-item card-header css-159wrwf-MuiGrid-root"
                >
                  <div
                    class="MuiBox-root css-gg4vpm"
                  >
                    <div
                      class="top-left"
                    >
                      <div
                        class="MuiGrid-root MuiGrid-container MuiGrid-spacing-xs-2 css-vgma6o-MuiGrid-root"
                      >
                        <div
                          class="MuiGrid-root MuiGrid-item css-159wrwf-MuiGrid-root"
                        >
                          <a
                            class="MuiTypography-root MuiTypography-inherit MuiLink-root MuiLink-underlineNone css-ao3601-MuiTypography-root-MuiLink-root"
                            href="#/give/grants"
                          >
                            <svg
                              aria-hidden="true"
                              class="MuiSvgIcon-root MuiSvgIcon-fontSizeSmall css-y3v3gx-MuiSvgIcon-root"
                              data-testid="ChevronLeftIcon"
                              focusable="false"
                              style="width: 12px; height: 12px;"
                              viewBox="6 6 12 12"
                            >
                              <path
                                d="M15.41 7.41 14 6l-6 6 6 6 1.41-1.41L10.83 12z"
                              />
                            </svg>
                          </a>
                        </div>
                        <div
                          class="MuiGrid-root MuiGrid-item css-159wrwf-MuiGrid-root"
                        >
                          <h5
                            class="MuiTypography-root MuiTypography-h5 css-903ewo-MuiTypography-root"
                          >
                            Grant Owner - some grant
                          </h5>
                        </div>
                      </div>
                    </div>
                    <div
                      class="top-right"
                    />
                  </div>
                </div>
                <div
                  class="MuiGrid-root MuiGrid-item css-159wrwf-MuiGrid-root"
                >
                  <div
                    class="MuiGrid-root MuiGrid-container MuiGrid-spacing-xs-2 css-pcr0fy-MuiGrid-root"
                  >
                    <div
<<<<<<< HEAD
                      class="MuiGrid-root MuiGrid-container css-1enxi5i-MuiGrid-root"
                      style="max-height: 187px; overflow: hidden; border-radius: 16px;"
=======
                      class="MuiGrid-root MuiGrid-item MuiGrid-grid-xs-12 MuiGrid-grid-sm-6 MuiGrid-grid-lg-12 css-olt10l-MuiGrid-root"
>>>>>>> 8aaebd3b
                    >
                      <div
                        class="MuiGrid-root MuiGrid-container css-1enxi5i-MuiGrid-root"
                        style="max-height: 184px; overflow: hidden; border-radius: 16px;"
                      >
                        <div
                          class="MuiGrid-root MuiGrid-item MuiGrid-grid-xs-true css-cm1570-MuiGrid-root"
                        >
                          <a
                            class="MuiTypography-root MuiTypography-inherit MuiLink-root MuiLink-underlineNone css-ao3601-MuiTypography-root-MuiLink-root"
                            href="#/give/grants/grant-1"
                          >
                            <img
                              src="/assets/images/grants/playgrounds/playgrounds_logo.svg"
                              width="100%"
                            />
                          </a>
                        </div>
                      </div>
                    </div>
<<<<<<< HEAD
                  </div>
                  <div
                    class="MuiGrid-root MuiGrid-container MuiGrid-spacing-xs-3 MuiGrid-grid-xs-true css-16w25kz-MuiGrid-root"
                  >
=======
>>>>>>> 8aaebd3b
                    <div
                      class="MuiGrid-root MuiGrid-container MuiGrid-item MuiGrid-grid-xs-true css-1cug4g-MuiGrid-root"
                    >
                      <div
                        class="MuiGrid-root MuiGrid-item MuiGrid-grid-xs-12 css-bhsuuc-MuiGrid-root"
                      >
                        <div
                          class="MuiGrid-root MuiGrid-container MuiGrid-spacing-xs-3 css-cmg3fn-MuiGrid-root"
                        >
                          <div
                            class="MuiGrid-root MuiGrid-item MuiGrid-grid-xs-5 css-46wo5z-MuiGrid-root"
                          >
                            <div
                              class="MuiGrid-root MuiGrid-container MuiGrid-direction-xs-column css-qy0ict-MuiGrid-root"
                            >
                              <div
                                class="MuiGrid-root MuiGrid-item css-159wrwf-MuiGrid-root"
                              >
                                <div
                                  class="MuiGrid-root MuiGrid-container MuiGrid-spacing-xs-1 MuiGrid-wrap-xs-nowrap css-52xdcz-MuiGrid-root"
                                >
<<<<<<< HEAD
                                  <svg
                                    aria-hidden="true"
                                    class="MuiSvgIcon-root MuiSvgIcon-fontSizeSmall css-r0v48f-MuiSvgIcon-root"
                                    focusable="false"
                                    viewBox="0 0 20 20"
=======
                                  <div
                                    class="MuiGrid-root MuiGrid-item css-159wrwf-MuiGrid-root"
>>>>>>> 8aaebd3b
                                  >
                                    <svg
                                      aria-hidden="true"
                                      class="MuiSvgIcon-root MuiSvgIcon-fontSizeSmall css-1fx2bp7-MuiSvgIcon-root"
                                      focusable="false"
                                      viewBox="0 0 20 20"
                                    >
                                      <path
                                        d="M10 14.0625C11.7259 14.0625 13.125 12.6634 13.125 10.9375C13.125 9.21161 11.7259 7.8125 10 7.8125C8.27411 7.8125 6.875 9.21161 6.875 10.9375C6.875 12.6634 8.27411 14.0625 10 14.0625Z"
                                        fill="none"
                                        stroke="currentcolor"
                                        stroke-linecap="round"
                                        stroke-linejoin="round"
                                        stroke-width="1.6"
                                      />
                                      <path
                                        d="M15.3125 9.06251C16.0404 9.06129 16.7586 9.23018 17.4096 9.55572C18.0607 9.88126 18.6267 10.3544 19.0625 10.9375"
                                        fill="none"
                                        stroke="currentcolor"
                                        stroke-linecap="round"
                                        stroke-linejoin="round"
                                        stroke-width="1.6"
                                      />
                                      <path
                                        d="M0.9375 10.9375C1.37328 10.3544 1.93928 9.88126 2.59036 9.55572C3.24144 9.23018 3.95957 9.06129 4.6875 9.06251"
                                        fill="none"
                                        stroke="currentcolor"
                                        stroke-linecap="round"
                                        stroke-linejoin="round"
                                        stroke-width="1.6"
                                      />
                                      <path
                                        d="M5.5 16.875C5.91158 16.0321 6.55163 15.3217 7.34722 14.8248C8.14282 14.3279 9.06198 14.0645 10 14.0645C10.938 14.0645 11.8572 14.3279 12.6528 14.8248C13.4484 15.3217 14.0884 16.0321 14.5 16.875"
                                        fill="none"
                                        stroke="currentcolor"
                                        stroke-linecap="round"
                                        stroke-linejoin="round"
                                        stroke-width="1.6"
                                      />
                                      <path
                                        d="M4.69004 9.0625C4.21554 9.06298 3.7507 8.92842 3.34984 8.67453C2.94898 8.42064 2.62865 8.05792 2.42628 7.62874C2.22391 7.19956 2.14785 6.72165 2.207 6.25085C2.26615 5.78006 2.45806 5.33581 2.76031 4.97003C3.06256 4.60426 3.46267 4.33205 3.91387 4.18521C4.36508 4.03838 4.84876 4.02298 5.30839 4.14083C5.76802 4.25867 6.18463 4.50489 6.50952 4.85071C6.83442 5.19653 7.05419 5.62767 7.14316 6.09375"
                                        fill="none"
                                        stroke="currentcolor"
                                        stroke-linecap="round"
                                        stroke-linejoin="round"
                                        stroke-width="1.6"
                                      />
                                      <path
                                        d="M12.8594 6.09375C12.9483 5.62767 13.1681 5.19653 13.493 4.85071C13.8179 4.50489 14.2345 4.25867 14.6941 4.14083C15.1538 4.02298 15.6375 4.03838 16.0887 4.18521C16.5399 4.33205 16.94 4.60426 17.2422 4.97003C17.5445 5.33581 17.7364 5.78006 17.7955 6.25085C17.8547 6.72165 17.7786 7.19956 17.5763 7.62874C17.3739 8.05792 17.0536 8.42064 16.6527 8.67453C16.2518 8.92842 15.787 9.06298 15.3125 9.0625"
                                        fill="none"
                                        stroke="currentcolor"
                                        stroke-linecap="round"
                                        stroke-linejoin="round"
                                        stroke-width="1.6"
                                      />
                                    </svg>
                                  </div>
                                  <div
                                    class="MuiGrid-root MuiGrid-item metric css-159wrwf-MuiGrid-root"
                                  >
                                    <span
                                      class="MuiSkeleton-root MuiSkeleton-text MuiSkeleton-pulse skeleton-inline css-1l7q9tc-MuiSkeleton-root"
                                    />
                                  </div>
                                </div>
                              </div>
                              <div
                                class="MuiGrid-root MuiGrid-item subtext css-159wrwf-MuiGrid-root"
                              >
                                Donors
                              </div>
                            </div>
                          </div>
                          <div
                            class="MuiGrid-root MuiGrid-item MuiGrid-grid-xs-7 css-e6z9yf-MuiGrid-root"
                          >
                            <div
                              class="MuiGrid-root MuiGrid-container MuiGrid-direction-xs-column css-1jqheh3-MuiGrid-root"
                            >
                              <div
                                class="MuiGrid-root MuiGrid-item css-159wrwf-MuiGrid-root"
                              >
                                <div
                                  class="MuiGrid-root MuiGrid-container MuiGrid-spacing-xs-1 css-hgkx5n-MuiGrid-root"
                                >
<<<<<<< HEAD
                                  <svg
                                    aria-hidden="true"
                                    class="MuiSvgIcon-root MuiSvgIcon-fontSizeSmall css-1w160h3-MuiSvgIcon-root"
                                    focusable="false"
                                    viewBox="0 0 20 20"
=======
                                  <div
                                    class="MuiGrid-root MuiGrid-item css-159wrwf-MuiGrid-root"
>>>>>>> 8aaebd3b
                                  >
                                    <svg
                                      aria-hidden="true"
                                      class="MuiSvgIcon-root MuiSvgIcon-fontSizeSmall css-1fx2bp7-MuiSvgIcon-root"
                                      focusable="false"
                                      viewBox="0 0 20 20"
                                    >
                                      <path
                                        d="M 12.143 16.236 C 15.041 15.357 17.143 12.743 17.143 9.655 C 17.143 5.846 13.945 2.759 10 2.759 C 6.055 2.759 2.857 5.846 2.857 9.655 C 2.857 12.743 4.959 15.357 7.857 16.236 L 7.857 20 L 0 20 L 0 17.241 L 3.814 17.241 C 1.491 15.473 0 12.732 0 9.655 C 0 4.323 4.477 0 10 0 C 15.523 0 20 4.323 20 9.655 C 20 12.732 18.509 15.473 16.186 17.241 L 20 17.241 L 20 20 L 12.143 20 L 12.143 16.236 Z"
                                      />
                                      <path
                                        d="M10 7V13"
                                        stroke="currentcolor"
                                        stroke-linejoin="round"
                                        stroke-width="1.6"
                                      />
                                      <path
                                        d="M13 10L7 10"
                                        stroke="currentcolor"
                                        stroke-linejoin="round"
                                        stroke-width="1.6"
                                      />
                                    </svg>
                                  </div>
                                  <div
                                    class="MuiGrid-root MuiGrid-item metric css-159wrwf-MuiGrid-root"
                                  >
                                    0
                                  </div>
                                </div>
                              </div>
                              <div
                                class="MuiGrid-root MuiGrid-item subtext css-159wrwf-MuiGrid-root"
                              >
                                Total Milestone Amount
                              </div>
                            </div>
                          </div>
                          <div
                            class="MuiBox-root css-8atqhb"
                          />
                          <div
                            class="MuiGrid-root MuiGrid-item MuiGrid-grid-xs-12 css-bhsuuc-MuiGrid-root"
                          >
                            <p
                              class="MuiTypography-root MuiTypography-body1 css-69sme-MuiTypography-root"
                            >
                              No milestones are defined for this grant.
                            </p>
                          </div>
                        </div>
                      </div>
                      <div
                        class="MuiGrid-root MuiGrid-item MuiGrid-grid-xs-12 css-bhsuuc-MuiGrid-root"
                        style="padding-top: 45px;"
                      >
                        <div
                          style=""
                        >
                          <button
                            class="MuiButton-root MuiButton-contained MuiButton-containedPrimary MuiButton-sizeMedium MuiButton-containedSizeMedium MuiButton-disableElevation MuiButtonBase-root Button-root undefined css-glhrg6-MuiButtonBase-root-MuiButton-root"
                            tabindex="0"
                            type="button"
                          >
                            Connect Wallet
                          </button>
                        </div>
                      </div>
                    </div>
<<<<<<< HEAD
                    <div
                      class="MuiGrid-root MuiGrid-item MuiGrid-grid-xs-12 css-bhsuuc-MuiGrid-root"
                      style="padding-top: 30px;"
                    >
                      <button
                        class="MuiButton-root MuiButton-contained MuiButton-containedPrimary MuiButton-sizeMedium MuiButton-containedSizeMedium MuiButton-disableElevation MuiButton-fullWidth MuiButtonBase-root Button-root undefined css-8aw5i7-MuiButtonBase-root-MuiButton-root"
                        tabindex="0"
                        type="button"
                      >
                        Connect Wallet
                      </button>
                    </div>
=======
>>>>>>> 8aaebd3b
                  </div>
                </div>
              </div>
            </div>
          </div>
          <div
            class="MuiGrid-root MuiGrid-item MuiGrid-grid-xs-12 css-bhsuuc-MuiGrid-root"
          />
        </div>
        <div
          class="MuiGrid-root MuiGrid-container MuiGrid-item MuiGrid-grid-xs-12 MuiGrid-grid-lg-7 css-uzpiw1-MuiGrid-root"
        >
          <div
            class="MuiGrid-root MuiGrid-item MuiGrid-grid-xs-12 css-bhsuuc-MuiGrid-root"
          >
            <div
              class="MuiPaper-root MuiPaper-elevation MuiPaper-rounded MuiPaper-elevation0 Paper-root  css-1dpley9-MuiPaper-root"
              style="transform: none; webkit-transition: transform 225ms cubic-bezier(0.4, 0, 0.2, 1) 0ms; transition: transform 225ms cubic-bezier(0.4, 0, 0.2, 1) 0ms;"
            >
              <div
                class="MuiGrid-root MuiGrid-container MuiGrid-spacing-xs-2 MuiGrid-direction-xs-column css-1y6dg9a-MuiGrid-root"
              >
                <div
                  class="MuiGrid-root MuiGrid-item card-header css-159wrwf-MuiGrid-root"
                >
                  <div
                    class="MuiBox-root css-gg4vpm"
                  >
                    <div
                      class="MuiBox-root css-1xhj18k"
                    >
                      <h5
                        class="MuiTypography-root MuiTypography-h5 header-text css-903ewo-MuiTypography-root"
                      >
                        Milestones
                      </h5>
                    </div>
                    <div
                      class="top-right"
                    />
                  </div>
                </div>
                <div
                  class="MuiGrid-root MuiGrid-item css-159wrwf-MuiGrid-root"
                />
              </div>
            </div>
          </div>
          <div
            class="MuiGrid-root MuiGrid-item MuiGrid-grid-xs-12 css-bhsuuc-MuiGrid-root"
          >
            <div
              class="MuiPaper-root MuiPaper-elevation MuiPaper-rounded MuiPaper-elevation0 Paper-root  css-1dpley9-MuiPaper-root"
              style="transform: none; webkit-transition: transform 225ms cubic-bezier(0.4, 0, 0.2, 1) 0ms; transition: transform 225ms cubic-bezier(0.4, 0, 0.2, 1) 0ms;"
            >
              <div
                class="MuiGrid-root MuiGrid-container MuiGrid-spacing-xs-2 MuiGrid-direction-xs-column css-1y6dg9a-MuiGrid-root"
              >
                <div
                  class="MuiGrid-root MuiGrid-item card-header css-159wrwf-MuiGrid-root"
                >
                  <div
                    class="MuiBox-root css-gg4vpm"
                  >
                    <div
                      class="MuiBox-root css-1xhj18k"
                    >
                      <h5
                        class="MuiTypography-root MuiTypography-h5 header-text css-903ewo-MuiTypography-root"
                      >
                        About
                      </h5>
                    </div>
                    <div
                      class="top-right"
                    >
                      <a
                        class="MuiTypography-root MuiTypography-inherit MuiLink-root MuiLink-underlineNone css-ao3601-MuiTypography-root-MuiLink-root"
                        href="https://grant.co"
                        target="_blank"
                      >
                        <svg
                          aria-hidden="true"
                          class="MuiSvgIcon-root MuiSvgIcon-fontSizeSmall css-1fx2bp7-MuiSvgIcon-root"
                          focusable="false"
                          viewBox="0 0 20 20"
                        >
                          <path
                            d="M 9.991 0 C 4.471 0 0 4.48 0 10 C 0 15.52 4.471 20 9.991 20 C 15.521 20 20 15.52 20 10 C 20 4.48 15.521 0 9.991 0 Z M 16.921 6 L 13.971 6 C 13.651 4.751 13.191 3.551 12.591 2.44 C 14.431 3.071 15.961 4.351 16.921 6 Z M 10.001 2.04 C 10.831 3.24 11.481 4.571 11.911 6 L 8.091 6 C 8.521 4.571 9.171 3.24 10.001 2.04 Z M 2.26 12 C 2.101 11.36 2.001 10.691 2.001 10 C 2.001 9.311 2.101 8.64 2.26 8 L 5.641 8 C 5.561 8.66 5.501 9.32 5.501 10 C 5.501 10.68 5.561 11.34 5.641 12 L 2.26 12 Z M 3.081 14 L 6.031 14 C 6.351 15.251 6.811 16.451 7.411 17.56 C 5.571 16.931 4.041 15.66 3.081 14 Z M 6.031 6 L 3.081 6 C 4.041 4.34 5.571 3.071 7.411 2.44 C 6.811 3.551 6.351 4.751 6.031 6 Z M 10.001 17.96 C 9.171 16.76 8.521 15.431 8.091 14 L 11.911 14 C 11.481 15.431 10.831 16.76 10.001 17.96 Z M 12.341 12 L 7.661 12 C 7.571 11.34 7.501 10.68 7.501 10 C 7.501 9.32 7.571 8.651 7.661 8 L 12.341 8 C 12.431 8.651 12.501 9.32 12.501 10 C 12.501 10.68 12.431 11.34 12.341 12 Z M 12.591 17.56 C 13.191 16.451 13.651 15.251 13.971 14 L 16.921 14 C 15.961 15.651 14.431 16.931 12.591 17.56 Z M 14.361 12 C 14.441 11.34 14.501 10.68 14.501 10 C 14.501 9.32 14.441 8.66 14.361 8 L 17.741 8 C 17.9 8.64 18.001 9.311 18.001 10 C 18.001 10.691 17.9 11.36 17.741 12 L 14.361 12 Z"
                          />
                        </svg>
                      </a>
                    </div>
                  </div>
                </div>
                <div
                  class="MuiGrid-root MuiGrid-item css-159wrwf-MuiGrid-root"
                >
                  <div
                    class="project-content"
                  >
                    <p>
                      A longer description for the profile
                    </p>
                    

                  </div>
                </div>
              </div>
            </div>
          </div>
        </div>
      </div>
    </div>
  </div>
</div>
`;<|MERGE_RESOLUTION|>--- conflicted
+++ resolved
@@ -16,12 +16,7 @@
         class="MuiGrid-root MuiGrid-container MuiGrid-spacing-xs-3 css-1wkillg-MuiGrid-root"
       >
         <div
-<<<<<<< HEAD
-          class="MuiGrid-root MuiGrid-container css-1enxi5i-MuiGrid-root"
-          style="max-height: 187px; overflow: hidden; border-radius: 16px;"
-=======
           class="MuiGrid-root MuiGrid-item MuiGrid-grid-xs-12 css-bhsuuc-MuiGrid-root"
->>>>>>> 8aaebd3b
         >
           <a
             class="MuiTypography-root MuiTypography-inherit MuiLink-root MuiLink-underlineNone css-ao3601-MuiTypography-root-MuiLink-root"
@@ -41,7 +36,7 @@
         >
           <div
             class="MuiGrid-root MuiGrid-container css-1enxi5i-MuiGrid-root"
-            style="max-height: 184px; overflow: hidden; border-radius: 16px;"
+            style="max-height: 187px; overflow: hidden; border-radius: 16px;"
           >
             <div
               class="MuiGrid-root MuiGrid-item MuiGrid-grid-xs-true css-cm1570-MuiGrid-root"
@@ -123,12 +118,7 @@
         class="MuiGrid-root MuiGrid-container MuiGrid-spacing-xs-3 css-1wkillg-MuiGrid-root"
       >
         <div
-<<<<<<< HEAD
-          class="MuiGrid-root MuiGrid-container css-1enxi5i-MuiGrid-root"
-          style="max-height: 187px; overflow: hidden; border-radius: 16px;"
-=======
           class="MuiGrid-root MuiGrid-item MuiGrid-grid-xs-12 css-bhsuuc-MuiGrid-root"
->>>>>>> 8aaebd3b
         >
           <a
             class="MuiTypography-root MuiTypography-inherit MuiLink-root MuiLink-underlineNone css-ao3601-MuiTypography-root-MuiLink-root"
@@ -148,7 +138,7 @@
         >
           <div
             class="MuiGrid-root MuiGrid-container css-1enxi5i-MuiGrid-root"
-            style="max-height: 184px; overflow: hidden; border-radius: 16px;"
+            style="max-height: 187px; overflow: hidden; border-radius: 16px;"
           >
             <div
               class="MuiGrid-root MuiGrid-item MuiGrid-grid-xs-true css-cm1570-MuiGrid-root"
@@ -292,16 +282,11 @@
                     class="MuiGrid-root MuiGrid-container MuiGrid-spacing-xs-2 css-pcr0fy-MuiGrid-root"
                   >
                     <div
-<<<<<<< HEAD
-                      class="MuiGrid-root MuiGrid-container css-1enxi5i-MuiGrid-root"
-                      style="max-height: 187px; overflow: hidden; border-radius: 16px;"
-=======
                       class="MuiGrid-root MuiGrid-item MuiGrid-grid-xs-12 MuiGrid-grid-sm-6 MuiGrid-grid-lg-12 css-olt10l-MuiGrid-root"
->>>>>>> 8aaebd3b
                     >
                       <div
                         class="MuiGrid-root MuiGrid-container css-1enxi5i-MuiGrid-root"
-                        style="max-height: 184px; overflow: hidden; border-radius: 16px;"
+                        style="max-height: 187px; overflow: hidden; border-radius: 16px;"
                       >
                         <div
                           class="MuiGrid-root MuiGrid-item MuiGrid-grid-xs-true css-cm1570-MuiGrid-root"
@@ -318,15 +303,8 @@
                         </div>
                       </div>
                     </div>
-<<<<<<< HEAD
-                  </div>
-                  <div
-                    class="MuiGrid-root MuiGrid-container MuiGrid-spacing-xs-3 MuiGrid-grid-xs-true css-16w25kz-MuiGrid-root"
-                  >
-=======
->>>>>>> 8aaebd3b
-                    <div
-                      class="MuiGrid-root MuiGrid-container MuiGrid-item MuiGrid-grid-xs-true css-1cug4g-MuiGrid-root"
+                    <div
+                      class="MuiGrid-root MuiGrid-container MuiGrid-spacing-xs-3 MuiGrid-grid-xs-true css-16w25kz-MuiGrid-root"
                     >
                       <div
                         class="MuiGrid-root MuiGrid-item MuiGrid-grid-xs-12 css-bhsuuc-MuiGrid-root"
@@ -346,20 +324,12 @@
                                 <div
                                   class="MuiGrid-root MuiGrid-container MuiGrid-spacing-xs-1 MuiGrid-wrap-xs-nowrap css-52xdcz-MuiGrid-root"
                                 >
-<<<<<<< HEAD
-                                  <svg
-                                    aria-hidden="true"
-                                    class="MuiSvgIcon-root MuiSvgIcon-fontSizeSmall css-r0v48f-MuiSvgIcon-root"
-                                    focusable="false"
-                                    viewBox="0 0 20 20"
-=======
                                   <div
                                     class="MuiGrid-root MuiGrid-item css-159wrwf-MuiGrid-root"
->>>>>>> 8aaebd3b
                                   >
                                     <svg
                                       aria-hidden="true"
-                                      class="MuiSvgIcon-root MuiSvgIcon-fontSizeSmall css-1fx2bp7-MuiSvgIcon-root"
+                                      class="MuiSvgIcon-root MuiSvgIcon-fontSizeSmall css-r0v48f-MuiSvgIcon-root"
                                       focusable="false"
                                       viewBox="0 0 20 20"
                                     >
@@ -441,20 +411,12 @@
                                 <div
                                   class="MuiGrid-root MuiGrid-container MuiGrid-spacing-xs-1 css-hgkx5n-MuiGrid-root"
                                 >
-<<<<<<< HEAD
-                                  <svg
-                                    aria-hidden="true"
-                                    class="MuiSvgIcon-root MuiSvgIcon-fontSizeSmall css-1w160h3-MuiSvgIcon-root"
-                                    focusable="false"
-                                    viewBox="0 0 20 20"
-=======
                                   <div
                                     class="MuiGrid-root MuiGrid-item css-159wrwf-MuiGrid-root"
->>>>>>> 8aaebd3b
                                   >
                                     <svg
                                       aria-hidden="true"
-                                      class="MuiSvgIcon-root MuiSvgIcon-fontSizeSmall css-1fx2bp7-MuiSvgIcon-root"
+                                      class="MuiSvgIcon-root MuiSvgIcon-fontSizeSmall css-1w160h3-MuiSvgIcon-root"
                                       focusable="false"
                                       viewBox="0 0 20 20"
                                     >
@@ -526,21 +488,9 @@
                           </div>
                         </div>
                       </div>
-<<<<<<< HEAD
-                    </div>
-                    <div
-                      class="MuiGrid-root MuiGrid-item MuiGrid-grid-xs-12 css-bhsuuc-MuiGrid-root"
-                      style="padding-top: 30px;"
-                    >
-                      <button
-                        class="MuiButton-root MuiButton-contained MuiButton-containedPrimary MuiButton-sizeMedium MuiButton-containedSizeMedium MuiButton-disableElevation MuiButton-fullWidth MuiButtonBase-root Button-root undefined css-8aw5i7-MuiButtonBase-root-MuiButton-root"
-                        tabindex="0"
-                        type="button"
-=======
                       <div
                         class="MuiGrid-root MuiGrid-item MuiGrid-grid-xs-12 css-bhsuuc-MuiGrid-root"
                         style="padding-top: 45px;"
->>>>>>> 8aaebd3b
                       >
                         <div
                           style=""
@@ -775,16 +725,11 @@
                     class="MuiGrid-root MuiGrid-container MuiGrid-spacing-xs-2 css-pcr0fy-MuiGrid-root"
                   >
                     <div
-<<<<<<< HEAD
-                      class="MuiGrid-root MuiGrid-container css-1enxi5i-MuiGrid-root"
-                      style="max-height: 187px; overflow: hidden; border-radius: 16px;"
-=======
                       class="MuiGrid-root MuiGrid-item MuiGrid-grid-xs-12 MuiGrid-grid-sm-6 MuiGrid-grid-lg-12 css-olt10l-MuiGrid-root"
->>>>>>> 8aaebd3b
                     >
                       <div
                         class="MuiGrid-root MuiGrid-container css-1enxi5i-MuiGrid-root"
-                        style="max-height: 184px; overflow: hidden; border-radius: 16px;"
+                        style="max-height: 187px; overflow: hidden; border-radius: 16px;"
                       >
                         <div
                           class="MuiGrid-root MuiGrid-item MuiGrid-grid-xs-true css-cm1570-MuiGrid-root"
@@ -801,15 +746,8 @@
                         </div>
                       </div>
                     </div>
-<<<<<<< HEAD
-                  </div>
-                  <div
-                    class="MuiGrid-root MuiGrid-container MuiGrid-spacing-xs-3 MuiGrid-grid-xs-true css-16w25kz-MuiGrid-root"
-                  >
-=======
->>>>>>> 8aaebd3b
-                    <div
-                      class="MuiGrid-root MuiGrid-container MuiGrid-item MuiGrid-grid-xs-true css-1cug4g-MuiGrid-root"
+                    <div
+                      class="MuiGrid-root MuiGrid-container MuiGrid-spacing-xs-3 MuiGrid-grid-xs-true css-16w25kz-MuiGrid-root"
                     >
                       <div
                         class="MuiGrid-root MuiGrid-item MuiGrid-grid-xs-12 css-bhsuuc-MuiGrid-root"
@@ -829,20 +767,12 @@
                                 <div
                                   class="MuiGrid-root MuiGrid-container MuiGrid-spacing-xs-1 MuiGrid-wrap-xs-nowrap css-52xdcz-MuiGrid-root"
                                 >
-<<<<<<< HEAD
-                                  <svg
-                                    aria-hidden="true"
-                                    class="MuiSvgIcon-root MuiSvgIcon-fontSizeSmall css-r0v48f-MuiSvgIcon-root"
-                                    focusable="false"
-                                    viewBox="0 0 20 20"
-=======
                                   <div
                                     class="MuiGrid-root MuiGrid-item css-159wrwf-MuiGrid-root"
->>>>>>> 8aaebd3b
                                   >
                                     <svg
                                       aria-hidden="true"
-                                      class="MuiSvgIcon-root MuiSvgIcon-fontSizeSmall css-1fx2bp7-MuiSvgIcon-root"
+                                      class="MuiSvgIcon-root MuiSvgIcon-fontSizeSmall css-r0v48f-MuiSvgIcon-root"
                                       focusable="false"
                                       viewBox="0 0 20 20"
                                     >
@@ -924,20 +854,12 @@
                                 <div
                                   class="MuiGrid-root MuiGrid-container MuiGrid-spacing-xs-1 css-hgkx5n-MuiGrid-root"
                                 >
-<<<<<<< HEAD
-                                  <svg
-                                    aria-hidden="true"
-                                    class="MuiSvgIcon-root MuiSvgIcon-fontSizeSmall css-1w160h3-MuiSvgIcon-root"
-                                    focusable="false"
-                                    viewBox="0 0 20 20"
-=======
                                   <div
                                     class="MuiGrid-root MuiGrid-item css-159wrwf-MuiGrid-root"
->>>>>>> 8aaebd3b
                                   >
                                     <svg
                                       aria-hidden="true"
-                                      class="MuiSvgIcon-root MuiSvgIcon-fontSizeSmall css-1fx2bp7-MuiSvgIcon-root"
+                                      class="MuiSvgIcon-root MuiSvgIcon-fontSizeSmall css-1w160h3-MuiSvgIcon-root"
                                       focusable="false"
                                       viewBox="0 0 20 20"
                                     >
@@ -1020,21 +942,9 @@
                           </div>
                         </div>
                       </div>
-<<<<<<< HEAD
-                    </div>
-                    <div
-                      class="MuiGrid-root MuiGrid-item MuiGrid-grid-xs-12 css-bhsuuc-MuiGrid-root"
-                      style="padding-top: 30px;"
-                    >
-                      <button
-                        class="MuiButton-root MuiButton-contained MuiButton-containedPrimary MuiButton-sizeMedium MuiButton-containedSizeMedium MuiButton-disableElevation MuiButton-fullWidth MuiButtonBase-root Button-root undefined css-8aw5i7-MuiButtonBase-root-MuiButton-root"
-                        tabindex="0"
-                        type="button"
-=======
                       <div
                         class="MuiGrid-root MuiGrid-item MuiGrid-grid-xs-12 css-bhsuuc-MuiGrid-root"
                         style="padding-top: 45px;"
->>>>>>> 8aaebd3b
                       >
                         <div
                           style=""
@@ -1283,16 +1193,11 @@
                     class="MuiGrid-root MuiGrid-container MuiGrid-spacing-xs-2 css-pcr0fy-MuiGrid-root"
                   >
                     <div
-<<<<<<< HEAD
-                      class="MuiGrid-root MuiGrid-container css-1enxi5i-MuiGrid-root"
-                      style="max-height: 187px; overflow: hidden; border-radius: 16px;"
-=======
                       class="MuiGrid-root MuiGrid-item MuiGrid-grid-xs-12 MuiGrid-grid-sm-6 MuiGrid-grid-lg-12 css-olt10l-MuiGrid-root"
->>>>>>> 8aaebd3b
                     >
                       <div
                         class="MuiGrid-root MuiGrid-container css-1enxi5i-MuiGrid-root"
-                        style="max-height: 184px; overflow: hidden; border-radius: 16px;"
+                        style="max-height: 187px; overflow: hidden; border-radius: 16px;"
                       >
                         <div
                           class="MuiGrid-root MuiGrid-item MuiGrid-grid-xs-true css-cm1570-MuiGrid-root"
@@ -1304,15 +1209,8 @@
                         </div>
                       </div>
                     </div>
-<<<<<<< HEAD
-                  </div>
-                  <div
-                    class="MuiGrid-root MuiGrid-container MuiGrid-spacing-xs-3 MuiGrid-grid-xs-true css-16w25kz-MuiGrid-root"
-                  >
-=======
->>>>>>> 8aaebd3b
-                    <div
-                      class="MuiGrid-root MuiGrid-container MuiGrid-item MuiGrid-grid-xs-true css-1cug4g-MuiGrid-root"
+                    <div
+                      class="MuiGrid-root MuiGrid-container MuiGrid-spacing-xs-3 MuiGrid-grid-xs-true css-16w25kz-MuiGrid-root"
                     >
                       <div
                         class="MuiGrid-root MuiGrid-item MuiGrid-grid-xs-12 css-bhsuuc-MuiGrid-root"
@@ -1332,20 +1230,12 @@
                                 <div
                                   class="MuiGrid-root MuiGrid-container MuiGrid-spacing-xs-1 MuiGrid-wrap-xs-nowrap css-52xdcz-MuiGrid-root"
                                 >
-<<<<<<< HEAD
-                                  <svg
-                                    aria-hidden="true"
-                                    class="MuiSvgIcon-root MuiSvgIcon-fontSizeSmall css-r0v48f-MuiSvgIcon-root"
-                                    focusable="false"
-                                    viewBox="0 0 20 20"
-=======
                                   <div
                                     class="MuiGrid-root MuiGrid-item css-159wrwf-MuiGrid-root"
->>>>>>> 8aaebd3b
                                   >
                                     <svg
                                       aria-hidden="true"
-                                      class="MuiSvgIcon-root MuiSvgIcon-fontSizeSmall css-1fx2bp7-MuiSvgIcon-root"
+                                      class="MuiSvgIcon-root MuiSvgIcon-fontSizeSmall css-r0v48f-MuiSvgIcon-root"
                                       focusable="false"
                                       viewBox="0 0 20 20"
                                     >
@@ -1427,20 +1317,12 @@
                                 <div
                                   class="MuiGrid-root MuiGrid-container MuiGrid-spacing-xs-1 css-hgkx5n-MuiGrid-root"
                                 >
-<<<<<<< HEAD
-                                  <svg
-                                    aria-hidden="true"
-                                    class="MuiSvgIcon-root MuiSvgIcon-fontSizeSmall css-1w160h3-MuiSvgIcon-root"
-                                    focusable="false"
-                                    viewBox="0 0 20 20"
-=======
                                   <div
                                     class="MuiGrid-root MuiGrid-item css-159wrwf-MuiGrid-root"
->>>>>>> 8aaebd3b
                                   >
                                     <svg
                                       aria-hidden="true"
-                                      class="MuiSvgIcon-root MuiSvgIcon-fontSizeSmall css-1fx2bp7-MuiSvgIcon-root"
+                                      class="MuiSvgIcon-root MuiSvgIcon-fontSizeSmall css-1w160h3-MuiSvgIcon-root"
                                       focusable="false"
                                       viewBox="0 0 20 20"
                                     >
@@ -1512,21 +1394,9 @@
                           </div>
                         </div>
                       </div>
-<<<<<<< HEAD
-                    </div>
-                    <div
-                      class="MuiGrid-root MuiGrid-item MuiGrid-grid-xs-12 css-bhsuuc-MuiGrid-root"
-                      style="padding-top: 30px;"
-                    >
-                      <button
-                        class="MuiButton-root MuiButton-contained MuiButton-containedPrimary MuiButton-sizeMedium MuiButton-containedSizeMedium MuiButton-disableElevation MuiButton-fullWidth MuiButtonBase-root Button-root undefined css-8aw5i7-MuiButtonBase-root-MuiButton-root"
-                        tabindex="0"
-                        type="button"
-=======
                       <div
                         class="MuiGrid-root MuiGrid-item MuiGrid-grid-xs-12 css-bhsuuc-MuiGrid-root"
                         style="padding-top: 45px;"
->>>>>>> 8aaebd3b
                       >
                         <div
                           style=""
@@ -1761,16 +1631,11 @@
                     class="MuiGrid-root MuiGrid-container MuiGrid-spacing-xs-2 css-pcr0fy-MuiGrid-root"
                   >
                     <div
-<<<<<<< HEAD
-                      class="MuiGrid-root MuiGrid-container css-1enxi5i-MuiGrid-root"
-                      style="max-height: 187px; overflow: hidden; border-radius: 16px;"
-=======
                       class="MuiGrid-root MuiGrid-item MuiGrid-grid-xs-12 MuiGrid-grid-sm-6 MuiGrid-grid-lg-12 css-olt10l-MuiGrid-root"
->>>>>>> 8aaebd3b
                     >
                       <div
                         class="MuiGrid-root MuiGrid-container css-1enxi5i-MuiGrid-root"
-                        style="max-height: 184px; overflow: hidden; border-radius: 16px;"
+                        style="max-height: 187px; overflow: hidden; border-radius: 16px;"
                       >
                         <div
                           class="MuiGrid-root MuiGrid-item MuiGrid-grid-xs-true css-cm1570-MuiGrid-root"
@@ -1787,15 +1652,8 @@
                         </div>
                       </div>
                     </div>
-<<<<<<< HEAD
-                  </div>
-                  <div
-                    class="MuiGrid-root MuiGrid-container MuiGrid-spacing-xs-3 MuiGrid-grid-xs-true css-16w25kz-MuiGrid-root"
-                  >
-=======
->>>>>>> 8aaebd3b
-                    <div
-                      class="MuiGrid-root MuiGrid-container MuiGrid-item MuiGrid-grid-xs-true css-1cug4g-MuiGrid-root"
+                    <div
+                      class="MuiGrid-root MuiGrid-container MuiGrid-spacing-xs-3 MuiGrid-grid-xs-true css-16w25kz-MuiGrid-root"
                     >
                       <div
                         class="MuiGrid-root MuiGrid-item MuiGrid-grid-xs-12 css-bhsuuc-MuiGrid-root"
@@ -1815,20 +1673,12 @@
                                 <div
                                   class="MuiGrid-root MuiGrid-container MuiGrid-spacing-xs-1 MuiGrid-wrap-xs-nowrap css-52xdcz-MuiGrid-root"
                                 >
-<<<<<<< HEAD
-                                  <svg
-                                    aria-hidden="true"
-                                    class="MuiSvgIcon-root MuiSvgIcon-fontSizeSmall css-r0v48f-MuiSvgIcon-root"
-                                    focusable="false"
-                                    viewBox="0 0 20 20"
-=======
                                   <div
                                     class="MuiGrid-root MuiGrid-item css-159wrwf-MuiGrid-root"
->>>>>>> 8aaebd3b
                                   >
                                     <svg
                                       aria-hidden="true"
-                                      class="MuiSvgIcon-root MuiSvgIcon-fontSizeSmall css-1fx2bp7-MuiSvgIcon-root"
+                                      class="MuiSvgIcon-root MuiSvgIcon-fontSizeSmall css-r0v48f-MuiSvgIcon-root"
                                       focusable="false"
                                       viewBox="0 0 20 20"
                                     >
@@ -1910,20 +1760,12 @@
                                 <div
                                   class="MuiGrid-root MuiGrid-container MuiGrid-spacing-xs-1 css-hgkx5n-MuiGrid-root"
                                 >
-<<<<<<< HEAD
-                                  <svg
-                                    aria-hidden="true"
-                                    class="MuiSvgIcon-root MuiSvgIcon-fontSizeSmall css-1w160h3-MuiSvgIcon-root"
-                                    focusable="false"
-                                    viewBox="0 0 20 20"
-=======
                                   <div
                                     class="MuiGrid-root MuiGrid-item css-159wrwf-MuiGrid-root"
->>>>>>> 8aaebd3b
                                   >
                                     <svg
                                       aria-hidden="true"
-                                      class="MuiSvgIcon-root MuiSvgIcon-fontSizeSmall css-1fx2bp7-MuiSvgIcon-root"
+                                      class="MuiSvgIcon-root MuiSvgIcon-fontSizeSmall css-1w160h3-MuiSvgIcon-root"
                                       focusable="false"
                                       viewBox="0 0 20 20"
                                     >
@@ -1995,21 +1837,9 @@
                           </div>
                         </div>
                       </div>
-<<<<<<< HEAD
-                    </div>
-                    <div
-                      class="MuiGrid-root MuiGrid-item MuiGrid-grid-xs-12 css-bhsuuc-MuiGrid-root"
-                      style="padding-top: 30px;"
-                    >
-                      <button
-                        class="MuiButton-root MuiButton-contained MuiButton-containedPrimary MuiButton-sizeMedium MuiButton-containedSizeMedium MuiButton-disableElevation MuiButton-fullWidth MuiButtonBase-root Button-root undefined css-8aw5i7-MuiButtonBase-root-MuiButton-root"
-                        tabindex="0"
-                        type="button"
-=======
                       <div
                         class="MuiGrid-root MuiGrid-item MuiGrid-grid-xs-12 css-bhsuuc-MuiGrid-root"
                         style="padding-top: 45px;"
->>>>>>> 8aaebd3b
                       >
                         <div
                           style=""
@@ -2244,16 +2074,11 @@
                     class="MuiGrid-root MuiGrid-container MuiGrid-spacing-xs-2 css-pcr0fy-MuiGrid-root"
                   >
                     <div
-<<<<<<< HEAD
-                      class="MuiGrid-root MuiGrid-container css-1enxi5i-MuiGrid-root"
-                      style="max-height: 187px; overflow: hidden; border-radius: 16px;"
-=======
                       class="MuiGrid-root MuiGrid-item MuiGrid-grid-xs-12 MuiGrid-grid-sm-6 MuiGrid-grid-lg-12 css-olt10l-MuiGrid-root"
->>>>>>> 8aaebd3b
                     >
                       <div
                         class="MuiGrid-root MuiGrid-container css-1enxi5i-MuiGrid-root"
-                        style="max-height: 184px; overflow: hidden; border-radius: 16px;"
+                        style="max-height: 187px; overflow: hidden; border-radius: 16px;"
                       >
                         <div
                           class="MuiGrid-root MuiGrid-item MuiGrid-grid-xs-true css-cm1570-MuiGrid-root"
@@ -2270,15 +2095,8 @@
                         </div>
                       </div>
                     </div>
-<<<<<<< HEAD
-                  </div>
-                  <div
-                    class="MuiGrid-root MuiGrid-container MuiGrid-spacing-xs-3 MuiGrid-grid-xs-true css-16w25kz-MuiGrid-root"
-                  >
-=======
->>>>>>> 8aaebd3b
-                    <div
-                      class="MuiGrid-root MuiGrid-container MuiGrid-item MuiGrid-grid-xs-true css-1cug4g-MuiGrid-root"
+                    <div
+                      class="MuiGrid-root MuiGrid-container MuiGrid-spacing-xs-3 MuiGrid-grid-xs-true css-16w25kz-MuiGrid-root"
                     >
                       <div
                         class="MuiGrid-root MuiGrid-item MuiGrid-grid-xs-12 css-bhsuuc-MuiGrid-root"
@@ -2298,20 +2116,12 @@
                                 <div
                                   class="MuiGrid-root MuiGrid-container MuiGrid-spacing-xs-1 MuiGrid-wrap-xs-nowrap css-52xdcz-MuiGrid-root"
                                 >
-<<<<<<< HEAD
-                                  <svg
-                                    aria-hidden="true"
-                                    class="MuiSvgIcon-root MuiSvgIcon-fontSizeSmall css-r0v48f-MuiSvgIcon-root"
-                                    focusable="false"
-                                    viewBox="0 0 20 20"
-=======
                                   <div
                                     class="MuiGrid-root MuiGrid-item css-159wrwf-MuiGrid-root"
->>>>>>> 8aaebd3b
                                   >
                                     <svg
                                       aria-hidden="true"
-                                      class="MuiSvgIcon-root MuiSvgIcon-fontSizeSmall css-1fx2bp7-MuiSvgIcon-root"
+                                      class="MuiSvgIcon-root MuiSvgIcon-fontSizeSmall css-r0v48f-MuiSvgIcon-root"
                                       focusable="false"
                                       viewBox="0 0 20 20"
                                     >
@@ -2393,20 +2203,12 @@
                                 <div
                                   class="MuiGrid-root MuiGrid-container MuiGrid-spacing-xs-1 css-hgkx5n-MuiGrid-root"
                                 >
-<<<<<<< HEAD
-                                  <svg
-                                    aria-hidden="true"
-                                    class="MuiSvgIcon-root MuiSvgIcon-fontSizeSmall css-1w160h3-MuiSvgIcon-root"
-                                    focusable="false"
-                                    viewBox="0 0 20 20"
-=======
                                   <div
                                     class="MuiGrid-root MuiGrid-item css-159wrwf-MuiGrid-root"
->>>>>>> 8aaebd3b
                                   >
                                     <svg
                                       aria-hidden="true"
-                                      class="MuiSvgIcon-root MuiSvgIcon-fontSizeSmall css-1fx2bp7-MuiSvgIcon-root"
+                                      class="MuiSvgIcon-root MuiSvgIcon-fontSizeSmall css-1w160h3-MuiSvgIcon-root"
                                       focusable="false"
                                       viewBox="0 0 20 20"
                                     >
@@ -2472,21 +2274,6 @@
                         </div>
                       </div>
                     </div>
-<<<<<<< HEAD
-                    <div
-                      class="MuiGrid-root MuiGrid-item MuiGrid-grid-xs-12 css-bhsuuc-MuiGrid-root"
-                      style="padding-top: 30px;"
-                    >
-                      <button
-                        class="MuiButton-root MuiButton-contained MuiButton-containedPrimary MuiButton-sizeMedium MuiButton-containedSizeMedium MuiButton-disableElevation MuiButton-fullWidth MuiButtonBase-root Button-root undefined css-8aw5i7-MuiButtonBase-root-MuiButton-root"
-                        tabindex="0"
-                        type="button"
-                      >
-                        Connect Wallet
-                      </button>
-                    </div>
-=======
->>>>>>> 8aaebd3b
                   </div>
                 </div>
               </div>
