import { t, Trans } from "@lingui/macro";
import {
  Box,
  Button,
  Container,
  Grid,
  LinearProgress,
  Link,
  Paper,
  Tooltip,
  Typography,
  useMediaQuery,
} from "@material-ui/core";
<<<<<<< HEAD
import Countdown from "react-countdown";
import { ReactComponent as ClockIcon } from "../../assets/icons/clock.svg";
import { ReactComponent as CheckIcon } from "../../assets/icons/check-circle.svg";
import { ReactComponent as ArrowRight } from "../../assets/icons/arrow-right.svg";
import { ReactComponent as DonorsIcon } from "../../assets/icons/donors.svg";
import { ReactComponent as SohmToken } from "../../assets/icons/give_sohm.svg";
=======
import { useTheme } from "@material-ui/core/styles";
import { Skeleton } from "@material-ui/lab";
import { Icon } from "@olympusdao/component-library";
import { BigNumber } from "bignumber.js";
import MarkdownIt from "markdown-it";
>>>>>>> f84c6413
import { useEffect, useState } from "react";
import Countdown from "react-countdown";
import { useSelector } from "react-redux";
import { useLocation } from "react-router-dom";
import { NetworkId } from "src/constants";
import { EnvHelper } from "src/helpers/Environment";
import { getDonorNumbers, getRedemptionBalancesAsync } from "src/helpers/GiveRedemptionBalanceHelper";
<<<<<<< HEAD
import { getTotalDonated } from "src/helpers/GetTotalDonated";
=======
import { useAppDispatch } from "src/hooks";
>>>>>>> f84c6413
import { useWeb3Context } from "src/hooks/web3Context";
import { IAccountSlice } from "src/slices/AccountSlice";
import { IAppData } from "src/slices/AppSlice";
import { ACTION_GIVE, changeGive, changeMockGive, isSupportedChain } from "src/slices/GiveThunk";
import { IPendingTxn } from "src/slices/PendingTxnsSlice";
import { CancelCallback, SubmitCallback } from "src/views/Give/Interfaces";
import { RecipientModal } from "src/views/Give/RecipientModal";
<<<<<<< HEAD
import { ManageDonationModal } from "src/views/Give/ManageDonationModal";
import { SubmitCallback, CancelCallback } from "src/views/Give/Interfaces";
import { WithdrawSubmitCallback } from "src/views/Give/WithdrawDepositModal";
import {
  changeGive,
  changeMockGive,
  ACTION_GIVE,
  ACTION_GIVE_EDIT,
  ACTION_GIVE_WITHDRAW,
  isSupportedChain,
} from "src/slices/GiveThunk";
=======

>>>>>>> f84c6413
import { error } from "../../slices/MessagesSlice";
import { GiveHeader } from "./GiveHeader";
import { Project } from "./project.type";
import { countDecimals, roundToDecimal, toInteger } from "./utils";
<<<<<<< HEAD
import { ReactComponent as WebsiteIcon } from "../../assets/icons/website.svg";
import { ReactComponent as DonatedIcon } from "../../assets/icons/donated.svg";
import { ReactComponent as GoalIcon } from "../../assets/icons/goal.svg";
import MarkdownIt from "markdown-it";
import { t, Trans } from "@lingui/macro";
import { useAppSelector } from "src/hooks";
import { IAccountSlice } from "src/slices/AccountSlice";
import { IPendingTxn } from "src/slices/PendingTxnsSlice";
import { IAppData } from "src/slices/AppSlice";
import { useLocation } from "react-router-dom";
import { EnvHelper } from "src/helpers/Environment";
import { GiveHeader } from "./GiveHeader";
import { NetworkId } from "src/constants";
import { ChevronLeft } from "@material-ui/icons";
import ReactGA from "react-ga";
=======
>>>>>>> f84c6413

type CountdownProps = {
  total: number;
  days: number;
  hours: number;
  minutes: number;
  seconds: number;
  milliseconds: number;
  completed: boolean;
  formatted: {
    days: string;
    hours: string;
    minutes: string;
    seconds: string;
  };
};

export enum ProjectDetailsMode {
  Card = "Card",
  Page = "Page",
}

type ProjectDetailsProps = {
  project: Project;
  mode: ProjectDetailsMode;
};

type State = {
  account: IAccountSlice;
  pendingTransactions: IPendingTxn[];
  app: IAppData;
};

export default function ProjectCard({ project, mode }: ProjectDetailsProps) {
  const location = useLocation();
  const isVerySmallScreen = useMediaQuery("(max-width: 375px)");
  const isSmallScreen = useMediaQuery("(max-width: 600px) and (min-width: 375px)") && !isVerySmallScreen;
  const isMediumScreen = useMediaQuery("(max-width: 960px) and (min-width: 600px)") && !isSmallScreen;
  const { provider, address, connected, connect, networkId, providerInitialized } = useWeb3Context();
  const { title, owner, shortDescription, details, finishDate, photos, category, wallet, depositGoal } = project;
  const [recipientInfoIsLoading, setRecipientInfoIsLoading] = useState(true);
  const [donorCountIsLoading, setDonorCountIsLoading] = useState(true);
  const [totalDebt, setTotalDebt] = useState("");
  const [totalDonated, setTotalDonated] = useState("");
  const [donorCount, setDonorCount] = useState(0);
  const [isUserDonating, setIsUserDonating] = useState(false);
  const [donationId, setDonationId] = useState(0);

  const [isGiveModalOpen, setIsGiveModalOpen] = useState(false);
  const [isManageModalOpen, setIsManageModalOpen] = useState(false);

  const donationInfo = useSelector((state: State) => {
    return networkId === NetworkId.TESTNET_RINKEBY && EnvHelper.isMockSohmEnabled(location.search)
      ? state.account.mockGiving && state.account.mockGiving.donationInfo
      : state.account.giving && state.account.giving.donationInfo;
  });

  const userTotalDebt = useSelector((state: State) => {
    return networkId === NetworkId.TESTNET_RINKEBY && EnvHelper.isMockSohmEnabled(location.search)
      ? state.account.mockRedeeming && state.account.mockRedeeming.recipientInfo.totalDebt
      : state.account.redeeming && state.account.redeeming.recipientInfo.totalDebt;
  });

  const theme = useTheme();
  // We use useAppDispatch here so the result of the AsyncThunkAction is typed correctly
  // See: https://stackoverflow.com/a/66753532
  const dispatch = useAppDispatch();

  const svgFillColour: string = theme.palette.type === "light" ? "black" : "white";

  useEffect(() => {
    const items = document.getElementsByClassName("project-container");
    if (items.length > 0) {
      items[0].scrollIntoView();
      window.scrollTo(0, 0);
    }
  }, [location.pathname]);

  useEffect(() => {
    // We use dispatch to asynchronously fetch the results, and then update state variables so that the component refreshes
    // We DO NOT use dispatch here, because it will overwrite the state variables in the redux store, which then creates havoc
    // e.g. the redeem yield page will show someone else's deposited sOHM and redeemable yield
    getRedemptionBalancesAsync({
      networkID: networkId,
      provider: provider,
      address: wallet,
    })
      .then(resultAction => {
        setTotalDebt(resultAction.redeeming.recipientInfo.totalDebt);
        setRecipientInfoIsLoading(false);
      })
      .catch(e => console.log(e));

    getDonorNumbers({
      networkID: networkId,
      provider: provider,
      address: wallet,
    })
      .then(resultAction => {
        setDonorCount(!resultAction ? 0 : resultAction.length);
        setDonorCountIsLoading(false);
      })
      .catch(e => console.log(e));

    getTotalDonated({
      networkID: networkId,
      provider: provider,
      address: wallet,
    })
      .then(donatedAmount => {
        setTotalDonated(donatedAmount);
      })
      .catch(e => console.log(e));
  }, [connected, networkId, isGiveModalOpen]);

  useEffect(() => {
    for (let i = 0; i < donationInfo.length; i++) {
      if (donationInfo[i].recipient.toLowerCase() === wallet.toLowerCase()) {
        setIsUserDonating(true);
        setDonationId(i);
        break;
      }
    }
  }, [donationInfo]);

  // The JSON file returns a string, so we convert it
  const finishDateObject = finishDate ? new Date(finishDate) : null;

  // Removed for now. Will leave this function in for when we re-add this feature
  const countdownRendererDetailed = ({ completed, formatted }: CountdownProps) => {
    if (completed)
      return (
        <>
          <Grid container className="countdown-container">
            <Grid item xs={3}>
              <Icon name="clock" />
            </Grid>
            <Grid item xs={9} className="project-countdown-text">
              <div>
                <div className="cause-info-main-text">
                  <strong>00:00:00</strong>
                </div>
                <span className="cause-info-bottom-text">
                  <Trans>Completed</Trans>
                </span>
              </div>
            </Grid>
          </Grid>
        </>
      );

    return (
      <>
        <>
          <Grid container className="countdown-container">
            <Tooltip
              title={
                !finishDateObject ? "" : t`Finishes at ` + finishDateObject.toLocaleString() + t` in your timezone`
              }
              arrow
            >
              <Grid item xs={12} className="countdown-object">
                <div>
                  <Icon name="clock" />
                </div>
                <div className="project-countdown-text">
                  <div>
                    {" "}
                    <Typography variant="h6">
                      <strong>
                        {formatted.days}:{formatted.hours}:{formatted.minutes}
                      </strong>
                    </Typography>
                    <span className="cause-info-bottom-text">
                      <Trans> remaining</Trans>
                    </span>
                  </div>
                </div>
              </Grid>
            </Tooltip>
          </Grid>
        </>
      </>
    );
  };

  const getGoalCompletion = (): string => {
    if (!depositGoal) return "0";
    if (recipientInfoIsLoading) return "0"; // This shouldn't be needed, but just to be sure...
    if (!totalDonated) return "0";

    const totalDonatedNumber = new BigNumber(totalDonated);

    return totalDonatedNumber.div(depositGoal).multipliedBy(100).toFixed();
  };

  const renderGoalCompletion = (): JSX.Element => {
    const goalCompletion = getGoalCompletion();
    const formattedGoalCompletion =
      countDecimals(goalCompletion) === 0 ? toInteger(goalCompletion) : roundToDecimal(goalCompletion);

    return (
      <>
        <div className="cause-info-icon">
<<<<<<< HEAD
          <SvgIcon
            component={CheckIcon}
            fill={svgFillColour}
            viewBox="0 0 20 20"
            style={{ height: "17px", width: "17px" }}
          />
=======
          <Icon name="check-circle" style={{ marginRight: "0.33rem" }} />
>>>>>>> f84c6413
        </div>
        <div>
          <Tooltip
            title={
              !address
                ? t`Connect your wallet to view the fundraising progress`
                : `${totalDonated} of ${depositGoal} sOHM raised`
            }
            arrow
          >
            <div>
              <div className="cause-info-main-text">
                <Typography variant="body1">
                  <strong>{recipientInfoIsLoading ? <Skeleton /> : formattedGoalCompletion}% </strong>
                  of goal
                </Typography>
              </div>
            </div>
          </Tooltip>
        </div>
      </>
    );
  };

  const renderGoalCompletionDetailed = (): JSX.Element => {
    const goalProgress = parseFloat(getGoalCompletion()) > 100 ? 100 : parseFloat(getGoalCompletion());
    const formattedTotalDonated = new BigNumber(parseFloat(totalDonated).toFixed(2)).toFormat();

    return (
      <>
        <Grid container className="project-goal">
          <Grid item xs={5} className="project-donated">
            <div className="project-donated-icon">
<<<<<<< HEAD
              <SvgIcon
                component={SohmToken}
                viewBox={"0 0 18 18"}
                style={{ marginRight: "0.33rem" }}
                fill={svgFillColour}
              />
=======
              <Icon name="donated" style={{ marginRight: "0.33rem" }} />
>>>>>>> f84c6413
              <Typography variant="h6">
                <strong>{recipientInfoIsLoading ? <Skeleton /> : formattedTotalDonated}</strong>
              </Typography>
            </div>
            <div className="subtext">
              <Trans>sOHM Donated</Trans>
            </div>
          </Grid>
          <Grid item xs={2} />
          <Grid item xs={5} className="project-completion">
            <div className="project-completion-icon">
              <Icon name="goal" style={{ marginRight: "0.33rem" }} />
              <Typography variant="h6">
                <strong>{new BigNumber(depositGoal).toFormat()}</strong>
              </Typography>
            </div>
            <div className="subtext">
              <Trans>Goal</Trans>
            </div>
          </Grid>
        </Grid>
        <div className="project-goal-progress">
          <LinearProgress variant="determinate" value={goalProgress} />
        </div>
      </>
    );
  };

  const renderDepositData = (): JSX.Element => {
    return (
      <>
        <Grid container className="project-top-data">
          <Grid item xs={5} className="project-donors">
            <div className="project-data-icon">
              <SvgIcon
                component={DonorsIcon}
                viewBox={"0 0 18 13"}
                style={{ marginRight: "0.33rem" }}
                fill={svgFillColour}
              />
              <Typography variant="h6">{donorCountIsLoading ? <Skeleton /> : <strong>{donorCount}</strong>}</Typography>
            </div>
            <div className="subtext">
              <Trans>Donors</Trans>
            </div>
          </Grid>
          <Grid item xs={2} />
          <Grid item xs={5} className="project-deposits">
            <div className="project-data-icon">
              <SvgIcon
                component={SohmToken}
                viewBox={"0 0 18 18"}
                style={{ marginRight: "0.33rem" }}
                fill={svgFillColour}
              />
              <Typography variant="h6">
                {recipientInfoIsLoading ? <Skeleton /> : <strong>{parseFloat(totalDebt).toFixed(2)}</strong>}
              </Typography>
            </div>
            <div className="subtext">
              <Trans>Total sOHM Donated</Trans>
            </div>
          </Grid>
        </Grid>
      </>
    );
  };

  const getProjectImage = (): JSX.Element => {
    // We return an empty image with a set width, so that the spacing remains the same.
    if (!photos || photos.length < 1)
      return (
        <div className="cause-image">
          <img width="100%" src="" />
        </div>
      );

    // For the moment, we only display the first photo
    return (
      <div className="cause-image">
        <Link href={`#/give/projects/${project.slug}`} onClick={() => handleProjectDetailsButtonClick("Image")}>
          <img width="100%" src={`${process.env.PUBLIC_URL}${photos[0]}`} />
        </Link>
      </div>
    );
  };

  const handleGiveButtonClick = () => {
    setIsGiveModalOpen(true);
  };

  const handleEditButtonClick = () => {
    setIsManageModalOpen(true);
  };

  const handleGiveModalSubmit: SubmitCallback = async (
    walletAddress: string,
    eventSource: string,
    depositAmount: BigNumber,
    depositAmountDiff?: BigNumber,
  ) => {
    if (depositAmount.isEqualTo(new BigNumber(0))) {
      return dispatch(error(t`Please enter a value!`));
    }

    // If reducing the amount of deposit, withdraw
    if (networkId === NetworkId.TESTNET_RINKEBY && EnvHelper.isMockSohmEnabled(location.search)) {
      await dispatch(
        changeMockGive({
          action: ACTION_GIVE,
          value: depositAmount.toFixed(),
          recipient: walletAddress,
          provider,
          address,
          networkID: networkId,
          version2: false,
          rebase: false,
          eventSource: eventSource,
        }),
      );
    } else {
      await dispatch(
        changeGive({
          action: ACTION_GIVE,
          value: depositAmount.toFixed(),
          recipient: walletAddress,
          provider,
          address,
          networkID: networkId,
          version2: false,
          rebase: false,
          eventSource: eventSource,
        }),
      );
    }

    setIsGiveModalOpen(false);
  };

  const handleGiveModalCancel: CancelCallback = () => {
    setIsGiveModalOpen(false);
  };

  const handleEditModalSubmit: SubmitCallback = async (
    walletAddress,
    eventSource,
    depositAmount,
    depositAmountDiff,
  ) => {
    if (!depositAmountDiff) {
      return dispatch(error(t`Please enter a value!`));
    }

    if (depositAmountDiff.isEqualTo(new BigNumber(0))) return;

    // If reducing the amount of deposit, withdraw
    if (networkId === NetworkId.TESTNET_RINKEBY && EnvHelper.isMockSohmEnabled(location.search)) {
      await dispatch(
        changeMockGive({
          action: ACTION_GIVE_EDIT,
          value: depositAmountDiff.toFixed(),
          recipient: walletAddress,
          provider,
          address,
          networkID: networkId,
          version2: false,
          rebase: false,
          eventSource,
        }),
      );
    } else {
      await dispatch(
        changeGive({
          action: ACTION_GIVE_EDIT,
          value: depositAmountDiff.toFixed(),
          recipient: walletAddress,
          provider,
          address,
          networkID: networkId,
          version2: false,
          rebase: false,
          eventSource,
        }),
      );
    }

    setIsManageModalOpen(false);
  };

  const handleWithdrawModalSubmit: WithdrawSubmitCallback = async (walletAddress, eventSource, depositAmount) => {
    // Issue withdrawal from smart contract
    if (networkId === NetworkId.TESTNET_RINKEBY && EnvHelper.isMockSohmEnabled(location.search)) {
      await dispatch(
        changeMockGive({
          action: ACTION_GIVE_WITHDRAW,
          value: depositAmount.toFixed(),
          recipient: walletAddress,
          provider,
          address,
          networkID: networkId,
          version2: false,
          rebase: false,
          eventSource,
        }),
      );
    } else {
      await dispatch(
        changeGive({
          action: ACTION_GIVE_WITHDRAW,
          value: depositAmount.toFixed(),
          recipient: walletAddress,
          provider,
          address,
          networkID: networkId,
          version2: false,
          rebase: false,
          eventSource,
        }),
      );
    }

    setIsManageModalOpen(false);
  };

  const handleManageModalCancel = () => {
    setIsManageModalOpen(false);
  };

  const getTitle = () => {
    if (!owner) return title;

    return owner + " - " + title;
  };

  const getRenderedDetails = (shorten: boolean) => {
    return {
      __html: MarkdownIt({ html: true }).render(shorten ? `${shortDescription}` : `${details}`),
    };
  };

  /**
   * Handles the onClick event for the project details button.
   *
   * Primarily, this will record the event in Google Analytics.
   */
  const handleProjectDetailsButtonClick = (source: string) => {
    ReactGA.event({
      category: "Olympus Give",
      action: "View Project",
      label: title,
      dimension1: address ?? "unknown",
      dimension2: source,
    });
  };

  const getCardContent = () => {
    return (
      <>
        <Box style={{ width: "100%", borderRadius: "10px" }}>
          {!isMediumScreen && !isSmallScreen && !isVerySmallScreen ? (
            <Grid item className={isVerySmallScreen ? "cause-card very-small" : "cause-card"} key={title}>
              {getProjectImage()}
              <div className="cause-content">
                <Grid container className="cause-header">
                  <Grid item className="cause-title">
                    <Link
                      href={`#/give/projects/${project.slug}`}
                      onClick={() => handleProjectDetailsButtonClick("Title Link")}
                    >
                      <Typography variant="h4">
                        <strong>{getTitle()}</strong>
                      </Typography>
                    </Link>
                  </Grid>
                </Grid>
                <div className="cause-body">
                  <Typography variant="body1" style={{ lineHeight: "20px" }}>
                    <div dangerouslySetInnerHTML={getRenderedDetails(true)} />
                  </Typography>
                </div>
                <Grid container direction="column" className="cause-misc-info">
                  <Grid item xs={6} sm={12} md={6}>
                    {renderGoalCompletion()}
                  </Grid>
                  <Grid item xs={6} sm={12} md={6} className="give-button-grid" style={{ justifyContent: "flex-end" }}>
                    <Link
                      href={`#/give/projects/${project.slug}`}
                      className="cause-link"
                      onClick={() => handleProjectDetailsButtonClick("View Details Button")}
                    >
                      <Button variant="contained" color="primary" className="cause-give-button">
                        <Typography variant="h6">
                          <Trans>View Details</Trans>
                        </Typography>
                      </Button>
                    </Link>
                  </Grid>
                </Grid>
              </div>
            </Grid>
          ) : (
            <Grid
              item
              className={isVerySmallScreen ? "cause-card very-small" : "cause-card"}
              key={title}
              style={{ flexDirection: "column" }}
            >
              <Grid container className="cause-header">
                <Grid item className="cause-title">
                  <Link
                    href={`#/give/projects/${project.slug}`}
                    onClick={() => handleProjectDetailsButtonClick("Title Link")}
                  >
                    <Typography variant="h4">
                      <strong>{getTitle()}</strong>
                    </Typography>
                  </Link>
                </Grid>
<<<<<<< HEAD
              </Grid>
              <div style={{ display: "flex", width: "100%" }} className="small-screen-cause">
                {getProjectImage()}
                <div className="cause-content">
                  <div className="cause-body">
                    <Typography variant="body1" style={{ lineHeight: "20px" }}>
                      <div dangerouslySetInnerHTML={getRenderedDetails(true)} />
=======
                <Grid item className="view-details">
                  <Link href={`#/give/projects/${project.slug}`} className="cause-link">
                    <Typography variant="body1">
                      <Trans>View Details</Trans>
                    </Typography>
                    <Icon name="arrow-right" opacity={0.6} fontSize="large" style={{ marginLeft: "0.33em" }} />
                  </Link>
                </Grid>
              </Grid>
              <div className="cause-body">
                <Typography variant="body1" style={{ lineHeight: "20px" }}>
                  <div dangerouslySetInnerHTML={getRenderedDetails(true)} />
                </Typography>
              </div>
              <Grid container direction="column" className="cause-misc-info">
                <Grid item xs={6} sm={12} md={6}>
                  {renderGoalCompletion()}
                </Grid>
                <Grid item xs={6} sm={12} md={6} className="give-button-grid">
                  <Button
                    variant="contained"
                    color="primary"
                    className="cause-give-button"
                    onClick={() => handleGiveButtonClick()}
                  >
                    <Typography variant="h6">
                      <Trans>Donate Yield</Trans>
>>>>>>> f84c6413
                    </Typography>
                  </div>
                  <Grid container direction="column" className="cause-misc-info">
                    <Grid item xs={12} md={6}>
                      {renderGoalCompletion()}
                    </Grid>
                    <Grid item xs={12} md={6} className="give-button-grid" style={{ justifyContent: "flex-end" }}>
                      <Link
                        href={`#/give/projects/${project.slug}`}
                        className="cause-link"
                        onClick={() => handleProjectDetailsButtonClick("View Details Button")}
                      >
                        <Button variant="contained" color="primary" className="cause-give-button">
                          <Typography variant="h6">
                            <Trans>View Details</Trans>
                          </Typography>
                        </Button>
                      </Link>
                    </Grid>
                  </Grid>
                </div>
              </div>
            </Grid>
          )}
        </Box>
        <RecipientModal
          isModalOpen={isGiveModalOpen}
          eventSource="Project List"
          callbackFunc={handleGiveModalSubmit}
          cancelFunc={handleGiveModalCancel}
          project={project}
          key={title}
        />
      </>
    );
  };

  const renderCountdownDetailed = () => {
    if (!finishDateObject) return <></>;

    return (
      <Grid container className="project-countdown">
        <Grid item xs={3}></Grid>
        <Grid item xs={6}>
          <Countdown date={finishDateObject} renderer={countdownRendererDetailed} />
        </Grid>{" "}
        <Grid item xs={3}></Grid>
      </Grid>
    );
  };

  const getPageContent = () => {
    return (
      <>
<<<<<<< HEAD
        <Container style={{ display: "flex", justifyContent: "center" }} className="project-container">
          <div
            className={`${isMediumScreen && "medium"}
            ${isSmallScreen && "smaller"}
            ${isVerySmallScreen && "very-small"}`}
          >
            <Box className="project-content-container">
              <Grid container className="project">
                <Grid
                  item
                  xs={12}
                  md={5}
                  style={{
                    paddingLeft: "1rem",
                    paddingRight: isMediumScreen || isSmallScreen || isVerySmallScreen ? "1rem" : 0,
                  }}
                >
                  <Paper className="project-sidebar">
                    <Grid container className="project-intro" justifyContent="space-between">
                      <Grid item className="project-title">
                        <Link href={"#/give"}>
                          <ChevronLeft
                            className="back-to-causes"
                            viewBox="6 6 12 12"
                            style={{ width: "12px", height: "12px" }}
                          />
                        </Link>
                        <Typography variant="h5">
                          <strong>{getTitle()}</strong>
                        </Typography>
=======
        <Container
          style={{
            paddingLeft: isSmallScreen || isVerySmallScreen ? 0 : "3.3rem",
            paddingRight: isSmallScreen || isVerySmallScreen ? 0 : "4.4rem",
            display: "flex",
            justifyContent: "center",
          }}
          className="project-container"
        >
          <Box className={isSmallScreen ? "subnav-paper mobile" : "subnav-paper"}>
            <GiveHeader
              isSmallScreen={isSmallScreen}
              isVerySmallScreen={isVerySmallScreen}
              totalDebt={new BigNumber(userTotalDebt)}
              networkId={networkId}
            />
            <div
              className={`${isMediumScreen && "medium"}
              ${isSmallScreen && "smaller"}
              ${isVerySmallScreen && "very-small"}`}
            >
              <Box className="project-content-container">
                <Grid container className="project">
                  <Grid
                    item
                    xs={12}
                    md={5}
                    style={{
                      paddingLeft: "1rem",
                      paddingRight: isMediumScreen || isSmallScreen || isVerySmallScreen ? "1rem" : 0,
                    }}
                  >
                    <Paper className="project-sidebar">
                      <Grid container className="project-intro" justifyContent="space-between">
                        <Grid item className="project-title">
                          <Typography variant="h5">
                            <strong>{getTitle()}</strong>
                          </Typography>
                        </Grid>
                        <Grid item className="project-link">
                          <Link href={project.website} target="_blank">
                            <Icon name="website" />
                          </Link>
                        </Grid>
>>>>>>> f84c6413
                      </Grid>
                    </Grid>
                    <Grid item className="project-visual-info">
                      {getProjectImage()}
                      <Grid item className="goal-graphics">
                        {renderDepositData()}
                        {renderGoalCompletionDetailed()}

                        <div className="visual-info-bottom">
                          {renderCountdownDetailed()}

                          <div className="project-give-button">
                            {connected ? (
                              isUserDonating ? (
                                <Button
                                  variant="contained"
                                  color="primary"
                                  onClick={() => handleEditButtonClick()}
                                  disabled={!isSupportedChain(networkId)}
                                >
                                  <Typography variant="h6">
                                    <Trans>Edit Donation</Trans>
                                  </Typography>
                                </Button>
                              ) : (
                                <Button
                                  variant="contained"
                                  color="primary"
                                  onClick={() => handleGiveButtonClick()}
                                  disabled={!isSupportedChain(networkId)}
                                >
                                  <Typography variant="h6">
                                    <Trans>Donate Yield</Trans>
                                  </Typography>
                                </Button>
                              )
                            ) : (
                              <Button variant="contained" color="primary" onClick={connect}>
                                <Typography variant="h6">
                                  <Trans>Connect wallet</Trans>
                                </Typography>
                              </Button>
                            )}
                          </div>
<<<<<<< HEAD
                        </div>
=======
                        </Grid>
                      </Grid>
                    </Paper>
                    <Paper className="project-sidebar">
                      <Grid container direction="column">
                        <Grid item className="donors-title">
                          <Typography variant="h5">
                            <strong>
                              <Trans>Donations</Trans>
                            </strong>
                          </Typography>
                        </Grid>
                        <Grid item xs={12} md={4} className="project-goal">
                          <Grid container className="project-donated-icon">
                            <Grid item xs={1} md={2}>
                              <Icon name="donors" />
                            </Grid>
                            <Grid item xs={4}>
                              <Typography variant="h6">
                                {donorCountIsLoading ? <Skeleton /> : <strong>{donorCount}</strong>}
                              </Typography>
                              <div className="subtext">
                                <Trans>Donors</Trans>
                              </div>
                            </Grid>
                          </Grid>
                        </Grid>
>>>>>>> f84c6413
                      </Grid>
                    </Grid>
                  </Paper>
                </Grid>
                <Grid
                  item
                  xs={12}
                  md={6}
                  style={{
                    marginBottom: isMediumScreen || isSmallScreen || isVerySmallScreen ? "1rem" : 0,
                    paddingRight: isMediumScreen || isSmallScreen || isVerySmallScreen ? "1rem" : 0,
                    paddingLeft: isMediumScreen || isSmallScreen || isVerySmallScreen ? "1rem" : 0,
                  }}
                >
                  <Paper className="project-info">
                    <div className="project-info-header">
                      <Typography variant="h5" className="project-about-header">
                        <strong>
                          <Trans>About</Trans>
                        </strong>
                      </Typography>
                      <Grid item className="project-link">
                        <Link href={project.website} target="_blank">
                          <SvgIcon component={WebsiteIcon} fill={svgFillColour} />
                        </Link>
                      </Grid>
                    </div>
                    <div className="project-content" dangerouslySetInnerHTML={getRenderedDetails(false)} />
                  </Paper>
                </Grid>
              </Grid>
            </Box>
          </div>
        </Container>
        <RecipientModal
          isModalOpen={isGiveModalOpen}
          eventSource="Project Details"
          callbackFunc={handleGiveModalSubmit}
          cancelFunc={handleGiveModalCancel}
          project={project}
          key={title}
        />

        {isUserDonating ? (
          <ManageDonationModal
            isModalOpen={isManageModalOpen}
            eventSource={"Project Details"}
            submitEdit={handleEditModalSubmit}
            submitWithdraw={handleWithdrawModalSubmit}
            cancelFunc={handleManageModalCancel}
            currentWalletAddress={donationInfo[donationId].recipient}
            currentDepositAmount={new BigNumber(donationInfo[donationId].deposit)}
            depositDate={donationInfo[donationId].date}
            yieldSent={donationInfo[donationId].yieldDonated}
            project={project}
            key={"manage-modal-" + donationInfo[donationId].recipient}
          />
        ) : (
          <></>
        )}
      </>
    );
  };

  if (mode == ProjectDetailsMode.Card) return getCardContent();
  else return getPageContent();
}<|MERGE_RESOLUTION|>--- conflicted
+++ resolved
@@ -11,20 +11,11 @@
   Typography,
   useMediaQuery,
 } from "@material-ui/core";
-<<<<<<< HEAD
-import Countdown from "react-countdown";
-import { ReactComponent as ClockIcon } from "../../assets/icons/clock.svg";
-import { ReactComponent as CheckIcon } from "../../assets/icons/check-circle.svg";
-import { ReactComponent as ArrowRight } from "../../assets/icons/arrow-right.svg";
-import { ReactComponent as DonorsIcon } from "../../assets/icons/donors.svg";
-import { ReactComponent as SohmToken } from "../../assets/icons/give_sohm.svg";
-=======
 import { useTheme } from "@material-ui/core/styles";
 import { Skeleton } from "@material-ui/lab";
 import { Icon } from "@olympusdao/component-library";
 import { BigNumber } from "bignumber.js";
 import MarkdownIt from "markdown-it";
->>>>>>> f84c6413
 import { useEffect, useState } from "react";
 import Countdown from "react-countdown";
 import { useSelector } from "react-redux";
@@ -32,55 +23,31 @@
 import { NetworkId } from "src/constants";
 import { EnvHelper } from "src/helpers/Environment";
 import { getDonorNumbers, getRedemptionBalancesAsync } from "src/helpers/GiveRedemptionBalanceHelper";
-<<<<<<< HEAD
 import { getTotalDonated } from "src/helpers/GetTotalDonated";
-=======
 import { useAppDispatch } from "src/hooks";
->>>>>>> f84c6413
 import { useWeb3Context } from "src/hooks/web3Context";
 import { IAccountSlice } from "src/slices/AccountSlice";
 import { IAppData } from "src/slices/AppSlice";
-import { ACTION_GIVE, changeGive, changeMockGive, isSupportedChain } from "src/slices/GiveThunk";
+import {
+  ACTION_GIVE,
+  ACTION_GIVE_EDIT,
+  ACTION_GIVE_WITHDRAW,
+  changeGive,
+  changeMockGive,
+  isSupportedChain,
+} from "src/slices/GiveThunk";
 import { IPendingTxn } from "src/slices/PendingTxnsSlice";
 import { CancelCallback, SubmitCallback } from "src/views/Give/Interfaces";
 import { RecipientModal } from "src/views/Give/RecipientModal";
-<<<<<<< HEAD
 import { ManageDonationModal } from "src/views/Give/ManageDonationModal";
-import { SubmitCallback, CancelCallback } from "src/views/Give/Interfaces";
-import { WithdrawSubmitCallback } from "src/views/Give/WithdrawDepositModal";
-import {
-  changeGive,
-  changeMockGive,
-  ACTION_GIVE,
-  ACTION_GIVE_EDIT,
-  ACTION_GIVE_WITHDRAW,
-  isSupportedChain,
-} from "src/slices/GiveThunk";
-=======
-
->>>>>>> f84c6413
+
 import { error } from "../../slices/MessagesSlice";
 import { GiveHeader } from "./GiveHeader";
+import { ChevronLeft } from "@material-ui/icons";
 import { Project } from "./project.type";
 import { countDecimals, roundToDecimal, toInteger } from "./utils";
-<<<<<<< HEAD
-import { ReactComponent as WebsiteIcon } from "../../assets/icons/website.svg";
-import { ReactComponent as DonatedIcon } from "../../assets/icons/donated.svg";
-import { ReactComponent as GoalIcon } from "../../assets/icons/goal.svg";
-import MarkdownIt from "markdown-it";
-import { t, Trans } from "@lingui/macro";
-import { useAppSelector } from "src/hooks";
-import { IAccountSlice } from "src/slices/AccountSlice";
-import { IPendingTxn } from "src/slices/PendingTxnsSlice";
-import { IAppData } from "src/slices/AppSlice";
-import { useLocation } from "react-router-dom";
-import { EnvHelper } from "src/helpers/Environment";
-import { GiveHeader } from "./GiveHeader";
-import { NetworkId } from "src/constants";
-import { ChevronLeft } from "@material-ui/icons";
+import { WithdrawSubmitCallback } from "src/views/Give/WithdrawDepositModal";
 import ReactGA from "react-ga";
-=======
->>>>>>> f84c6413
 
 type CountdownProps = {
   total: number;
@@ -285,16 +252,7 @@
     return (
       <>
         <div className="cause-info-icon">
-<<<<<<< HEAD
-          <SvgIcon
-            component={CheckIcon}
-            fill={svgFillColour}
-            viewBox="0 0 20 20"
-            style={{ height: "17px", width: "17px" }}
-          />
-=======
           <Icon name="check-circle" style={{ marginRight: "0.33rem" }} />
->>>>>>> f84c6413
         </div>
         <div>
           <Tooltip
@@ -328,16 +286,7 @@
         <Grid container className="project-goal">
           <Grid item xs={5} className="project-donated">
             <div className="project-donated-icon">
-<<<<<<< HEAD
-              <SvgIcon
-                component={SohmToken}
-                viewBox={"0 0 18 18"}
-                style={{ marginRight: "0.33rem" }}
-                fill={svgFillColour}
-              />
-=======
               <Icon name="donated" style={{ marginRight: "0.33rem" }} />
->>>>>>> f84c6413
               <Typography variant="h6">
                 <strong>{recipientInfoIsLoading ? <Skeleton /> : formattedTotalDonated}</strong>
               </Typography>
@@ -372,12 +321,7 @@
         <Grid container className="project-top-data">
           <Grid item xs={5} className="project-donors">
             <div className="project-data-icon">
-              <SvgIcon
-                component={DonorsIcon}
-                viewBox={"0 0 18 13"}
-                style={{ marginRight: "0.33rem" }}
-                fill={svgFillColour}
-              />
+              <Icon name="donors" style={{ marginRight: "0.33rem" }} />
               <Typography variant="h6">{donorCountIsLoading ? <Skeleton /> : <strong>{donorCount}</strong>}</Typography>
             </div>
             <div className="subtext">
@@ -387,12 +331,7 @@
           <Grid item xs={2} />
           <Grid item xs={5} className="project-deposits">
             <div className="project-data-icon">
-              <SvgIcon
-                component={SohmToken}
-                viewBox={"0 0 18 18"}
-                style={{ marginRight: "0.33rem" }}
-                fill={svgFillColour}
-              />
+              <Icon name="donated" style={{ marginRight: "0.33rem" }} />
               <Typography variant="h6">
                 {recipientInfoIsLoading ? <Skeleton /> : <strong>{parseFloat(totalDebt).toFixed(2)}</strong>}
               </Typography>
@@ -656,7 +595,6 @@
                     </Typography>
                   </Link>
                 </Grid>
-<<<<<<< HEAD
               </Grid>
               <div style={{ display: "flex", width: "100%" }} className="small-screen-cause">
                 {getProjectImage()}
@@ -664,35 +602,6 @@
                   <div className="cause-body">
                     <Typography variant="body1" style={{ lineHeight: "20px" }}>
                       <div dangerouslySetInnerHTML={getRenderedDetails(true)} />
-=======
-                <Grid item className="view-details">
-                  <Link href={`#/give/projects/${project.slug}`} className="cause-link">
-                    <Typography variant="body1">
-                      <Trans>View Details</Trans>
-                    </Typography>
-                    <Icon name="arrow-right" opacity={0.6} fontSize="large" style={{ marginLeft: "0.33em" }} />
-                  </Link>
-                </Grid>
-              </Grid>
-              <div className="cause-body">
-                <Typography variant="body1" style={{ lineHeight: "20px" }}>
-                  <div dangerouslySetInnerHTML={getRenderedDetails(true)} />
-                </Typography>
-              </div>
-              <Grid container direction="column" className="cause-misc-info">
-                <Grid item xs={6} sm={12} md={6}>
-                  {renderGoalCompletion()}
-                </Grid>
-                <Grid item xs={6} sm={12} md={6} className="give-button-grid">
-                  <Button
-                    variant="contained"
-                    color="primary"
-                    className="cause-give-button"
-                    onClick={() => handleGiveButtonClick()}
-                  >
-                    <Typography variant="h6">
-                      <Trans>Donate Yield</Trans>
->>>>>>> f84c6413
                     </Typography>
                   </div>
                   <Grid container direction="column" className="cause-misc-info">
@@ -747,7 +656,6 @@
   const getPageContent = () => {
     return (
       <>
-<<<<<<< HEAD
         <Container style={{ display: "flex", justifyContent: "center" }} className="project-container">
           <div
             className={`${isMediumScreen && "medium"}
@@ -778,52 +686,6 @@
                         <Typography variant="h5">
                           <strong>{getTitle()}</strong>
                         </Typography>
-=======
-        <Container
-          style={{
-            paddingLeft: isSmallScreen || isVerySmallScreen ? 0 : "3.3rem",
-            paddingRight: isSmallScreen || isVerySmallScreen ? 0 : "4.4rem",
-            display: "flex",
-            justifyContent: "center",
-          }}
-          className="project-container"
-        >
-          <Box className={isSmallScreen ? "subnav-paper mobile" : "subnav-paper"}>
-            <GiveHeader
-              isSmallScreen={isSmallScreen}
-              isVerySmallScreen={isVerySmallScreen}
-              totalDebt={new BigNumber(userTotalDebt)}
-              networkId={networkId}
-            />
-            <div
-              className={`${isMediumScreen && "medium"}
-              ${isSmallScreen && "smaller"}
-              ${isVerySmallScreen && "very-small"}`}
-            >
-              <Box className="project-content-container">
-                <Grid container className="project">
-                  <Grid
-                    item
-                    xs={12}
-                    md={5}
-                    style={{
-                      paddingLeft: "1rem",
-                      paddingRight: isMediumScreen || isSmallScreen || isVerySmallScreen ? "1rem" : 0,
-                    }}
-                  >
-                    <Paper className="project-sidebar">
-                      <Grid container className="project-intro" justifyContent="space-between">
-                        <Grid item className="project-title">
-                          <Typography variant="h5">
-                            <strong>{getTitle()}</strong>
-                          </Typography>
-                        </Grid>
-                        <Grid item className="project-link">
-                          <Link href={project.website} target="_blank">
-                            <Icon name="website" />
-                          </Link>
-                        </Grid>
->>>>>>> f84c6413
                       </Grid>
                     </Grid>
                     <Grid item className="project-visual-info">
@@ -868,37 +730,7 @@
                               </Button>
                             )}
                           </div>
-<<<<<<< HEAD
                         </div>
-=======
-                        </Grid>
-                      </Grid>
-                    </Paper>
-                    <Paper className="project-sidebar">
-                      <Grid container direction="column">
-                        <Grid item className="donors-title">
-                          <Typography variant="h5">
-                            <strong>
-                              <Trans>Donations</Trans>
-                            </strong>
-                          </Typography>
-                        </Grid>
-                        <Grid item xs={12} md={4} className="project-goal">
-                          <Grid container className="project-donated-icon">
-                            <Grid item xs={1} md={2}>
-                              <Icon name="donors" />
-                            </Grid>
-                            <Grid item xs={4}>
-                              <Typography variant="h6">
-                                {donorCountIsLoading ? <Skeleton /> : <strong>{donorCount}</strong>}
-                              </Typography>
-                              <div className="subtext">
-                                <Trans>Donors</Trans>
-                              </div>
-                            </Grid>
-                          </Grid>
-                        </Grid>
->>>>>>> f84c6413
                       </Grid>
                     </Grid>
                   </Paper>
@@ -922,7 +754,7 @@
                       </Typography>
                       <Grid item className="project-link">
                         <Link href={project.website} target="_blank">
-                          <SvgIcon component={WebsiteIcon} fill={svgFillColour} />
+                          <Icon name="website" fill={svgFillColour} />
                         </Link>
                       </Grid>
                     </div>
