--- conflicted
+++ resolved
@@ -223,11 +223,7 @@
 
     const totalDonatedNumber = new BigNumber(totalDonated);
 
-<<<<<<< HEAD
     return totalDonatedNumber.multipliedBy(100).div(depositGoal).toFixed();
-=======
-    return totalDonatedNumber.div(depositGoal).multipliedBy(100).toFixed(2);
->>>>>>> 011c5890
   };
 
   const renderGoalCompletion = (): JSX.Element => {
