--- conflicted
+++ resolved
@@ -36,19 +36,7 @@
 import { GiveHeader } from "./GiveHeader";
 import { Project } from "./project.type";
 import { countDecimals, roundToDecimal, toInteger } from "./utils";
-<<<<<<< HEAD
-import { ReactComponent as WebsiteIcon } from "../../assets/icons/website.svg";
-import { ReactComponent as DonatedIcon } from "../../assets/icons/donated.svg";
-import { ReactComponent as GoalIcon } from "../../assets/icons/goal.svg";
-import MarkdownIt from "markdown-it";
-import { t, Trans } from "@lingui/macro";
-import { useLocation } from "react-router-dom";
-import { EnvHelper } from "src/helpers/Environment";
-import { GiveHeader } from "./GiveHeader";
-import { NetworkId } from "src/constants";
 import { State } from "src/slices/interfaces";
-=======
->>>>>>> 06d70ac6
 
 type CountdownProps = {
   total: number;
