--- conflicted
+++ resolved
@@ -3,19 +3,15 @@
 import { useQuery } from "react-query";
 import gOHM from "src/abi/gOHM.json";
 import { NetworkId } from "src/constants";
-import { GOHM_ADDRESSES } from "src/constants/addresses";
-import { GIVE_CONTRACT, OLD_GIVE_CONTRACT } from "src/constants/contracts";
+import { GIVE_ADDRESSES, GOHM_ADDRESSES, OLD_GIVE_ADDRESSES } from "src/constants/addresses";
+import { GIVE_CONTRACT } from "src/constants/contracts";
 import { GetFirstDonationDate } from "src/helpers/GiveGetDonationDate";
 import { queryAssertion } from "src/helpers/react-query/queryAssertion";
 import { nonNullable } from "src/helpers/types/nonNullable";
 import { IUserDonationInfo } from "src/views/Give/Interfaces";
 import { useAccount, useNetwork, useProvider, useSigner } from "wagmi";
 
-<<<<<<< HEAD
-import { useWeb3Context } from ".";
-=======
 import { useDynamicGiveContract, useDynamicV1GiveContract } from "./useContract";
->>>>>>> 20898bea
 import { useTestableNetworks } from "./useTestableNetworks";
 
 interface IDonorAddresses {
@@ -213,12 +209,7 @@
   const address = account?.address ? account.address : "";
 
   // Hook to establish static old Give contract
-<<<<<<< HEAD
-  const contract = OLD_GIVE_CONTRACT.getEthersContract(1);
-
-=======
   const contract = useDynamicV1GiveContract(OLD_GIVE_ADDRESSES, true);
->>>>>>> 20898bea
   const query = useQuery<string, Error>(
     v1RedeemableBalanceQueryKey(address, activeChain.id),
     async () => {
@@ -271,16 +262,6 @@
  *          gohmDebt: gOHM equivalent of sOHM debt
  */
 export const useRecipientInfo = (address: string) => {
-<<<<<<< HEAD
-  const { networkId, provider } = useWeb3Context();
-
-  // Establish contract
-  const networks = useTestableNetworks();
-  const contract = GIVE_CONTRACT.getEthersContract(networks.MAINNET);
-
-  const signer = provider.getSigner();
-  const gohmContract = new ethers.Contract(GOHM_ADDRESSES[networkId as keyof typeof GOHM_ADDRESSES], gOHM.abi, signer);
-=======
   const { activeChain = { id: 1 } } = useNetwork();
   const { data: signer } = useSigner();
   // Hook to establish dynamic contract, meaning it will connect to the network
@@ -291,7 +272,6 @@
     gOHM.abi,
     signer ? signer : undefined,
   );
->>>>>>> 20898bea
 
   const query = useQuery<IUserRecipientInfo, Error>(
     recipientInfoQueryKey(address, activeChain.id),
