import { BigNumber } from "@ethersproject/bignumber";
import { useQuery } from "react-query";
import { NetworkId } from "src/constants";
import { AddressMap } from "src/constants/addresses";
<<<<<<< HEAD
import { nonNullable, queryAssertion } from "src/helpers";
import { reactQueryErrorHandler } from "src/lib/react-query";
=======
import { queryAssertion } from "src/helpers/react-query/queryAssertion";
import { nonNullable } from "src/helpers/types/nonNullable";
>>>>>>> 320dcb9d

import { useWeb3Context } from ".";
import { useDynamicTokenContract } from "./useContract";

export const contractAllowanceQueryKey = (
  address?: string,
  networkId?: NetworkId,
  tokenMap?: AddressMap,
  contractMap?: AddressMap,
) => ["useContractAllowances", address, networkId, tokenMap, contractMap].filter(nonNullable);

export const useContractAllowance = (tokenMap: AddressMap, contractMap: AddressMap) => {
  const token = useDynamicTokenContract(tokenMap);
  const { address, networkId, connected } = useWeb3Context();

  const key = contractAllowanceQueryKey(address, networkId, tokenMap, contractMap);
  return useQuery<BigNumber, Error>(
    key,
    async () => {
      queryAssertion(address && networkId, key);

      if (!token) throw new Error("Token doesn't exist on current network");

      const contractAddress = contractMap[networkId as NetworkId];
      if (!contractAddress) throw new Error("Contract doesn't exist on current network");

      return token.allowance(address, contractAddress);
    },
    { enabled: !!address && !!connected, onError: reactQueryErrorHandler(key) },
  );
};<|MERGE_RESOLUTION|>--- conflicted
+++ resolved
@@ -2,13 +2,9 @@
 import { useQuery } from "react-query";
 import { NetworkId } from "src/constants";
 import { AddressMap } from "src/constants/addresses";
-<<<<<<< HEAD
-import { nonNullable, queryAssertion } from "src/helpers";
-import { reactQueryErrorHandler } from "src/lib/react-query";
-=======
 import { queryAssertion } from "src/helpers/react-query/queryAssertion";
 import { nonNullable } from "src/helpers/types/nonNullable";
->>>>>>> 320dcb9d
+import { reactQueryErrorHandler } from "src/lib/react-query";
 
 import { useWeb3Context } from ".";
 import { useDynamicTokenContract } from "./useContract";
