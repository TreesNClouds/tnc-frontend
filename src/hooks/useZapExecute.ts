import { t } from "@lingui/macro";
import { BigNumber, ContractReceipt, ethers } from "ethers";
import { useMutation, useQueryClient } from "react-query";
import { useDispatch } from "react-redux";
import { GOHM_ADDRESSES } from "src/constants/addresses";
<<<<<<< HEAD
import { addresses, NetworkId } from "src/constants/networks";
import { trackGAEvent } from "src/helpers/analytics";
=======
import { trackGAEvent } from "src/helpers/analytics/trackGAEvent";
>>>>>>> eb4a6711
import { isSupportedChain } from "src/helpers/ZapHelper";
import { error, info } from "src/slices/MessagesSlice";

import { SOHM_ADDRESSES } from "../constants/addresses";
import { DecimalBigNumber } from "../helpers/DecimalBigNumber/DecimalBigNumber";
import { Environment } from "../helpers/environment/Environment/Environment";
import { Zap__factory } from "../typechain/factories/Zap__factory";
import { balanceQueryKey } from "./useBalance";
import { zapTokenBalancesKey } from "./useZapTokenBalances";
import { useWeb3Context } from "./web3Context";

interface ZapTransactionResponse {
  to: string;
  data: string;
  estimatedGas: string;
  buyAmount: string;
}

interface IUADataZap {
  address: string;
  value: string;
  token: string;
  type: string;
  slippage: string;
  approved: boolean;
}

interface ZapExecuteOptions {
  slippage: string;
  sellAmount: BigNumber;
  tokenAddress: string;
  minimumAmount: string;
  gOHM: boolean;
}

export const useZapExecute = () => {
  const dispatch = useDispatch();
  const client = useQueryClient();
  const { address, provider, networkId } = useWeb3Context();
  const signer = provider.getSigner();

  return useMutation<ContractReceipt, Error, ZapExecuteOptions>(
    /**
     * Ideally the parameters to this async function should be the slippage, etc.
     * However the `mutationFn` parameter to `useMutation` accepts a function with
     * one parameter only, and it wasn't working when passing an object with a defined interface.
     * So the parameters are moved up a level.
     */
    async ({ slippage, sellAmount, tokenAddress, minimumAmount, gOHM }) => {
      if (!slippage || isNaN(Number(slippage))) throw new Error(t`Slippage should be a number`);

      if (!tokenAddress) throw new Error(t`The tokenAddress parameter must be set`);

      const minimumAmountNumber = new DecimalBigNumber(minimumAmount);
      if (!minimumAmount || !minimumAmountNumber.gt("0")) throw new Error(t`Minimum amount must be greater than 0`);

      if (!isSupportedChain(networkId)) {
        dispatch(error(t`Zaps are only available on Ethereum Mainnet. Please switch networks.`));
        throw new Error(t`Zaps are only available on Ethereum Mainnet. Please switch networks.`);
      }

      // We only operate on Ethereum mainnet for the moment, so we can use a static contract
      const contract = Zap__factory.connect(addresses[networkId].ZAP, signer);
      if (!contract) throw new Error(t`Unable to access Zap contract on network ${networkId}`);

      const toToken = gOHM
        ? GOHM_ADDRESSES[networkId as keyof typeof GOHM_ADDRESSES]
        : SOHM_ADDRESSES[networkId as keyof typeof SOHM_ADDRESSES];
      if (!toToken)
        throw new Error(t`Unable to fetch address for token (${gOHM ? "gOHM" : "sOHM"}) on network ${networkId}`);

      const additionalOptions = {
        ...(tokenAddress === ethers.constants.AddressZero && { value: sellAmount }),
      };

      console.debug("Fetching token swap data from Zapper");
      const swapData = await fetchSwapData(address, sellAmount, tokenAddress, +slippage / 100);

      console.debug("Commencing Zap");
      const transaction = await contract.ZapStake(
        tokenAddress,
        sellAmount,
        toToken,
        ethers.utils.parseUnits(minimumAmount, gOHM ? 18 : 9),
        swapData.to,
        swapData.data,
        address,
        additionalOptions,
      );

      console.debug("Awaiting transaction");
      return transaction.wait();
    },
    {
      onError: (e, variables) => {
        const uaData: IUADataZap = {
          address: address,
          value: variables.sellAmount.toString(),
          token: variables.tokenAddress,
          type: "Zap Swap Failure",
          slippage: variables.slippage,
          approved: false,
        };
        trackGAEvent({
          category: "OlyZaps",
          action: uaData.type,
          metric1: parseFloat(uaData.value),
        });

        console.error(`Encountered error while executing Zap: ${e.message}`);

        if (e.message.indexOf("High Slippage") > 0) {
          dispatch(error(t`Transaction would fail due to slippage. Please use a higher slippage tolerance value.`));
        } else if (e.message.indexOf("TRANSFER_AMOUNT_EXCEEDS_BALANCE") > 0) {
          dispatch(error(t`Insufficient balance.`));
        } else {
          dispatch(error(e.message));
        }

        /**
         * NOTE: Previously, ZapSlice would re-throw the error here.
         * Re-throwing within react-query prevents the states (e.g. `isLoading`)
         * from being set correctly, so we don't do that.
         */
      },
      onSuccess: (_data, variables) => {
        console.debug("Zap successful");

        const uaData: IUADataZap = {
          address: address,
          value: variables.sellAmount.toString(),
          token: variables.tokenAddress,
          type: "Zap Swap Success",
          slippage: variables.slippage,
          approved: true,
        };
        trackGAEvent({
          category: "OlyZaps",
          action: uaData.type,
          metric1: parseFloat(uaData.value),
        });

        dispatch(info("Successful Zap!"));

        // We force a refresh of balances, but don't wait on the result
        const keysToRefetch = [
          balanceQueryKey(address, SOHM_ADDRESSES, NetworkId.MAINNET),
          balanceQueryKey(address, GOHM_ADDRESSES, NetworkId.MAINNET),
          zapTokenBalancesKey(address),
        ];
        const promises = keysToRefetch.map(key => client.refetchQueries(key, { active: true }));
        Promise.all(promises);
      },
    },
  );
};

const fetchSwapData = async (
  address: string,
  sellAmount: BigNumber,
  tokenAddress: string,
  slippageDecimal: number,
): Promise<ZapTransactionResponse> => {
  tokenAddress = tokenAddress.toLowerCase();
  const apiKey = Environment.getZapperApiKey();
  const response = await fetch(
    `https://api.zapper.fi/v1/exchange/quote?sellTokenAddress=${tokenAddress}&buyTokenAddress=0x64aa3364f17a4d01c6f1751fd97c2bd3d7e7f1d5&sellAmount=${sellAmount}&slippagePercentage=${slippageDecimal}&network=ethereum&api_key=${apiKey}&ownerAddress=${address}&isZap=true`,
  );
  const responseJson = await response.json();
  if (response.ok) {
    return responseJson;
  } else {
    throw Error(JSON.stringify(responseJson));
  }
};<|MERGE_RESOLUTION|>--- conflicted
+++ resolved
@@ -3,12 +3,8 @@
 import { useMutation, useQueryClient } from "react-query";
 import { useDispatch } from "react-redux";
 import { GOHM_ADDRESSES } from "src/constants/addresses";
-<<<<<<< HEAD
 import { addresses, NetworkId } from "src/constants/networks";
-import { trackGAEvent } from "src/helpers/analytics";
-=======
 import { trackGAEvent } from "src/helpers/analytics/trackGAEvent";
->>>>>>> eb4a6711
 import { isSupportedChain } from "src/helpers/ZapHelper";
 import { error, info } from "src/slices/MessagesSlice";
 
