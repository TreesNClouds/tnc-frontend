--- conflicted
+++ resolved
@@ -11,11 +11,6 @@
 import { balanceQueryKey } from "src/hooks/useBalance";
 import { zapTokenBalancesKey } from "src/hooks/useZapTokenBalances";
 import { EthersError } from "src/lib/EthersTypes";
-<<<<<<< HEAD
-import { addresses } from "src/networkDetails";
-=======
-import { error, info } from "src/slices/MessagesSlice";
->>>>>>> eaf9dc4f
 import { Zap__factory } from "src/typechain/factories/Zap__factory";
 import { useAccount, useNetwork, useSigner } from "wagmi";
 
