import { Dappeteer, launch } from "@chainsafe/dappeteer";
import puppeteer, { Browser, ElementHandle, Page } from "puppeteer";
import * as dappeteer from "@chainsafe/dappeteer";
import { getDocument, queries } from "pptr-testing-library";
import { ChildProcess } from "child_process";
import { exec } from "shelljs";


const REACT_APP_SEED_PHRASE = "REACT_APP_SEED_PHRASE";

export const setupLogging = (page: Page) => {
  page
    .on("console", message => console.log(`${message.type().substr(0, 3).toUpperCase()} ${message.text()}`))
    .on("pageerror", ({ message }) => console.log(message));
};

export const clickElement = async (page: Page, selector: string) => {
  await page.bringToFront();
  await page.waitForSelector(selector);
  const element = await page.$(selector);
  if (!element) throw new Error("Could not find element with selector " + selector);

  await element.click();
};

const getMetamaskSeedPhrase = (): string => {
  if (!process.env.REACT_APP_SEED_PHRASE)
    throw new Error("Unable to find seed phrase for Metamask. Please set the " + REACT_APP_SEED_PHRASE + " variable");

  return process.env.REACT_APP_SEED_PHRASE;
};

export const setupMetamask = async (
  browser: Browser,
  options: { network?: string; privateKey?: string },
): Promise<Dappeteer> => {
  const seedPhrase = getMetamaskSeedPhrase();

  const metamask = await dappeteer.setupMetamask(browser, { seed: seedPhrase });
  await metamask.switchNetwork(options.network ?? "rinkeby");
  if (options.privateKey) await metamask.importPK(options.privateKey);

  return metamask;
};

export const connectWallet = async (page: Page, metamask: Dappeteer) => {
  // Connect button
  await clickElement(page, ".connect-button");
  // Metamask/Wallet Connect modal window
  await clickElement(page, ".web3modal-provider-wrapper");
  // Approve connecting the wallet
  await metamask.approve();
};

export const getByTestId = async (page: Page, testId: string): Promise<ElementHandle> => {
  const document = await getDocument(page);
  return queries.getByTestId(document, testId);
};

/**
 * Determine if the given selector exists on the page, without waiting for it to appear.
 *
 * @param page Puppeteer page
 * @param selector the selector representing the element, in the format of: https://developer.mozilla.org/en-US/docs/Web/CSS/CSS_Selectors
 * @returns true if it exists
 */
export const selectorExists = async (page: Page, selector: string): Promise<boolean> => {
  return !!(await page.$(selector));
};

/**
 * If we wait for the selector to appear and it appears within the timeout, then it exists.
 *
 * @param page Puppeteer page
 * @param selector the selector representing the element, in the format of: https://developer.mozilla.org/en-US/docs/Web/CSS/CSS_Selectors
 * @returns true if it exists
 */
export const waitSelectorExists = async (page: Page, selector: string): Promise<boolean> => {
  await page.bringToFront();

  try {
    await page.waitForSelector(selector);
    return true;
  } catch (e) {
    console.info("Encountered error when waiting for selector (" + selector + "): " + e);
    return false;
  }
};

export const getSelectorTextContent = async (page: Page, selector: string): Promise<string> => {
  await page.bringToFront();
  return page.evaluate(el => el.textContent.trim(), await page.$(selector));
};

<<<<<<< HEAD
export const dapp = {} as {
  browser: Browser;
  metamask: Dappeteer;
  page: Page;
};

export async function launchDApp() {
  const browser = await launch(puppeteer, { metamaskVersion: "v10.1.1" });
  const metamask = await setupMetamask(browser, { network: "localhost" });

  const page = await browser.newPage();
  await page.goto("http://localhost:3000/#/stake");

  dapp.browser = browser;
  dapp.metamask = metamask;
  dapp.page = page;
}

export function launchNode(): ChildProcess {
  const node = exec("yarn --cwd ../olympus-contracts start", { async: true });
  exec("yarn --cwd ../olympus-contracts deploy");
  return node;
}
=======
export const typeValue = async (page: Page, selector: string, value: string) => {
  await page.bringToFront();
  await page.waitForSelector(selector);
  await page.type(selector, value);
};
>>>>>>> 92d48adb
<|MERGE_RESOLUTION|>--- conflicted
+++ resolved
@@ -4,7 +4,6 @@
 import { getDocument, queries } from "pptr-testing-library";
 import { ChildProcess } from "child_process";
 import { exec } from "shelljs";
-
 
 const REACT_APP_SEED_PHRASE = "REACT_APP_SEED_PHRASE";
 
@@ -92,7 +91,6 @@
   return page.evaluate(el => el.textContent.trim(), await page.$(selector));
 };
 
-<<<<<<< HEAD
 export const dapp = {} as {
   browser: Browser;
   metamask: Dappeteer;
@@ -116,10 +114,8 @@
   exec("yarn --cwd ../olympus-contracts deploy");
   return node;
 }
-=======
 export const typeValue = async (page: Page, selector: string, value: string) => {
   await page.bringToFront();
   await page.waitForSelector(selector);
   await page.type(selector, value);
-};
->>>>>>> 92d48adb
+};