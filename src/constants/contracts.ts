--- conflicted
+++ resolved
@@ -103,22 +103,23 @@
   addresses: BALANCER_VAULT_ADDRESSSES,
 });
 
-<<<<<<< HEAD
 export const RANGE_OPERATOR_CONTRACT = new Contract({
   factory: RangeOperator__factory,
   name: "Range Operator Contract",
   addresses: RANGE_OPERATOR_ADDRESSES,
 });
+
 export const RANGE_PRICE_CONTRACT = new Contract({
   factory: RangePrice__factory,
   name: "Range Price Contract",
   addresses: RANGE_PRICE_ADDRESSES,
 });
+
 export const RANGE_CONTRACT = new Contract({
   factory: Range__factory,
   name: "Range Contract",
   addresses: RANGE_ADDRESSES,
-=======
+});
 export const FAUCET = new Contract({
   factory: DevFaucet__factory,
   name: "Goerli Faucet Contract",
@@ -135,5 +136,4 @@
   factory: OlympusGivingOld__factory,
   name: "Olympus Give Contract V1",
   addresses: OLD_GIVE_ADDRESSES,
->>>>>>> 064aa406
 });