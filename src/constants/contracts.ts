--- conflicted
+++ resolved
@@ -1,21 +1,14 @@
 import {
   BALANCER_VAULT_ADDRESSSES,
   BOND_AGGREGATOR_ADDRESSES,
-<<<<<<< HEAD
   BOND_AUCTIONEER_ADDRESSES,
-=======
->>>>>>> eaf9dc4f
   BOND_DEPOSITORY_ADDRESSES,
   BOND_FIXED_EXPIRY_SDA_ADDRESSES,
   BOND_FIXED_EXPIRY_TELLER_ADDRESSES,
   BOND_FIXED_TERM_SDA_ADDRESSES,
   BOND_FIXED_TERM_TELLER_ADDRESSES,
   DEV_FAUCET,
-<<<<<<< HEAD
-=======
   DISTRIBUTOR_ADDRESSES,
-  GIVE_ADDRESSES,
->>>>>>> eaf9dc4f
   MIGRATOR_ADDRESSES,
   OP_BOND_DEPOSITORY_ADDRESSES,
   RANGE_ADDRESSES,
@@ -112,15 +105,6 @@
   addresses: DEV_FAUCET,
 });
 
-<<<<<<< HEAD
-=======
-export const GIVE_CONTRACT = new Contract({
-  factory: OlympusGiving__factory,
-  name: "Olympus Give Contract",
-  addresses: GIVE_ADDRESSES,
-});
-
->>>>>>> eaf9dc4f
 export const BOND_AGGREGATOR_CONTRACT = new Contract({
   factory: BondAggregator__factory,
   name: "Bond Aggregator Contract",
@@ -149,13 +133,10 @@
   factory: BondFixedTermTeller__factory,
   name: "Bond Fixed Term Teller Contract",
   addresses: BOND_FIXED_TERM_TELLER_ADDRESSES,
-<<<<<<< HEAD
-=======
 });
 
 export const DISTRIBUTOR_CONTRACT = new Contract({
   factory: OlympusDistributor__factory,
   name: "Distributor Contract",
   addresses: DISTRIBUTOR_ADDRESSES,
->>>>>>> eaf9dc4f
 });