// eslint-disable-next-line simple-import-sort/imports
import "./style.scss";

import { i18n } from "@lingui/core";
import { ThemeProvider } from "@material-ui/core/styles";
import { MultifarmProvider } from "@multifarm/widget";
import { useEffect, useState, useCallback } from "react";
import { Route, Redirect, Switch, useLocation } from "react-router-dom";
import { useDispatch } from "react-redux";
import { useMediaQuery } from "@material-ui/core";
import { makeStyles } from "@material-ui/core/styles";
import CssBaseline from "@material-ui/core/CssBaseline";
import useTheme from "./hooks/useTheme";
import useBonds from "./hooks/useBonds";
import { useWeb3Context, useAppSelector } from "./hooks";
import { getMultiFarmApiKey } from "./helpers/multifarm";
import { shouldTriggerSafetyCheck } from "./helpers";
import MigrationModal from "./components/Migration/MigrationModal";
import MigrationModalSingle from "./components/Migration/MigrationModalSingle";
import { calcBondDetails } from "./slices/BondSlice";
import { loadAppDetails } from "./slices/AppSlice";
import { loadAccountDetails, calculateUserBondDetails, getMigrationAllowances } from "./slices/AccountSlice";
import { getZapTokenBalances } from "./slices/ZapSlice";
import { error, info } from "./slices/MessagesSlice";

import { Stake, TreasuryDashboard, Zap, Wrap, V1Stake, Give, BondV2, ChooseBondV2 } from "./views";
import Sidebar from "./components/Sidebar/Sidebar";
import TopBar from "./components/TopBar/TopBar";
import CallToAction from "./components/CallToAction/CallToAction";
import NavDrawer from "./components/Sidebar/NavDrawer";
import Messages from "./components/Messages/Messages";
import NotFound from "./views/404/NotFound";
import { dark as darkTheme } from "./themes/dark.js";
import { light as lightTheme } from "./themes/light.js";
import { girth as gTheme } from "./themes/girth.js";
import { multifarmLightTheme, multifarmDarkTheme } from "./themes/multifarm";
import { useGoogleAnalytics } from "./hooks/useGoogleAnalytics";
import grantData from "src/views/Give/grants.json";
import projectData from "src/views/Give/projects.json";
import { getAllBonds, getUserNotes } from "./slices/BondSliceV2";
import { NetworkId } from "./constants";
<<<<<<< HEAD
import MigrationModalSingle from "./components/Migration/MigrationModalSingle";
=======
>>>>>>> 779dc1e0
import GrantInfo from "./views/Give/GrantInfo";
import ProjectInfo from "./views/Give/ProjectInfo";
import { trackGAEvent } from "./helpers/analytics";
import Wallet from "./components/TopBar/Wallet";
import { getAllInverseBonds } from "./slices/InverseBondSlice";
import { categoryTypesConfig, strategyTypesConfig } from "./helpers/multifarm";

// 😬 Sorry for all the console logging
const DEBUG = false;

// 🛰 providers
if (DEBUG) console.log("📡 Connecting to Mainnet Ethereum");
// 🔭 block explorer URL
// const blockExplorer = targetNetwork.blockExplorer;

const drawerWidth = 280;
const transitionDuration = 969;

const useStyles = makeStyles(theme => ({
  drawer: {
    [theme.breakpoints.up("md")]: {
      width: drawerWidth,
      flexShrink: 0,
    },
  },
  content: {
    flexGrow: 1,
    padding: theme.spacing(1),
    transition: theme.transitions.create("margin", {
      easing: theme.transitions.easing.sharp,
      duration: transitionDuration,
    }),
    height: "100%",
    overflow: "auto",
    marginLeft: drawerWidth,
  },
  contentShift: {
    transition: theme.transitions.create("margin", {
      easing: theme.transitions.easing.easeOut,
      duration: transitionDuration,
    }),
    marginLeft: 0,
  },
  // necessary for content to be below app bar
  toolbar: theme.mixins.toolbar,
  drawerPaper: {
    width: drawerWidth,
  },
}));

const MULTIFARM_API_KEY = getMultiFarmApiKey();

function App() {
  useGoogleAnalytics();
  const location = useLocation();
  const dispatch = useDispatch();
  const [theme, toggleTheme] = useTheme();
  const currentPath = location.pathname + location.hash + location.search;
  const trimmedPath = location.pathname + location.hash;
  const classes = useStyles();
  const [isSidebarExpanded, setIsSidebarExpanded] = useState(false);
  const [mobileOpen, setMobileOpen] = useState(false);

  const { address, connect, connectionError, hasCachedProvider, provider, connected, networkId, providerInitialized } =
    useWeb3Context();

  const [migrationModalOpen, setMigrationModalOpen] = useState(false);
  const migModalClose = () => {
    dispatch(loadAccountDetails({ networkID: networkId, address, provider }));
    setMigrationModalOpen(false);
  };

  const isSmallerScreen = useMediaQuery("(max-width: 980px)");
  const isSmallScreen = useMediaQuery("(max-width: 600px)");

  const [walletChecked, setWalletChecked] = useState(false);

  const { grants } = grantData;
  const { projects } = projectData;

  // TODO (appleseed-expiredBonds): there may be a smarter way to refactor this
  const { bonds, expiredBonds } = useBonds(networkId);

  const bondIndexes = useAppSelector(state => state.bondingV2.indexes);
  const inverseBondIndexes = useAppSelector(state => state.inverseBonds.indexes);

  async function loadDetails(whichDetails: string) {
    // NOTE (unbanksy): If you encounter the following error:
    // Unhandled Rejection (Error): call revert exception (method="balanceOf(address)", errorArgs=null, errorName=null, errorSignature=null, reason=null, code=CALL_EXCEPTION, version=abi/5.4.0)
    // it's because the initial provider loaded always starts with networkID=1. This causes
    // address lookup on the wrong chain which then throws the error. To properly resolve this,
    // we shouldn't be initializing to networkID=1 in web3Context without first listening for the
    // network. To actually test rinkeby, change setnetworkID equal to 4 before testing.
    const loadProvider = provider;

    if (whichDetails === "app") {
      loadApp(loadProvider);
    }

    // don't run unless provider is a Wallet...
    if (whichDetails === "account" && address && connected) {
      loadAccount(loadProvider);
    }
  }

  const loadApp = useCallback(
    loadProvider => {
      dispatch(loadAppDetails({ networkID: networkId, provider: loadProvider }));
      if (networkId === NetworkId.MAINNET || networkId === NetworkId.TESTNET_RINKEBY) {
        bonds.map(bond => {
          // NOTE (appleseed): getBondability & getLOLability control which bonds are active in the view for Bonds V1
          // ... getClaimability is the analogue for claiming bonds
          if (bond.getBondability(networkId) || bond.getLOLability(networkId)) {
            dispatch(calcBondDetails({ bond, value: "", provider: loadProvider, networkID: networkId }));
          }
        });
        dispatch(getAllBonds({ provider: loadProvider, networkID: networkId, address }));
        dispatch(getAllInverseBonds({ provider: loadProvider, networkID: networkId, address }));
      }
    },
    [networkId, address],
  );

  const loadAccount = useCallback(
    loadProvider => {
      if (!providerInitialized) {
        return;
      }
      dispatch(getUserNotes({ networkID: networkId, address, provider: loadProvider }));
      dispatch(loadAccountDetails({ networkID: networkId, address, provider: loadProvider }));
      dispatch(getMigrationAllowances({ address, provider: loadProvider, networkID: networkId }));
      bonds.map(bond => {
        // NOTE: get any Claimable bonds, they may not be bondable
        if (bond.getClaimability(networkId)) {
          dispatch(calculateUserBondDetails({ address, bond, provider: loadProvider, networkID: networkId }));
        }
      });
      dispatch(getZapTokenBalances({ address, networkID: networkId, provider: loadProvider }));
      expiredBonds.map(bond => {
        if (bond.getClaimability(networkId)) {
          dispatch(calculateUserBondDetails({ address, bond, provider: loadProvider, networkID: networkId }));
        }
      });
    },
    [networkId, address, providerInitialized],
  );

  const oldAssetsDetected = useAppSelector(state => {
    if (networkId && (networkId === NetworkId.MAINNET || networkId === NetworkId.TESTNET_RINKEBY)) {
      return (
        state.account.balances &&
        (Number(state.account.balances.sohmV1) ||
        Number(state.account.balances.ohmV1) ||
        Number(state.account.balances.wsohm)
          ? true
          : false)
      );
    } else {
      return false;
    }
  });

  const oldAssetsEnoughToMigrate = useAppSelector(state => {
    if (!state.app.currentIndex || !state.app.marketPrice) {
      return true;
    }
    const wrappedBalance = Number(state.account.balances.wsohm) * Number(state.app.currentIndex!);
    const allAssetsBalance =
      Number(state.account.balances.sohmV1) + Number(state.account.balances.ohmV1) + wrappedBalance;
    return state.app.marketPrice * allAssetsBalance >= 10;
  });

  const hasDust = useAppSelector(state => {
    if (!state.app.currentIndex || !state.app.marketPrice) {
      return true;
    }
    const wrappedBalance = Number(state.account.balances.wsohm) * Number(state.app.currentIndex!);
    const ohmBalance = Number(state.account.balances.ohmV1);
    const sOhmbalance = Number(state.account.balances.sohmV1);
    if (ohmBalance > 0 && ohmBalance * state.app.marketPrice < 10) {
      return true;
    }
    if (sOhmbalance > 0 && sOhmbalance * state.app.marketPrice < 10) {
      return true;
    }
    if (wrappedBalance > 0 && wrappedBalance * state.app.marketPrice < 10) {
      return true;
    }
    return false;
  });

  const newAssetsDetected = useAppSelector(state => {
    return (
      state.account.balances &&
      (Number(state.account.balances.gohm) || Number(state.account.balances.sohm) || Number(state.account.balances.ohm)
        ? true
        : false)
    );
  });

  // The next 3 useEffects handle initializing API Loads AFTER wallet is checked
  //
  // this useEffect checks Wallet Connection & then sets State for reload...
  // ... we don't try to fire Api Calls on initial load because web3Context is not set yet
  // ... if we don't wait we'll ALWAYS fire API calls via JsonRpc because provider has not
  // ... been reloaded within App.
  useEffect(() => {
    if (hasCachedProvider()) {
      // then user DOES have a wallet
      connect().then(() => {
        setWalletChecked(true);
        trackGAEvent({
          category: "App",
          action: "connect",
        });
      });
    } else {
      // then user DOES NOT have a wallet
      setWalletChecked(true);
    }
    if (shouldTriggerSafetyCheck()) {
      dispatch(info("Safety Check: Always verify you're on app.olympusdao.finance!"));
    }
  }, []);

  // this useEffect fires on state change from above. It will ALWAYS fire AFTER
  useEffect(() => {
    // don't load ANY details until wallet is Checked
    if (walletChecked) {
      if (networkId !== -1) {
        loadDetails("account");
        loadDetails("app");
      }
    }
  }, [walletChecked, networkId]);

  // this useEffect picks up any time a user Connects via the button
  useEffect(() => {
    // don't load ANY details until wallet is Connected
    if (connected && providerInitialized) {
      loadDetails("account");
    }
  }, [connected, networkId, providerInitialized]);

  useEffect(() => {
    if (connectionError) dispatch(error(connectionError.text));
  }, [connectionError]);

  const handleDrawerToggle = () => {
    setMobileOpen(!mobileOpen);
  };

  const handleSidebarClose = () => {
    setIsSidebarExpanded(false);
  };

  let themeMode = theme === "light" ? lightTheme : theme === "dark" ? darkTheme : gTheme;

  useEffect(() => {
    themeMode = theme === "light" ? lightTheme : darkTheme;
  }, [theme]);

  useEffect(() => {
    if (isSidebarExpanded) handleSidebarClose();
  }, [location]);

  const accountBonds = useAppSelector(state => {
    const withInterestDue = [];
    for (const bond in state.account.bonds) {
      if (state.account.bonds[bond].interestDue > 0) {
        withInterestDue.push(state.account.bonds[bond]);
      }
    }
    return withInterestDue;
  });
  const hasActiveV1Bonds = accountBonds.length > 0;

  return (
    <ThemeProvider theme={themeMode}>
      <MultifarmProvider
        token={MULTIFARM_API_KEY}
        provider="olympus"
        lng={i18n.locale}
        themeColors={theme}
        badgePlacement="bottom"
        theme={theme === "light" ? multifarmLightTheme : multifarmDarkTheme}
        categoryTypesConfig={categoryTypesConfig}
        strategyTypesConfig={strategyTypesConfig}
      >
        <CssBaseline />
        <div className={`app ${isSmallerScreen && "tablet"} ${isSmallScreen && "mobile"} ${theme}`}>
          <Messages />
          <TopBar theme={theme} toggleTheme={toggleTheme} handleDrawerToggle={handleDrawerToggle} />
          <nav className={classes.drawer}>
            {isSmallerScreen ? (
              <NavDrawer mobileOpen={mobileOpen} handleDrawerToggle={handleDrawerToggle} />
            ) : (
              <Sidebar />
            )}
          </nav>

          <div className={`${classes.content} ${isSmallerScreen && classes.contentShift}`}>
            {oldAssetsDetected &&
              !hasActiveV1Bonds &&
              trimmedPath.indexOf("dashboard") === -1 &&
              oldAssetsEnoughToMigrate && <CallToAction setMigrationModalOpen={setMigrationModalOpen} />}

            <Switch>
              {/* (keith): leave this route here temporarily to 
              be able to reference the old dashboard */}
              <Route exact path="/dashboard">
                <TreasuryDashboard />
              </Route>

              <Route exact path="/">
                <Redirect to="/stake" />
              </Route>

              <Route path="/stake">
                {/* if newAssets or 0 assets */}
                {newAssetsDetected || (!newAssetsDetected && !oldAssetsDetected) || !oldAssetsEnoughToMigrate ? (
                  <Stake />
                ) : (
                  <V1Stake
                    hasActiveV1Bonds={hasActiveV1Bonds}
                    oldAssetsDetected={oldAssetsDetected}
                    setMigrationModalOpen={setMigrationModalOpen}
                  />
                )}
              </Route>

              <Route path="/v1-stake">
                <V1Stake
                  hasActiveV1Bonds={hasActiveV1Bonds}
                  oldAssetsDetected={oldAssetsDetected}
                  setMigrationModalOpen={setMigrationModalOpen}
                />
<<<<<<< HEAD
              )}
            </Route>

            <Route path="/v1-stake">
              <V1Stake
                hasActiveV1Bonds={hasActiveV1Bonds}
                oldAssetsDetected={oldAssetsDetected}
                setMigrationModalOpen={setMigrationModalOpen}
              />
            </Route>

            <Route exact path="/give">
              <Give />
            </Route>
            <Redirect from="/olympusgive" to="/give" />
            <Redirect from="/tyche" to="/give" />
            <Redirect from="/olygive" to="/give" />
            <Redirect from="/olympusdaogive" to="/give" />
            <Redirect from="/ohmgive" to="/give" />

            <Route path="/give/projects">
              {projects.map(project => {
                return (
                  <Route exact key={project.slug} path={`/give/projects/${project.slug}`}>
                    <ProjectInfo project={project} />
                  </Route>
                );
              })}
            </Route>

            <Route exact path="/give/grants">
              <Give selectedIndex={1} />
            </Route>

            <Route path="/give/grants">
              {grants.map(grant => {
                return (
                  <Route exact key={grant.slug} path={`/give/grants/${grant.slug}`}>
                    <GrantInfo grant={grant} />
                  </Route>
                );
              })}
            </Route>

            <Route exact path="/give/donations">
              <Give selectedIndex={2} />
            </Route>

            <Route exact path="/give/redeem">
              <Give selectedIndex={3} />
            </Route>

            <Route path="/wrap">
              <Route exact path={`/wrap`}>
                <Wrap />
=======
>>>>>>> 779dc1e0
              </Route>

              <Route exact path="/give">
                <Give />
              </Route>
              <Redirect from="/olympusgive" to="/give" />
              <Redirect from="/tyche" to="/give" />
              <Redirect from="/olygive" to="/give" />
              <Redirect from="/olympusdaogive" to="/give" />
              <Redirect from="/ohmgive" to="/give" />

              <Route path="/give/projects">
                {projects.map(project => {
                  return (
                    <Route exact key={project.slug} path={`/give/projects/${project.slug}`}>
                      <ProjectInfo project={project} />
                    </Route>
                  );
                })}
              </Route>

              <Route exact path="/give/grants">
                <Give selectedIndex={1} />
              </Route>

              <Route path="/give/grants">
                {grants.map(grant => {
                  return (
                    <Route exact key={grant.slug} path={`/give/grants/${grant.slug}`}>
                      <GrantInfo grant={grant} />
                    </Route>
                  );
                })}
              </Route>

              <Route exact path="/give/donations">
                <Give selectedIndex={2} />
              </Route>

              <Route exact path="/give/redeem">
                <Give selectedIndex={3} />
              </Route>

              <Route path="/wrap">
                <Route exact path={`/wrap`}>
                  <Wrap />
                </Route>
              </Route>

              <Route path="/zap">
                <Route exact path={`/zap`}>
                  <Zap />
                </Route>
              </Route>

              {/* <Route path="/33-together">
              <PoolTogether />
            </Route> */}

              <Redirect from="/bonds-v1" to="/bonds" />

              <Route path="/bonds">
                {bondIndexes.map(index => {
                  return (
                    <Route exact key={index} path={`/bonds/${index}`}>
                      <BondV2 index={index} inverseBond={false} />
                    </Route>
                  );
                })}
                {inverseBondIndexes.map(index => {
                  return (
                    <Route exact key={index} path={`/bonds/inverse/${index}`}>
                      <BondV2 index={index} inverseBond={true} />
                    </Route>
                  );
                })}
                <ChooseBondV2 />
              </Route>
              <Route exact path="/calculator">
                <Wallet open={true} component="calculator" />
              </Route>
              <Route path={"/info/:id"}>
                <Wallet open={true} component="info" />
              </Route>
              <Route path={"/info"}>
                <Wallet open={true} component="info" />
              </Route>
              <Route path={"/utility"}>
                <Wallet open={true} component="utility" />
              </Route>
              <Route path={"/wallet/history"}>
                <Wallet open={true} component="wallet/history" />
              </Route>
              <Route path="/wallet">
                <Wallet open={true} component="wallet" />
              </Route>

              <Route component={NotFound} />
            </Switch>
          </div>
        </div>
        {hasDust ? (
          <MigrationModalSingle open={migrationModalOpen} handleClose={migModalClose} />
        ) : (
          <MigrationModal open={migrationModalOpen} handleClose={migModalClose} />
        )}
      </MultifarmProvider>
    </ThemeProvider>
  );
}

export default App;<|MERGE_RESOLUTION|>--- conflicted
+++ resolved
@@ -39,10 +39,6 @@
 import projectData from "src/views/Give/projects.json";
 import { getAllBonds, getUserNotes } from "./slices/BondSliceV2";
 import { NetworkId } from "./constants";
-<<<<<<< HEAD
-import MigrationModalSingle from "./components/Migration/MigrationModalSingle";
-=======
->>>>>>> 779dc1e0
 import GrantInfo from "./views/Give/GrantInfo";
 import ProjectInfo from "./views/Give/ProjectInfo";
 import { trackGAEvent } from "./helpers/analytics";
@@ -380,64 +376,6 @@
                   oldAssetsDetected={oldAssetsDetected}
                   setMigrationModalOpen={setMigrationModalOpen}
                 />
-<<<<<<< HEAD
-              )}
-            </Route>
-
-            <Route path="/v1-stake">
-              <V1Stake
-                hasActiveV1Bonds={hasActiveV1Bonds}
-                oldAssetsDetected={oldAssetsDetected}
-                setMigrationModalOpen={setMigrationModalOpen}
-              />
-            </Route>
-
-            <Route exact path="/give">
-              <Give />
-            </Route>
-            <Redirect from="/olympusgive" to="/give" />
-            <Redirect from="/tyche" to="/give" />
-            <Redirect from="/olygive" to="/give" />
-            <Redirect from="/olympusdaogive" to="/give" />
-            <Redirect from="/ohmgive" to="/give" />
-
-            <Route path="/give/projects">
-              {projects.map(project => {
-                return (
-                  <Route exact key={project.slug} path={`/give/projects/${project.slug}`}>
-                    <ProjectInfo project={project} />
-                  </Route>
-                );
-              })}
-            </Route>
-
-            <Route exact path="/give/grants">
-              <Give selectedIndex={1} />
-            </Route>
-
-            <Route path="/give/grants">
-              {grants.map(grant => {
-                return (
-                  <Route exact key={grant.slug} path={`/give/grants/${grant.slug}`}>
-                    <GrantInfo grant={grant} />
-                  </Route>
-                );
-              })}
-            </Route>
-
-            <Route exact path="/give/donations">
-              <Give selectedIndex={2} />
-            </Route>
-
-            <Route exact path="/give/redeem">
-              <Give selectedIndex={3} />
-            </Route>
-
-            <Route path="/wrap">
-              <Route exact path={`/wrap`}>
-                <Wrap />
-=======
->>>>>>> 779dc1e0
               </Route>
 
               <Route exact path="/give">
