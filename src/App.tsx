--- conflicted
+++ resolved
@@ -38,12 +38,6 @@
 import { girth as gTheme } from "./themes/girth.js";
 import { light as lightTheme } from "./themes/light.js";
 import { multifarmDarkTheme, multifarmLightTheme } from "./themes/multifarm";
-<<<<<<< HEAD
-import { Bond, Give, TreasuryDashboard, V1Stake, Wrap, Zap } from "./views";
-import NotFound from "./views/404/NotFound";
-import Bridge from "./views/Bridge";
-import Range from "./views/Range";
-=======
 
 // Dynamic Imports for code splitting
 const Bond = lazy(() => import("./views/Bond"));
@@ -54,7 +48,7 @@
 const V1Stake = lazy(() => import("./views/V1-Stake/V1-Stake"));
 const Wrap = lazy(() => import("./views/Wrap/Wrap"));
 const Zap = lazy(() => import("./views/Zap/Zap"));
->>>>>>> 4bf8811b
+const Range = lazy(() => import("./views/Range"));
 
 const PREFIX = "App";
 
@@ -253,37 +247,6 @@
 
               <div className={`${classes.content} ${isSmallerScreen && classes.contentShift}`}>
                 <MigrationCallToAction setMigrationModalOpen={setMigrationModalOpen} />
-<<<<<<< HEAD
-
-                <Routes>
-                  <Route path="/" element={<Navigate to="/stake" />} />
-                  <Route
-                    path="/stake"
-                    element={<StakeVersionContainer setMigrationModalOpen={setMigrationModalOpen} />}
-                  />
-                  <Route path="/v1-stake" element={<V1Stake setMigrationModalOpen={setMigrationModalOpen} />} />
-                  <Route path="/give/*" element={<Give />} />
-
-                  <Route path="/olympusgive" element={<Navigate to="/give" />} />
-                  <Route path="/olygive" element={<Navigate to="/give" />} />
-                  <Route path="/tyche" element={<Navigate to="/give" />} />
-                  <Route path="/olympusdaogive" element={<Navigate to="/give" />} />
-                  <Route path="/ohmgive" element={<Navigate to="/give" />} />
-
-                  <Route path="/wrap" element={<Wrap />} />
-                  <Route path="/zap" element={<Zap />} />
-                  <Route path="/bonds/*" element={<Bond />} />
-                  <Route path="/bridge" element={<Bridge />} />
-                  <Route path="/dashboard/*" element={<TreasuryDashboard />} />
-                  <Route path="/range/*" element={<Range />} />
-
-                  <Route path={"/info/*"} element={<Wallet open={true} component="info" />} />
-                  <Route path={"/utility"} element={<Wallet open={true} component="utility" />} />
-                  <Route path={"/wallet/history"} element={<Wallet open={true} component="wallet/history" />} />
-                  <Route path="/wallet" element={<Wallet open={true} component="wallet" />}></Route>
-                  <Route path="*" element={<NotFound />} />
-                </Routes>
-=======
                 <Suspense fallback={<div></div>}>
                   <Routes>
                     <Route path="/" element={<Navigate to="/stake" />} />
@@ -305,6 +268,7 @@
                     <Route path="/bonds/*" element={<Bond />} />
                     <Route path="/bridge" element={<Bridge />} />
                     <Route path="/dashboard/*" element={<TreasuryDashboard />} />
+                    <Route path="/range/*" element={<Range />} />
 
                     <Route path={"/info/*"} element={<Wallet open={true} component="info" />} />
                     <Route path={"/utility"} element={<Wallet open={true} component="utility" />} />
@@ -313,7 +277,6 @@
                     <Route path="*" element={<NotFound />} />
                   </Routes>
                 </Suspense>
->>>>>>> 4bf8811b
               </div>
             </div>
 
