import { ThemeProvider } from "@material-ui/core/styles";
import { useEffect, useState, useCallback } from "react";
import { Route, Redirect, Switch, useLocation } from "react-router-dom";
import { QueryClient, QueryClientProvider } from "react-query";
import { useDispatch, useSelector } from "react-redux";
import { useMediaQuery } from "@material-ui/core";
import { makeStyles } from "@material-ui/core/styles";
import CssBaseline from "@material-ui/core/CssBaseline";
import useTheme from "./hooks/useTheme";
import useBonds, { IAllBondData } from "./hooks/Bonds";
import { useWeb3Context } from "./hooks/web3Context";
import useSegmentAnalytics from "./hooks/useSegmentAnalytics";
import { shouldTriggerSafetyCheck } from "./helpers";

import { calcBondDetails } from "./slices/BondSlice";
import { loadAppDetails } from "./slices/AppSlice";
import { loadAccountDetails, calculateUserBondDetails, getMigrationAllowances } from "./slices/AccountSlice";
import { getZapTokenBalances } from "./slices/ZapSlice";
import { info } from "./slices/MessagesSlice";

import {
  Stake,
  ChooseBond,
  Bond,
  TreasuryDashboard,
  PoolTogether,
  Zap,
  Wrap,
  V1Stake,
  CausesDashboard,
  DepositYield,
  RedeemYield,
  BondV2,
  ChooseBondV2,
} from "./views";
import Sidebar from "./components/Sidebar/Sidebar.jsx";
import TopBar from "./components/TopBar/TopBar";
import CallToAction from "./components/CallToAction/CallToAction";
import NavDrawer from "./components/Sidebar/NavDrawer.jsx";
import Messages from "./components/Messages/Messages";
import NotFound from "./views/404/NotFound";
import MigrationModal from "src/components/Migration/MigrationModal";
import ChangeNetwork from "./views/ChangeNetwork/ChangeNetwork";
import { dark as darkTheme } from "./themes/dark.js";
import { light as lightTheme } from "./themes/light.js";
import { girth as gTheme } from "./themes/girth.js";
import { v4 as uuidv4 } from "uuid";
import "./style.scss";
import { useGoogleAnalytics } from "./hooks/useGoogleAnalytics";
import { useAppSelector } from "./hooks";
import { Project } from "src/components/GiveProject/project.type";
import ProjectInfo from "./views/Give/ProjectInfo";
import projectData from "src/views/Give/projects.json";
import Announcement from "./components/Announcement/Announcement";
import { getAllBonds, getUserNotes } from "./slices/BondSliceV2";
import { NetworkId } from "./constants";
<<<<<<< HEAD
import { CONNECT, track } from "./helpers/analytics";
=======
import MigrationModalSingle from "./components/Migration/MigrationModalSingle";
>>>>>>> 4b80198a

// 😬 Sorry for all the console logging
const DEBUG = false;

// 🛰 providers
if (DEBUG) console.log("📡 Connecting to Mainnet Ethereum");
// 🔭 block explorer URL
// const blockExplorer = targetNetwork.blockExplorer;

const queryClient = new QueryClient();

const drawerWidth = 280;
const transitionDuration = 969;

const useStyles = makeStyles(theme => ({
  drawer: {
    [theme.breakpoints.up("md")]: {
      width: drawerWidth,
      flexShrink: 0,
    },
  },
  content: {
    flexGrow: 1,
    padding: theme.spacing(1),
    transition: theme.transitions.create("margin", {
      easing: theme.transitions.easing.sharp,
      duration: transitionDuration,
    }),
    height: "100%",
    overflow: "auto",
    marginLeft: drawerWidth,
  },
  contentShift: {
    transition: theme.transitions.create("margin", {
      easing: theme.transitions.easing.easeOut,
      duration: transitionDuration,
    }),
    marginLeft: 0,
  },
  // necessary for content to be below app bar
  toolbar: theme.mixins.toolbar,
  drawerPaper: {
    width: drawerWidth,
  },
}));

function App() {
  useSegmentAnalytics();
  useGoogleAnalytics();
  const location = useLocation();
  const dispatch = useDispatch();
  const [theme, toggleTheme, mounted] = useTheme();
  const currentPath = location.pathname + location.hash + location.search;
  const trimmedPath = location.pathname + location.hash;
  const classes = useStyles();
  const [isSidebarExpanded, setIsSidebarExpanded] = useState(false);
  const [mobileOpen, setMobileOpen] = useState(false);

  const { address, connect, hasCachedProvider, provider, connected, networkId, providerInitialized } = useWeb3Context();

  const [migrationModalOpen, setMigrationModalOpen] = useState(false);
  const migModalOpen = () => {
    setMigrationModalOpen(true);
  };
  const migModalClose = () => {
    dispatch(loadAccountDetails({ networkID: networkId, address, provider }));
    setMigrationModalOpen(false);
  };

  const isSmallerScreen = useMediaQuery("(max-width: 980px)");
  const isSmallScreen = useMediaQuery("(max-width: 600px)");

  const [walletChecked, setWalletChecked] = useState(false);

  const { projects } = projectData;

  // TODO (appleseed-expiredBonds): there may be a smarter way to refactor this
  const { bonds, expiredBonds } = useBonds(networkId);

  const bondIndexes = useAppSelector(state => state.bondingV2.indexes);

  async function loadDetails(whichDetails: string) {
    // NOTE (unbanksy): If you encounter the following error:
    // Unhandled Rejection (Error): call revert exception (method="balanceOf(address)", errorArgs=null, errorName=null, errorSignature=null, reason=null, code=CALL_EXCEPTION, version=abi/5.4.0)
    // it's because the initial provider loaded always starts with networkID=1. This causes
    // address lookup on the wrong chain which then throws the error. To properly resolve this,
    // we shouldn't be initializing to networkID=1 in web3Context without first listening for the
    // network. To actually test rinkeby, change setnetworkID equal to 4 before testing.
    let loadProvider = provider;

    if (whichDetails === "app") {
      loadApp(loadProvider);
    }

    // don't run unless provider is a Wallet...
    if (whichDetails === "account" && address && connected) {
      loadAccount(loadProvider);
    }
  }

  const loadApp = useCallback(
    loadProvider => {
      dispatch(loadAppDetails({ networkID: networkId, provider: loadProvider }));
      // NOTE (appleseed) - tech debt - better network filtering for active bonds
      if (networkId === NetworkId.MAINNET || networkId === NetworkId.TESTNET_RINKEBY) {
        bonds.map(bond => {
          dispatch(calcBondDetails({ bond, value: "", provider: loadProvider, networkID: networkId }));
        });
        dispatch(getAllBonds({ provider: loadProvider, networkID: networkId, address }));
      }
    },
    [networkId, address],
  );

  const loadAccount = useCallback(
    loadProvider => {
      if (!providerInitialized) {
        return;
      }
      dispatch(getUserNotes({ networkID: networkId, address, provider: loadProvider }));
      dispatch(loadAccountDetails({ networkID: networkId, address, provider: loadProvider }));
      dispatch(getMigrationAllowances({ address, provider: loadProvider, networkID: networkId }));
      bonds.map(bond => {
        // NOTE: get any Claimable bonds, they may not be bondable
        if (bond.getClaimability(networkId)) {
          dispatch(calculateUserBondDetails({ address, bond, provider: loadProvider, networkID: networkId }));
        }
      });
      dispatch(getZapTokenBalances({ address, networkID: networkId, provider: loadProvider }));
      expiredBonds.map(bond => {
        if (bond.getClaimability(networkId)) {
          dispatch(calculateUserBondDetails({ address, bond, provider: loadProvider, networkID: networkId }));
        }
      });
    },
    [networkId, address, providerInitialized],
  );

  const oldAssetsDetected = useAppSelector(state => {
    if (networkId && (networkId === NetworkId.MAINNET || networkId === NetworkId.TESTNET_RINKEBY)) {
      return (
        state.account.balances &&
        (Number(state.account.balances.sohmV1) ||
        Number(state.account.balances.ohmV1) ||
        Number(state.account.balances.wsohm)
          ? true
          : false)
      );
    } else {
      return false;
    }
  });

  const oldAssetsEnoughToMigrate = useAppSelector(state => {
    if (!state.app.currentIndex || !state.app.marketPrice) {
      return true;
    }
    const wrappedBalance = Number(state.account.balances.wsohm) * Number(state.app.currentIndex!);
    const allAssetsBalance =
      Number(state.account.balances.sohmV1) + Number(state.account.balances.ohmV1) + wrappedBalance;
    return state.app.marketPrice * allAssetsBalance >= 10;
  });

  const hasDust = useAppSelector(state => {
    if (!state.app.currentIndex || !state.app.marketPrice) {
      return true;
    }
    const wrappedBalance = Number(state.account.balances.wsohm) * Number(state.app.currentIndex!);
    const ohmBalance = Number(state.account.balances.ohmV1);
    const sOhmbalance = Number(state.account.balances.sohmV1);
    if (ohmBalance > 0 && ohmBalance * state.app.marketPrice < 10) {
      return true;
    }
    if (sOhmbalance > 0 && sOhmbalance * state.app.marketPrice < 10) {
      return true;
    }
    if (wrappedBalance > 0 && wrappedBalance * state.app.marketPrice < 10) {
      return true;
    }
    return false;
  });

  const newAssetsDetected = useAppSelector(state => {
    return (
      state.account.balances &&
      (Number(state.account.balances.gohm) || Number(state.account.balances.sohm) || Number(state.account.balances.ohm)
        ? true
        : false)
    );
  });

  // The next 3 useEffects handle initializing API Loads AFTER wallet is checked
  //
  // this useEffect checks Wallet Connection & then sets State for reload...
  // ... we don't try to fire Api Calls on initial load because web3Context is not set yet
  // ... if we don't wait we'll ALWAYS fire API calls via JsonRpc because provider has not
  // ... been reloaded within App.
  useEffect(() => {
    if (hasCachedProvider()) {
      // then user DOES have a wallet
      connect().then(() => {
        setWalletChecked(true);
        track(CONNECT, {
          provider: provider,
          context: currentPath,
        });
      });
    } else {
      // then user DOES NOT have a wallet
      setWalletChecked(true);
    }
    if (shouldTriggerSafetyCheck()) {
      dispatch(info("Safety Check: Always verify you're on app.olympusdao.finance!"));
    }
  }, []);

  // this useEffect fires on state change from above. It will ALWAYS fire AFTER
  useEffect(() => {
    // don't load ANY details until wallet is Checked
    if (walletChecked) {
      if (networkId !== -1) {
        loadDetails("account");
        loadDetails("app");
      }
    }
  }, [walletChecked, networkId]);

  // this useEffect picks up any time a user Connects via the button
  useEffect(() => {
    // don't load ANY details until wallet is Connected
    if (connected && providerInitialized) {
      loadDetails("account");
    }
  }, [connected, networkId, providerInitialized]);

  const handleDrawerToggle = () => {
    setMobileOpen(!mobileOpen);
  };

  const handleSidebarClose = () => {
    setIsSidebarExpanded(false);
  };

  let themeMode = theme === "light" ? lightTheme : theme === "dark" ? darkTheme : gTheme;

  useEffect(() => {
    themeMode = theme === "light" ? lightTheme : darkTheme;
  }, [theme]);

  useEffect(() => {
    if (isSidebarExpanded) handleSidebarClose();
  }, [location]);

  const accountBonds = useAppSelector(state => {
    const withInterestDue = [];
    for (const bond in state.account.bonds) {
      if (state.account.bonds[bond].interestDue > 0) {
        withInterestDue.push(state.account.bonds[bond]);
      }
    }
    return withInterestDue;
  });
  const hasActiveV1Bonds = accountBonds.length > 0;

  return (
    <QueryClientProvider client={queryClient}>
      <ThemeProvider theme={themeMode}>
        <CssBaseline />
        {/* {isAppLoading && <LoadingSplash />} */}
        <div className={`app ${isSmallerScreen && "tablet"} ${isSmallScreen && "mobile"} ${theme}`}>
          <Messages />
          <TopBar theme={theme} toggleTheme={toggleTheme} handleDrawerToggle={handleDrawerToggle} />
          <nav className={classes.drawer}>
            {isSmallerScreen ? (
              <NavDrawer mobileOpen={mobileOpen} handleDrawerToggle={handleDrawerToggle} />
            ) : (
              <Sidebar />
            )}
          </nav>

          <div className={`${classes.content} ${isSmallerScreen && classes.contentShift}`}>
            {oldAssetsDetected &&
              !hasActiveV1Bonds &&
              trimmedPath.indexOf("dashboard") === -1 &&
              oldAssetsEnoughToMigrate && <CallToAction setMigrationModalOpen={setMigrationModalOpen} />}

            {trimmedPath.indexOf("dashboard") === -1 && <Announcement />}

            <Switch>
              <Route exact path="/dashboard">
                <TreasuryDashboard />
              </Route>

              <Route exact path="/">
                <Redirect to="/stake" />
              </Route>

              <Route path="/stake">
                {/* if newAssets or 0 assets */}
                {newAssetsDetected || (!newAssetsDetected && !oldAssetsDetected) || !oldAssetsEnoughToMigrate ? (
                  <Stake />
                ) : (
                  <V1Stake
                    hasActiveV1Bonds={hasActiveV1Bonds}
                    oldAssetsDetected={oldAssetsDetected}
                    setMigrationModalOpen={setMigrationModalOpen}
                  />
                )}
              </Route>

              <Route path="/v1-stake">
                <V1Stake
                  hasActiveV1Bonds={hasActiveV1Bonds}
                  oldAssetsDetected={oldAssetsDetected}
                  setMigrationModalOpen={setMigrationModalOpen}
                />
              </Route>

              <Route exact path="/give">
                <CausesDashboard />
              </Route>
              <Redirect from="/olympusgive" to="/give" />
              <Redirect from="/tyche" to="/give" />
              <Redirect from="/olygive" to="/give" />
              <Redirect from="/olympusdaogive" to="/give" />
              <Redirect from="/ohmgive" to="/give" />

              <Route path="/give/projects">
                {projects.map(project => {
                  return (
                    <Route exact key={project.slug} path={`/give/projects/${project.slug}`}>
                      <ProjectInfo project={project} />
                    </Route>
                  );
                })}
              </Route>

              <Route exact path="/give/donations">
                <DepositYield />
              </Route>

              <Route exact path="/give/redeem">
                <RedeemYield />
              </Route>

              <Route path="/wrap">
                <Route exact path={`/wrap`}>
                  <Wrap />
                </Route>
              </Route>

              <Route path="/zap">
                <Route exact path={`/zap`}>
                  <Zap />
                </Route>
              </Route>

              {/* <Route path="/33-together">
              <PoolTogether />
            </Route> */}

              <Route path="/bonds-v1">
                {(bonds as IAllBondData[]).map(bond => {
                  return (
                    <Route exact key={bond.name} path={`/bonds-v1/${bond.name}`}>
                      <Bond bond={bond} />
                    </Route>
                  );
                })}
                <ChooseBond />
              </Route>

              <Route path="/bonds">
                {bondIndexes.map(index => {
                  return (
                    <Route exact key={index} path={`/bonds/${index}`}>
                      <BondV2 index={index} />
                    </Route>
                  );
                })}
                <ChooseBondV2 />
              </Route>

              <Route path="/network">
                <ChangeNetwork />
              </Route>

              <Route component={NotFound} />
            </Switch>
          </div>
          {hasDust ? (
            <MigrationModalSingle open={migrationModalOpen} handleClose={migModalClose} />
          ) : (
            <MigrationModal open={migrationModalOpen} handleClose={migModalClose} />
          )}
        </div>
      </ThemeProvider>
    </QueryClientProvider>
  );
}

export default App;<|MERGE_RESOLUTION|>--- conflicted
+++ resolved
@@ -54,11 +54,8 @@
 import Announcement from "./components/Announcement/Announcement";
 import { getAllBonds, getUserNotes } from "./slices/BondSliceV2";
 import { NetworkId } from "./constants";
-<<<<<<< HEAD
 import { CONNECT, track } from "./helpers/analytics";
-=======
 import MigrationModalSingle from "./components/Migration/MigrationModalSingle";
->>>>>>> 4b80198a
 
 // 😬 Sorry for all the console logging
 const DEBUG = false;
