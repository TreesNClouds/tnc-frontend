--- conflicted
+++ resolved
@@ -221,11 +221,6 @@
           label: getGiveProjectName(uaData.recipient) ?? "unknown",
           dimension1: uaData.txHash ?? "unknown",
           dimension2: uaData.address,
-<<<<<<< HEAD
-          dimension3: eventSource,
-          metric1: parseFloat(uaData.value),
-=======
->>>>>>> 9f0152b4
         });
 
         dispatch(clearPendingTxn(giveTx.hash));
@@ -302,20 +297,6 @@
       return;
     } finally {
       if (giveTx) {
-<<<<<<< HEAD
-        segmentUA(uaData);
-
-        ReactGA.event({
-          category: "Olympus Give",
-          action: uaData.type ?? "unknown",
-          value: parseFloat(uaData.value),
-          label: uaData.txHash ?? "unknown",
-          dimension1: uaData.txHash ?? "unknown",
-          dimension2: uaData.address,
-          dimension3: eventSource,
-        });
-
-=======
         trackSegmentEvent(uaData);
         trackGAEvent({
           category: "Olympus Give",
@@ -326,7 +307,6 @@
           metric1: parseFloat(uaData.value),
           value: Math.round(parseFloat(uaData.value)),
         });
->>>>>>> 9f0152b4
         dispatch(clearPendingTxn(giveTx.hash));
       }
     }
