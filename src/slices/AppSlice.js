--- conflicted
+++ resolved
@@ -4,17 +4,10 @@
 import { abi as OlympusStakingv2 } from "../abi/OlympusStakingv2.json";
 import { abi as sOHM } from "../abi/sOHM.json";
 import { abi as sOHMv2 } from "../abi/sOhmv2.json";
-<<<<<<< HEAD
 import { abi as PrizePool } from "../abi/33-together/PrizePoolAbi2.json";
 import { abi as AwardPool } from "../abi/33-together/AwardAbi2.json";
-import axios from "axios";
-import { contractForReserve, addressForAsset, contractForBond, setAll } from "../helpers";
 import { getCreditMaturationDaysAndLimitPercentage } from "../helpers/33Together";
-import { BONDS } from "../constants";
-import { abi as BondCalcContract } from "../abi/BondCalcContract.json";
-=======
 import { setAll } from "../helpers";
->>>>>>> 0d6ca759
 import apollo from "../lib/apolloClient.js";
 import { createSlice, createSelector, createAsyncThunk, createEntityAdapter } from "@reduxjs/toolkit";
 import allBonds from "src/helpers/AllBonds";
