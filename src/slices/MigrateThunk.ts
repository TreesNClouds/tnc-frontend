import { createAsyncThunk } from "@reduxjs/toolkit";
import { BigNumber, ethers, Signer } from "ethers";
<<<<<<< HEAD
import toast from "react-hot-toast";
import { addresses, NetworkId } from "src/constants";
import { GOHM_ADDRESSES, MIGRATOR_ADDRESSES } from "src/constants/addresses";
=======
import { NetworkId } from "src/constants";
import {
  GOHM_ADDRESSES,
  MIGRATOR_ADDRESSES,
  V1_OHM_ADDRESSES,
  V1_SOHM_ADDRESSES,
  WSOHM_ADDRESSES,
} from "src/constants/addresses";
>>>>>>> eaf9dc4f
import { fetchAccountSuccess, getBalances, getMigrationAllowances } from "src/slices/AccountSlice";
import {
  IChangeApprovalWithDisplayNameAsyncThunk,
  IJsonRPCError,
  IMigrateAsyncThunk,
  IMigrateSingleAsyncThunk,
  IValueAsyncThunk,
} from "src/slices/interfaces";
import { clearPendingTxn, fetchPendingTxns } from "src/slices/PendingTxnsSlice";
import { IERC20, IERC20__factory } from "src/typechain";
import { OlympusTokenMigrator__factory } from "src/typechain";

export enum TokenType {
  UNSTAKED,
  STAKED,
  WRAPPED,
}

const chooseContract = (token: string, networkID: NetworkId, signer: Signer): IERC20 => {
  let address: string;
  if (token === "ohm") {
    address = V1_OHM_ADDRESSES[networkID as keyof typeof V1_OHM_ADDRESSES];
  } else if (token === "sohm") {
    address = V1_SOHM_ADDRESSES[networkID as keyof typeof V1_SOHM_ADDRESSES];
  } else if (token === "wsohm") {
    address = WSOHM_ADDRESSES[networkID as keyof typeof WSOHM_ADDRESSES];
  } else if (token === "gohm") {
    address = GOHM_ADDRESSES[networkID as keyof typeof GOHM_ADDRESSES];
  } else {
    const message = `Invalid token type: ${token}`;
    console.error(message);
    throw Error(message);
  }
  return IERC20__factory.connect(address, signer);
};

export const changeMigrationApproval = createAsyncThunk(
  "migrate/changeApproval",
  async (
    { token, provider, address, networkID, displayName, insertName, signer }: IChangeApprovalWithDisplayNameAsyncThunk,
    { dispatch },
  ) => {
    // NOTE (Appleseed): what is `insertName`??? it looks like it's always true???
    if (!provider) {
      toast.error("Please connect your wallet!");
      return;
    }
    const tokenContract = chooseContract(token, networkID, signer);

    let migrateAllowance = BigNumber.from("0");
    let currentBalance = BigNumber.from("0");
    migrateAllowance = await tokenContract.allowance(
      address,
      MIGRATOR_ADDRESSES[networkID as keyof typeof MIGRATOR_ADDRESSES],
    );
    currentBalance = await tokenContract.balanceOf(address);

    // return early if approval has already happened
    if (migrateAllowance.gt(currentBalance)) {
      toast("Approval completed.");
      dispatch(getMigrationAllowances({ address, provider, networkID }));
      return;
    }
    let approveTx: ethers.ContractTransaction | undefined;
    try {
      approveTx = await tokenContract.approve(
        MIGRATOR_ADDRESSES[networkID as keyof typeof MIGRATOR_ADDRESSES],
        ethers.utils.parseUnits("1000000000", token === "wsohm" || token === "gohm" ? "ether" : "gwei").toString(),
      );

      const text = `Approve ${displayName} Migration`;
      const pendingTxnType = insertName ? `approve_migration_${token}` : "approve_migration";

      dispatch(fetchPendingTxns({ txnHash: approveTx.hash, text, type: pendingTxnType }));
      await approveTx.wait();
      toast(`${displayName} Approval complete`);
    } catch (e: unknown) {
      toast.error((e as IJsonRPCError).message);
      return;
    } finally {
      dispatch(getMigrationAllowances({ address, provider, networkID }));
      if (approveTx) {
        dispatch(clearPendingTxn(approveTx.hash));
      }
    }

    // go get fresh allowances
  },
);

export const bridgeBack = createAsyncThunk(
  "migrate/bridgeBack",
  async ({ provider, address, networkID, value }: IValueAsyncThunk, { dispatch }) => {
    if (!provider) {
      toast.error("Please connect your wallet!");
      return;
    }

    const signer = provider.getSigner();
    const migrator = OlympusTokenMigrator__factory.connect(
      MIGRATOR_ADDRESSES[networkID as keyof typeof MIGRATOR_ADDRESSES],
      signer,
    );

    let unMigrateTx: ethers.ContractTransaction | undefined;

    try {
      unMigrateTx = await migrator.bridgeBack(ethers.utils.parseUnits(value, "ether"), TokenType.STAKED);
      const text = `Bridge Back gOHM`;
      const pendingTxnType = `migrate`;

      if (unMigrateTx) {
        dispatch(fetchPendingTxns({ txnHash: unMigrateTx.hash, text, type: pendingTxnType }));
        await unMigrateTx.wait();
        toast("Successfully unwrapped gOHM!");
      }
    } catch (e: unknown) {
      toast.error((e as IJsonRPCError).message);
    } finally {
      dispatch(getBalances({ address, provider, networkID }));
      if (unMigrateTx) {
        dispatch(clearPendingTxn(unMigrateTx.hash));
      }
    }
    // go get fresh balances
    // dispatch(fetchAccountSuccess({ isMigrationComplete: true }));
  },
);

export const migrateSingle = createAsyncThunk(
  "migrate/migrateSingle",
  async ({ provider, address, networkID, type, amount, gOHM, signer }: IMigrateSingleAsyncThunk, { dispatch }) => {
    if (!provider) {
      toast.error("Please connect your wallet!");
      return;
    }

    const migrator = OlympusTokenMigrator__factory.connect(
      MIGRATOR_ADDRESSES[networkID as keyof typeof MIGRATOR_ADDRESSES],
      signer,
    );

    let migrateTx: ethers.ContractTransaction | undefined;
    try {
      migrateTx = await migrator.migrate(
        ethers.utils.parseUnits(amount, type === TokenType.WRAPPED ? "ether" : "gwei"),
        type,
        gOHM ? TokenType.WRAPPED : TokenType.STAKED,
      );
      const text = `Migrate ${type} Tokens`;
      const pendingTxnType = `migrate_${type}_tokens`;

      if (migrateTx) {
        dispatch(fetchPendingTxns({ txnHash: migrateTx.hash, text, type: pendingTxnType }));
        await migrateTx.wait();
        toast(`Successfully migrated ${TokenType[type]}`);
      }
    } catch (e: unknown) {
      toast.error((e as IJsonRPCError).message);
    } finally {
      dispatch(getBalances({ address, provider, networkID }));
      if (migrateTx) {
        dispatch(clearPendingTxn(migrateTx.hash));
      }
    }
  },
);

export const migrateAll = createAsyncThunk(
  "migrate/migrateAll",
  async ({ provider, address, networkID, gOHM, signer }: IMigrateAsyncThunk, { dispatch }) => {
    if (!provider) {
      toast.error("Please connect your wallet!");
      return;
    }

    const migrator = OlympusTokenMigrator__factory.connect(
      MIGRATOR_ADDRESSES[networkID as keyof typeof MIGRATOR_ADDRESSES],
      signer,
    );

    let migrateAllTx: ethers.ContractTransaction | undefined;

    try {
      migrateAllTx = await migrator.migrateAll(gOHM ? TokenType.WRAPPED : TokenType.STAKED);
      const text = `Migrate All Tokens`;
      const pendingTxnType = `migrate_all`;

      if (migrateAllTx) {
        dispatch(fetchPendingTxns({ txnHash: migrateAllTx.hash, text, type: pendingTxnType }));
        await migrateAllTx.wait();
        toast("All assets have been successfully migrated!");
      }
    } catch (e: unknown) {
      toast.error((e as IJsonRPCError).message);
      throw e;
    } finally {
      dispatch(getBalances({ address, provider, networkID }));
      dispatch(fetchAccountSuccess({ isMigrationComplete: true }));
      if (migrateAllTx) {
        dispatch(clearPendingTxn(migrateAllTx.hash));
      }
    }
  },
);<|MERGE_RESOLUTION|>--- conflicted
+++ resolved
@@ -1,10 +1,6 @@
 import { createAsyncThunk } from "@reduxjs/toolkit";
 import { BigNumber, ethers, Signer } from "ethers";
-<<<<<<< HEAD
 import toast from "react-hot-toast";
-import { addresses, NetworkId } from "src/constants";
-import { GOHM_ADDRESSES, MIGRATOR_ADDRESSES } from "src/constants/addresses";
-=======
 import { NetworkId } from "src/constants";
 import {
   GOHM_ADDRESSES,
@@ -13,7 +9,6 @@
   V1_SOHM_ADDRESSES,
   WSOHM_ADDRESSES,
 } from "src/constants/addresses";
->>>>>>> eaf9dc4f
 import { fetchAccountSuccess, getBalances, getMigrationAllowances } from "src/slices/AccountSlice";
 import {
   IChangeApprovalWithDisplayNameAsyncThunk,
