import { createAsyncThunk } from "@reduxjs/toolkit";
import { BigNumber, ethers } from "ethers";
import { OHM_ADDRESSES, SOHM_ADDRESSES, STAKING_ADDRESSES } from "src/constants/addresses";
import { addresses } from "src/constants/networks";
import { IERC20, OlympusStaking__factory, OlympusStakingv2__factory, StakingHelper } from "src/typechain";

import { abi as ierc20ABI } from "../abi/IERC20.json";
import { abi as StakingHelperABI } from "../abi/StakingHelper.json";
<<<<<<< HEAD
import { trackGAEvent } from "../helpers/analytics";
=======
import { addresses } from "../constants";
import { trackGAEvent } from "../helpers/analytics/trackGAEvent";
>>>>>>> eb4a6711
import { fetchAccountSuccess, getBalances } from "./AccountSlice";
import { IChangeApprovalWithVersionAsyncThunk, IJsonRPCError, IStakeAsyncThunk } from "./interfaces";
import { error, info } from "./MessagesSlice";
import { clearPendingTxn, fetchPendingTxns, getStakingTypeText } from "./PendingTxnsSlice";

interface IUAData {
  address: string;
  value: string;
  approved: boolean;
  txHash: string | null;
  type: string;
}

function alreadyApprovedToken(
  token: string,
  stakeAllowance: BigNumber,
  unstakeAllowance: BigNumber,
  stakeAllowanceV2: BigNumber,
  unstakeAllowanceV2: BigNumber,
  version2: boolean,
) {
  // set defaults
  const bigZero = BigNumber.from("0");
  let applicableAllowance = bigZero;
  // determine which allowance to check
  if (token === "ohm" && version2) {
    applicableAllowance = stakeAllowanceV2;
  } else if (token === "sohm" && version2) {
    applicableAllowance = unstakeAllowanceV2;
  } else if (token === "ohm") {
    applicableAllowance = stakeAllowance;
  } else if (token === "sohm") {
    applicableAllowance = unstakeAllowance;
  }

  // check if allowance exists
  if (applicableAllowance.gt(bigZero)) return true;

  return false;
}

export const changeApproval = createAsyncThunk(
  "stake/changeApproval",
  async ({ token, provider, address, networkID, version2 }: IChangeApprovalWithVersionAsyncThunk, { dispatch }) => {
    if (!provider) {
      dispatch(error("Please connect your wallet!"));
      return;
    }
    const signer = provider.getSigner();
    const ohmContract = new ethers.Contract(addresses[networkID].OHM_ADDRESS as string, ierc20ABI, signer) as IERC20;
    const sohmContract = new ethers.Contract(addresses[networkID].SOHM_ADDRESS as string, ierc20ABI, signer) as IERC20;
    const ohmV2Contract = new ethers.Contract(
      OHM_ADDRESSES[networkID as keyof typeof OHM_ADDRESSES] as string,
      ierc20ABI,
      signer,
    ) as IERC20;
    const sohmV2Contract = new ethers.Contract(
      SOHM_ADDRESSES[networkID as keyof typeof SOHM_ADDRESSES] as string,
      ierc20ABI,
      signer,
    ) as IERC20;
    let approveTx;
    let stakeAllowance = await ohmContract.allowance(address, addresses[networkID].STAKING_HELPER_ADDRESS);
    let unstakeAllowance = await sohmContract.allowance(address, addresses[networkID].STAKING_ADDRESS);
    let stakeAllowanceV2 = await ohmV2Contract.allowance(
      address,
      STAKING_ADDRESSES[networkID as keyof typeof STAKING_ADDRESSES],
    );
    let unstakeAllowanceV2 = await sohmV2Contract.allowance(
      address,
      STAKING_ADDRESSES[networkID as keyof typeof STAKING_ADDRESSES],
    );
    // return early if approval has already happened
    if (alreadyApprovedToken(token, stakeAllowance, unstakeAllowance, stakeAllowanceV2, unstakeAllowanceV2, version2)) {
      dispatch(info("Approval completed."));
      return dispatch(
        fetchAccountSuccess({
          staking: {
            ohmStakeV1: +stakeAllowance,
            ohmUnstakeV1: +unstakeAllowance,
          },
        }),
      );
    }

    try {
      if (version2) {
        if (token === "ohm") {
          approveTx = await ohmV2Contract.approve(
            STAKING_ADDRESSES[networkID as keyof typeof STAKING_ADDRESSES],
            ethers.utils.parseUnits("1000000000", "gwei").toString(),
          );
        } else if (token === "sohm") {
          approveTx = await sohmV2Contract.approve(
            STAKING_ADDRESSES[networkID as keyof typeof STAKING_ADDRESSES],
            ethers.utils.parseUnits("1000000000", "gwei").toString(),
          );
        }
      } else {
        if (token === "ohm") {
          approveTx = await ohmContract.approve(
            addresses[networkID].STAKING_ADDRESS,
            ethers.utils.parseUnits("1000000000", "gwei").toString(),
          );
        } else if (token === "sohm") {
          approveTx = await sohmContract.approve(
            addresses[networkID].STAKING_ADDRESS,
            ethers.utils.parseUnits("1000000000", "gwei").toString(),
          );
        }
      }

      const text = "Approve " + (token === "ohm" ? "Staking" : "Unstaking");
      const pendingTxnType = token === "ohm" ? "approve_staking" : "approve_unstaking";
      if (approveTx) {
        dispatch(fetchPendingTxns({ txnHash: approveTx.hash, text, type: pendingTxnType }));

        await approveTx.wait();
      }
    } catch (e: unknown) {
      dispatch(error((e as IJsonRPCError).message));
      return;
    } finally {
      if (approveTx) {
        dispatch(clearPendingTxn(approveTx.hash));
      }
    }

    // go get fresh allowances
    stakeAllowance = await ohmContract.allowance(address, addresses[networkID].STAKING_HELPER_ADDRESS);
    unstakeAllowance = await sohmContract.allowance(address, addresses[networkID].STAKING_ADDRESS);
    stakeAllowanceV2 = await ohmV2Contract.allowance(
      address,
      STAKING_ADDRESSES[networkID as keyof typeof STAKING_ADDRESSES],
    );
    unstakeAllowanceV2 = await sohmV2Contract.allowance(
      address,
      STAKING_ADDRESSES[networkID as keyof typeof STAKING_ADDRESSES],
    );

    return dispatch(
      fetchAccountSuccess({
        staking: {
          ohmStakeV1: +stakeAllowance,
          ohmUnstakeV1: +unstakeAllowance,
          ohmStake: +stakeAllowanceV2,
          ohmUnstake: +unstakeAllowanceV2,
        },
      }),
    );
  },
);

export const changeStake = createAsyncThunk(
  "stake/changeStake",
  async ({ action, value, provider, address, networkID, version2, rebase }: IStakeAsyncThunk, { dispatch }) => {
    if (!provider) {
      dispatch(error("Please connect your wallet!"));
      return;
    }

    const signer = provider.getSigner();

    const staking = OlympusStaking__factory.connect(addresses[networkID].STAKING_ADDRESS, signer);

    const stakingHelper = new ethers.Contract(
      addresses[networkID].STAKING_HELPER_ADDRESS as string,
      StakingHelperABI,
      signer,
    ) as StakingHelper;

    const stakingV2 = OlympusStakingv2__factory.connect(
      STAKING_ADDRESSES[networkID as keyof typeof STAKING_ADDRESSES],
      signer,
    );

    let stakeTx;
    const uaData: IUAData = {
      address: address,
      value: value,
      approved: true,
      txHash: null,
      type: "",
    };
    try {
      if (version2) {
        if (action === "stake") {
          uaData.type = "stake";
          // 3rd arg is rebase
          // 4th argument is claim default to true
          stakeTx = rebase
            ? await stakingV2.stake(address, ethers.utils.parseUnits(value, "gwei"), true, true)
            : await stakingV2.stake(address, ethers.utils.parseUnits(value, "gwei"), false, true);
        } else {
          uaData.type = "unstake";
          // 3rd arg is trigger default to true for mainnet and false for rinkeby
          // 4th arg is rebasing
          stakeTx = rebase
            ? await stakingV2.unstake(address, ethers.utils.parseUnits(value, "gwei"), true, true)
            : await stakingV2.unstake(address, ethers.utils.parseUnits(value, "ether"), true, false);
        }
      } else {
        if (action === "stake") {
          uaData.type = "stake";
          stakeTx = await stakingHelper.stake(ethers.utils.parseUnits(value, "gwei"));
        } else {
          uaData.type = "unstake";
          stakeTx = await staking.unstake(ethers.utils.parseUnits(value, "gwei"), true);
        }
      }
      const pendingTxnType = action === "stake" ? "staking" : "unstaking";
      uaData.txHash = stakeTx.hash;
      dispatch(fetchPendingTxns({ txnHash: stakeTx.hash, text: getStakingTypeText(action), type: pendingTxnType }));
      await stakeTx.wait();
    } catch (e: unknown) {
      uaData.approved = false;
      const rpcError = e as IJsonRPCError;
      if (rpcError.code === -32603 && rpcError.message.indexOf("ds-math-sub-underflow") >= 0) {
        dispatch(
          error("You may be trying to stake more than your balance! Error code: 32603. Message: ds-math-sub-underflow"),
        );
      } else {
        dispatch(error(rpcError.message));
      }
      return;
    } finally {
      if (stakeTx) {
        trackGAEvent({
          category: "Staking",
          action: uaData.type ?? "unknown",
          label: uaData.txHash ?? "unknown",
          value: Math.round(parseFloat(uaData.value)),
          dimension1: uaData.txHash ?? "unknown",
          dimension2: uaData.address,
        });
        dispatch(clearPendingTxn(stakeTx.hash));
      }
    }
    dispatch(getBalances({ address, networkID, provider }));
  },
);<|MERGE_RESOLUTION|>--- conflicted
+++ resolved
@@ -6,12 +6,7 @@
 
 import { abi as ierc20ABI } from "../abi/IERC20.json";
 import { abi as StakingHelperABI } from "../abi/StakingHelper.json";
-<<<<<<< HEAD
-import { trackGAEvent } from "../helpers/analytics";
-=======
-import { addresses } from "../constants";
 import { trackGAEvent } from "../helpers/analytics/trackGAEvent";
->>>>>>> eb4a6711
 import { fetchAccountSuccess, getBalances } from "./AccountSlice";
 import { IChangeApprovalWithVersionAsyncThunk, IJsonRPCError, IStakeAsyncThunk } from "./interfaces";
 import { error, info } from "./MessagesSlice";
