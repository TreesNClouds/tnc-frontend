import { ThemeProvider } from "@material-ui/core/styles";
import { useEffect, useState } from "react";
import { Route, Redirect, Switch, useLocation } from "react-router-dom";
import { useDispatch } from "react-redux";
import { Hidden, useMediaQuery } from "@material-ui/core";
import { makeStyles } from "@material-ui/core/styles";
import CssBaseline from "@material-ui/core/CssBaseline";
import useTheme from "./hooks/useTheme";
import { useAddress, useWeb3Context } from "./hooks/web3Context";

import { calcBondDetails } from "./actions/Bond.actions.js";
import { loadAppDetails } from "./actions/App.actions.js";
import { loadAccountDetails } from "./actions/Account.actions.js";

<<<<<<< HEAD
import { Stake, ChooseBond, Bond, Dashboard, TreasuryDashboard, PoolTogether } from "./views";
=======
import { Stake, ChooseBond, Bond, Dashboard, TreasuryDashboard } from "./views";
>>>>>>> ab120b66
import Sidebar from "./components/Sidebar/Sidebar.jsx";
import TopBar from "./components/TopBar/TopBar.jsx";
import Migrate from "./views/Stake/Migrate";
import NavDrawer from "./components/Sidebar/NavDrawer.jsx";
import NotFound from "./views/404/NotFound";

import { dark as darkTheme } from "./themes/dark.js";
import { light as lightTheme } from "./themes/light.js";
import { girth as gTheme } from "./themes/girth.js";

import { BONDS } from "./constants";
import "./style.scss";

// 😬 Sorry for all the console logging
const DEBUG = false;

// 🛰 providers
if (DEBUG) console.log("📡 Connecting to Mainnet Ethereum");

// 🔭 block explorer URL
// const blockExplorer = targetNetwork.blockExplorer;

const drawerWidth = 280;
const transitionDuration = 969;

const useStyles = makeStyles(theme => ({
  drawer: {
    [theme.breakpoints.up("md")]: {
      width: drawerWidth,
      flexShrink: 0,
    },
  },
  content: {
    flexGrow: 1,
    padding: theme.spacing(1),
    transition: theme.transitions.create("margin", {
      easing: theme.transitions.easing.sharp,
      duration: transitionDuration,
    }),
    height: "100%",
    overflow: "auto",
    marginLeft: drawerWidth,
  },
  contentShift: {
    transition: theme.transitions.create("margin", {
      easing: theme.transitions.easing.easeOut,
      duration: transitionDuration,
    }),
    marginLeft: 0,
  },
  // necessary for content to be below app bar
  toolbar: theme.mixins.toolbar,
  drawerPaper: {
    width: drawerWidth,
  },
}));

function App() {
  const dispatch = useDispatch();
  const [theme, toggleTheme, mounted] = useTheme();
  const location = useLocation();
  const classes = useStyles();
  const [isSidebarExpanded, setIsSidebarExpanded] = useState(false);
  const [mobileOpen, setMobileOpen] = useState(false);
  const isSmallerScreen = useMediaQuery("(max-width: 900px)");
  const isSmallScreen = useMediaQuery("(max-width: 620px)");

  // You can warn the user if you would like them to be on a specific network
  // const selectedChainId = userProvider && userProvider._network && userProvider._network.chainId;

  // For more hooks, check out 🔗eth-hooks at: https://www.npmjs.com/package/eth-hooks

  const { provider, chainID } = useWeb3Context();
  const address = useAddress();

  async function loadDetails() {
    // NOTE (unbanksy): If you encounter the following error:
    // Unhandled Rejection (Error): call revert exception (method="balanceOf(address)", errorArgs=null, errorName=null, errorSignature=null, reason=null, code=CALL_EXCEPTION, version=abi/5.4.0)
    // it's because the initial provider loaded always starts with chainID=1. This causes
    // address lookup on the wrong chain which then throws the error. To properly resolve this,
    // we shouldn't be initializing to chainID=1 in web3Context without first listening for the
    // network. To actually test rinkeby, change setChainID equal to 4 before testing.
    let loadProvider = provider;

    await dispatch(loadAppDetails({ networkID: chainID, provider: loadProvider }));
    if (address) await dispatch(loadAccountDetails({ networkID: chainID, provider: loadProvider, address }));

    Object.values(BONDS).map(async bond => {
      await dispatch(calcBondDetails({ address, bond, networkID: chainID, provider: loadProvider }));
    });
  }

  useEffect(() => {
    loadDetails();
  }, [provider, address]);

  const handleDrawerToggle = () => {
    setMobileOpen(!mobileOpen);
  };

  const handleSidebarClose = () => {
    setIsSidebarExpanded(false);
  };

  let themeMode = theme === "light" ? lightTheme : theme === "dark" ? darkTheme : gTheme;

  useEffect(() => {
    themeMode = theme === "light" ? lightTheme : darkTheme;
  }, [theme]);

  useEffect(() => {
    if (isSidebarExpanded) handleSidebarClose();
  }, [location]);

  return (
    <ThemeProvider theme={themeMode}>
      <CssBaseline />
      <div className={`app ${isSmallerScreen && "tablet"} ${isSmallScreen && "mobile"}`}>
        <TopBar theme={theme} toggleTheme={toggleTheme} handleDrawerToggle={handleDrawerToggle} />
        <nav className={classes.drawer}>
          <Hidden mdUp>
            <NavDrawer mobileOpen={mobileOpen} handleDrawerToggle={handleDrawerToggle} />
          </Hidden>
          <Hidden smDown>
            <Sidebar />
          </Hidden>
        </nav>

        <div className={`${classes.content} ${isSmallerScreen && classes.contentShift}`}>
          <Switch>
            <Route exact path="/dashboard">
              <TreasuryDashboard />
            </Route>

            <Route exact path="/">
              <Redirect to="/stake" />
            </Route>

            <Route path="/stake">
              <Stake />
              <Route exact path="/stake/migrate">
                <Migrate />
              </Route>
            </Route>

            <Route path="/33-together">
              <PoolTogether />
            </Route>

            <Route path="/bonds">
              {Object.values(BONDS).map(bond => {
                return (
                  <Route exact key={bond} path={`/bonds/${bond}`}>
                    <Bond bond={bond} />
                  </Route>
                );
              })}
              <ChooseBond />
            </Route>

            <Route component={NotFound} />
          </Switch>
        </div>
      </div>
    </ThemeProvider>
  );
}

export default App;<|MERGE_RESOLUTION|>--- conflicted
+++ resolved
@@ -12,11 +12,7 @@
 import { loadAppDetails } from "./actions/App.actions.js";
 import { loadAccountDetails } from "./actions/Account.actions.js";
 
-<<<<<<< HEAD
 import { Stake, ChooseBond, Bond, Dashboard, TreasuryDashboard, PoolTogether } from "./views";
-=======
-import { Stake, ChooseBond, Bond, Dashboard, TreasuryDashboard } from "./views";
->>>>>>> ab120b66
 import Sidebar from "./components/Sidebar/Sidebar.jsx";
 import TopBar from "./components/TopBar/TopBar.jsx";
 import Migrate from "./views/Stake/Migrate";
