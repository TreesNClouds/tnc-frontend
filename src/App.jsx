--- conflicted
+++ resolved
@@ -5,13 +5,6 @@
 import { useCallback, useEffect, useState } from "react";
 import { Route, Redirect, Switch, useLocation } from "react-router-dom";
 import Web3Modal from "web3modal";
-<<<<<<< HEAD
-=======
-import "bootstrap";
-import "bootstrap/dist/css/bootstrap.min.css";
-import "@fortawesome/fontawesome-free/js/all.js";
-import ClearIcon from "@material-ui/icons/Clear";
->>>>>>> 402f057e
 import { useSelector, useDispatch } from "react-redux";
 import { Hidden, useMediaQuery } from "@material-ui/core";
 import { makeStyles } from "@material-ui/core/styles";
@@ -19,11 +12,7 @@
 import useTheme from "./hooks/useTheme";
 
 import { calcBondDetails } from "./actions/Bond.actions.js";
-<<<<<<< HEAD
 import { loadAppDetails } from "./actions/App.actions.js";
-=======
-import { loadAppDetails /*getMarketPrice, getTokenSupply*/ } from "./actions/App.actions.js";
->>>>>>> 402f057e
 import { loadAccountDetails } from "./actions/Account.actions.js";
 
 import { Stake, ChooseBond, Bond, Dashboard } from "./views";
@@ -33,7 +22,6 @@
 import NavDrawer from "./components/Sidebar/NavDrawer.jsx";
 import NotFound from "./views/404/NotFound";
 
-<<<<<<< HEAD
 import { dark as darkTheme } from "./themes/dark.js";
 import { light as lightTheme } from "./themes/light";
 import { girth as gTheme } from "./themes/girth";
@@ -41,15 +29,6 @@
 import { INFURA_ID, NETWORKS, BONDS } from "./constants";
 import { useUserProvider } from "./hooks";
 import "./style.scss";
-=======
-import "./App.css";
-
-import { lightTheme, darkTheme, gTheme } from "./theme";
-import { GlobalStyles } from "./global";
-
-import { INFURA_ID, NETWORKS, BONDS } from "./constants";
-import { useUserProvider } from "./hooks";
->>>>>>> 402f057e
 
 /*
     Welcome to 🏗 scaffold-eth !
@@ -113,7 +92,6 @@
   }, 1);
 };
 
-<<<<<<< HEAD
 const drawerWidth = 280;
 const transitionDuration = 969;
 
@@ -153,16 +131,6 @@
   const dispatch = useDispatch();
   const [theme, toggleTheme] = useTheme();
   const location = useLocation();
-=======
-function App(props) {
-  const dispatch = useDispatch();
-  const [theme, toggleTheme, mounted] = useTheme();
-  const location = useLocation();
-
-  const isSmallerScreen = useMediaQuery("(max-width: 1125px)");
-  const isUltraSmallScreen = useMediaQuery("(max-width:495px)");
-
->>>>>>> 402f057e
   const [isSidebarExpanded, setIsSidebarExpanded] = useState(false);
   const [mobileOpen, setMobileOpen] = useState(false);
   const isSmallerScreen = useMediaQuery("(max-width: 960px)");
@@ -175,40 +143,11 @@
   const handleSidebarClose = () => {
     setIsSidebarExpanded(false);
   };
-<<<<<<< HEAD
 
   const currentIndex = useSelector(state => {
     return state.app.currentIndex;
   });
 
-=======
-
-  useEffect(() => {
-    if (isSidebarExpanded) handleSidebarClose();
-  }, [location]);
-
-  // const currentBlock  = useSelector((state) => { return state.app.currentBlock });
-  const currentIndex = useSelector(state => {
-    return state.app.currentIndex;
-  });
-
-  // const fraxBondDiscount = useSelector(state => {
-  //   return state.bonding['frax'] && state.bonding['frax'].bondDiscount;
-  // });
-
-  // const daiBondDiscount = useSelector(state => {
-  //   return state.bonding['dai'] && state.bonding['dai'].bondDiscount;
-  // });
-
-  // const ohmDaiBondDiscount = useSelector(state => {
-  //   return state.bonding['ohm_dai_lp'] && state.bonding['ohm_dai_lp'].bondDiscount;
-  // });
-
-  // const ohmFraxLpBondDiscount = useSelector(state => {
-  //   return state.bonding['ohm_frax_lp'] && state.bonding['ohm_frax_lp'].bondDiscount;
-  // })
-
->>>>>>> 402f057e
   // const mainnetProvider = scaffoldEthProvider && scaffoldEthProvider._network ? scaffoldEthProvider : mainnetInfura;
   const mainnetProvider = mainnetInfura;
 
@@ -243,10 +182,6 @@
     if (injectedProvider) loadProvider = injectedProvider;
 
     await dispatch(loadAppDetails({ networkID: 1, provider: loadProvider }));
-<<<<<<< HEAD
-=======
-
->>>>>>> 402f057e
     if (address) await dispatch(loadAccountDetails({ networkID: 1, address, provider: loadProvider }));
 
     [BONDS.ohm_dai, BONDS.dai, BONDS.ohm_frax, BONDS.frax].map(async bond => {
@@ -254,13 +189,10 @@
     });
   }
 
-<<<<<<< HEAD
   useEffect(() => {
     if (isSidebarExpanded) handleSidebarClose();
   }, [location]);
 
-=======
->>>>>>> 402f057e
   useEffect(() => {
     loadDetails();
   }, [injectedProvider, address]);
@@ -298,7 +230,6 @@
   return (
     <ThemeProvider theme={themeMode}>
       <CssBaseline />
-<<<<<<< HEAD
       <div className={`app ${isSmallerScreen ? "tablet" : isSmallScreen ? "mobile" : "browser"}`}>
         <TopBar
           web3Modal={web3Modal}
@@ -360,97 +291,6 @@
             <Route component={NotFound} />
           </Switch>
         </div>
-=======
-      <GlobalStyles />
-      <div className="app">
-        <Flex id="dapp" className={`dapp ${isSmallerScreen && "mobile"}`}>
-          {!isSidebarExpanded && (
-            <nav className="navbar navbar-expand-lg navbar-light justify-content-end d-lg-none">
-              <button
-                className="navbar-toggler"
-                type="button"
-                onClick={() => setIsSidebarExpanded(!isSidebarExpanded)}
-                aria-expanded="false"
-                aria-label="Toggle navigation"
-                data-toggle="collapse"
-                data-target="#navbarNav"
-                aria-controls="navbarNav"
-              >
-                <span className="navbar-toggler-icon" />
-              </button>
-            </nav>
-          )}
-
-          {isSidebarExpanded && (
-            <a role="button" className="close-nav" onClick={() => setIsSidebarExpanded(false)}>
-              <ClearIcon />
-            </a>
-          )}
-
-          <Sidebar
-            currentIndex={currentIndex}
-            isExpanded={isSidebarExpanded}
-            address={address}
-            theme={theme}
-            onClick={() => {
-              isSidebarExpanded ? handleSidebarClose() : console.log("sidebar colapsed");
-            }}
-          />
-
-          <Container maxWidth="xl">
-            <TopBar
-              web3Modal={web3Modal}
-              loadWeb3Modal={loadWeb3Modal}
-              logoutOfWeb3Modal={logoutOfWeb3Modal}
-              address={address}
-              theme={theme}
-              toggleTheme={toggleTheme}
-            />
-
-            <Switch>
-              <Route exact path="/dashboard">
-                <Dashboard address={address} provider={injectedProvider} />
-              </Route>
-
-              <Route exact path="/">
-                <Redirect to="/stake" />
-              </Route>
-
-              <Route path="/stake">
-                <Stake
-                  currentIndex={currentIndex}
-                  address={address}
-                  provider={injectedProvider}
-                  web3Modal={web3Modal}
-                  loadWeb3Modal={loadWeb3Modal}
-                />
-                <Route exact path="/stake/migrate">
-                  <Migrate
-                    address={address}
-                    provider={injectedProvider}
-                    web3Modal={web3Modal}
-                    loadWeb3Modal={loadWeb3Modal}
-                  />
-                </Route>
-              </Route>
-
-              <Route path="/bonds">
-                {/* {Object.values(BONDS).map(bond => { */}
-                {[BONDS.ohm_dai, BONDS.dai, BONDS.ohm_frax, BONDS.frax].map(bond => {
-                  return (
-                    <Route exact key={bond} path={`/bonds/${bond}`}>
-                      <Bond bond={bond} address={address} provider={injectedProvider} />
-                    </Route>
-                  );
-                })}
-                <ChooseBond address={address} provider={injectedProvider} />
-              </Route>
-
-              <Route component={NotFound} />
-            </Switch>
-          </Container>
-        </Flex>
->>>>>>> 402f057e
       </div>
     </ThemeProvider>
   );
