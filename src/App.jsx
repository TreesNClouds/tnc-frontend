import { ThemeProvider } from "@material-ui/core/styles";
import { useEffect, useState, useCallback } from "react";
import { Route, Redirect, Switch, useLocation } from "react-router-dom";
import { useDispatch, useSelector } from "react-redux";
import { Hidden, useMediaQuery } from "@material-ui/core";
import { makeStyles } from "@material-ui/core/styles";
import CssBaseline from "@material-ui/core/CssBaseline";
import useTheme from "./hooks/useTheme";
import useBonds from "./hooks/Bonds";
import { useAddress, useWeb3Context } from "./hooks/web3Context";
import useGoogleAnalytics from "./hooks/useGoogleAnalytics";

import { calcBondDetails } from "./slices/BondSlice";
import { loadAppDetails } from "./slices/AppSlice";
import { loadAccountDetails, calculateUserBondDetails } from "./slices/AccountSlice";

<<<<<<< HEAD
import { Stake, ChooseBond, Bond, TreasuryDashboard, PoolTogether } from "./views";
=======
import { Stake, ChooseBond, Bond, Dashboard, TreasuryDashboard } from "./views";
>>>>>>> 3510c14a
import Sidebar from "./components/Sidebar/Sidebar.jsx";
import TopBar from "./components/TopBar/TopBar.jsx";
import Migrate from "./views/Stake/Migrate";
import NavDrawer from "./components/Sidebar/NavDrawer.jsx";
import LoadingSplash from "./components/Loading/LoadingSplash";
import Messages from "./components/Messages/Messages";
import NotFound from "./views/404/NotFound";

import { dark as darkTheme } from "./themes/dark.js";
import { light as lightTheme } from "./themes/light.js";
import { girth as gTheme } from "./themes/girth.js";

import "./style.scss";

// 😬 Sorry for all the console logging
const DEBUG = false;

// 🛰 providers
if (DEBUG) console.log("📡 Connecting to Mainnet Ethereum");
// 🔭 block explorer URL
// const blockExplorer = targetNetwork.blockExplorer;

const drawerWidth = 280;
const transitionDuration = 969;

const useStyles = makeStyles(theme => ({
  drawer: {
    [theme.breakpoints.up("md")]: {
      width: drawerWidth,
      flexShrink: 0,
    },
  },
  content: {
    flexGrow: 1,
    padding: theme.spacing(1),
    transition: theme.transitions.create("margin", {
      easing: theme.transitions.easing.sharp,
      duration: transitionDuration,
    }),
    height: "100%",
    overflow: "auto",
    marginLeft: drawerWidth,
  },
  contentShift: {
    transition: theme.transitions.create("margin", {
      easing: theme.transitions.easing.easeOut,
      duration: transitionDuration,
    }),
    marginLeft: 0,
  },
  // necessary for content to be below app bar
  toolbar: theme.mixins.toolbar,
  drawerPaper: {
    width: drawerWidth,
  },
}));

function App() {
  useGoogleAnalytics();
  const dispatch = useDispatch();
  const [theme, toggleTheme, mounted] = useTheme();
  const location = useLocation();
  const classes = useStyles();
  const [isSidebarExpanded, setIsSidebarExpanded] = useState(false);
  const [mobileOpen, setMobileOpen] = useState(false);
  const isSmallerScreen = useMediaQuery("(max-width: 958px)");
  const isSmallScreen = useMediaQuery("(max-width: 600px)");

  const { connect, hasCachedProvider, provider, chainID, connected } = useWeb3Context();
  const address = useAddress();

  const [walletChecked, setWalletChecked] = useState(false);

  const isAppLoading = useSelector(state => state.app.loading);
  const isAppLoaded = useSelector(state => typeof state.app.marketPrice != "undefined"); // Hacky way of determining if we were able to load app Details.
  const { bonds } = useBonds();
  async function loadDetails(whichDetails) {
    // NOTE (unbanksy): If you encounter the following error:
    // Unhandled Rejection (Error): call revert exception (method="balanceOf(address)", errorArgs=null, errorName=null, errorSignature=null, reason=null, code=CALL_EXCEPTION, version=abi/5.4.0)
    // it's because the initial provider loaded always starts with chainID=1. This causes
    // address lookup on the wrong chain which then throws the error. To properly resolve this,
    // we shouldn't be initializing to chainID=1 in web3Context without first listening for the
    // network. To actually test rinkeby, change setChainID equal to 4 before testing.
    let loadProvider = provider;

    if (whichDetails === "app") {
      loadApp(loadProvider);
    }

    // don't run unless provider is a Wallet...
    if (whichDetails === "account" && address && connected) {
      loadAccount(loadProvider);
      if (isAppLoaded) return; // Don't need to do anything else if the app is already loaded.

      loadApp(loadProvider);
    }

    // Ideally this shouldn't be in its own little block under load details, and should be called when "loadAccount" is called
    if (whichDetails === "userBonds" && address && connected) {
      bonds.map(bond => {
        dispatch(calculateUserBondDetails({ address, bond, provider, networkID: chainID }));
      });
    }
  }

  const loadApp = useCallback(
    loadProvider => {
      dispatch(loadAppDetails({ networkID: chainID, provider: loadProvider }));
      bonds.map(bond => {
        dispatch(calcBondDetails({ bond, value: null, provider: loadProvider, networkID: chainID }));
      });
    },
    [connected],
  );

  const loadAccount = useCallback(
    loadProvider => {
      dispatch(loadAccountDetails({ networkID: chainID, address, provider: loadProvider }));
    },
    [connected],
  );

  // The next 3 useEffects handle initializing API Loads AFTER wallet is checked
  //
  // this useEffect checks Wallet Connection & then sets State for reload...
  // ... we don't try to fire Api Calls on initial load because web3Context is not set yet
  // ... if we don't wait we'll ALWAYS fire API calls via JsonRpc because provider has not
  // ... been reloaded within App.
  useEffect(() => {
    if (hasCachedProvider()) {
      // then user DOES have a wallet
      connect().then(() => {
        setWalletChecked(true);
      });
    } else {
      // then user DOES NOT have a wallet
      setWalletChecked(true);
    }
  }, []);

  // this useEffect fires on state change from above. It will ALWAYS fire AFTER
  useEffect(() => {
    // don't load ANY details until wallet is Checked
    if (walletChecked) {
      loadDetails("app");
      loadDetails("account");
      loadDetails("userBonds");
    }
  }, [walletChecked]);

  // this useEffect picks up any time a user Connects via the button
  useEffect(() => {
    // don't load ANY details until wallet is Connected
    if (connected) {
      loadDetails("app");
      loadDetails("account");
      loadDetails("userBonds");
    }
  }, [connected]);

  const handleDrawerToggle = () => {
    setMobileOpen(!mobileOpen);
  };

  const handleSidebarClose = () => {
    setIsSidebarExpanded(false);
  };

  let themeMode = theme === "light" ? lightTheme : theme === "dark" ? darkTheme : gTheme;

  useEffect(() => {
    themeMode = theme === "light" ? lightTheme : darkTheme;
  }, [theme]);

  useEffect(() => {
    if (isSidebarExpanded) handleSidebarClose();
  }, [location]);

  return (
    <ThemeProvider theme={themeMode}>
      <CssBaseline />
      {/* {isAppLoading && <LoadingSplash />} */}
      <div className={`app ${isSmallerScreen && "tablet"} ${isSmallScreen && "mobile"}`}>
        <Messages />
        <TopBar theme={theme} toggleTheme={toggleTheme} handleDrawerToggle={handleDrawerToggle} />
        <nav className={classes.drawer}>
          <Hidden mdUp>
            <NavDrawer mobileOpen={mobileOpen} handleDrawerToggle={handleDrawerToggle} />
          </Hidden>
          <Hidden smDown>
            <Sidebar />
          </Hidden>
        </nav>

        <div className={`${classes.content} ${isSmallerScreen && classes.contentShift}`}>
          <Switch>
            <Route exact path="/dashboard">
              <TreasuryDashboard />
            </Route>

            <Route exact path="/">
              <Redirect to="/stake" />
            </Route>

            <Route path="/stake">
              <Stake />
              <Route exact path="/stake/migrate">
                <Migrate />
              </Route>
            </Route>

            <Route path="/33-together">
              <PoolTogether />
            </Route>

            <Route path="/bonds">
              {bonds.map(bond => {
                return (
                  <Route exact key={bond.name} path={`/bonds/${bond.name}`}>
                    <Bond bond={bond} />
                  </Route>
                );
              })}
              <ChooseBond />
            </Route>

            <Route component={NotFound} />
          </Switch>
        </div>
      </div>
    </ThemeProvider>
  );
}

export default App;<|MERGE_RESOLUTION|>--- conflicted
+++ resolved
@@ -14,11 +14,7 @@
 import { loadAppDetails } from "./slices/AppSlice";
 import { loadAccountDetails, calculateUserBondDetails } from "./slices/AccountSlice";
 
-<<<<<<< HEAD
-import { Stake, ChooseBond, Bond, TreasuryDashboard, PoolTogether } from "./views";
-=======
-import { Stake, ChooseBond, Bond, Dashboard, TreasuryDashboard } from "./views";
->>>>>>> 3510c14a
+import { Stake, ChooseBond, Bond, Dashboard, TreasuryDashboard, PoolTogether } from "./views";
 import Sidebar from "./components/Sidebar/Sidebar.jsx";
 import TopBar from "./components/TopBar/TopBar.jsx";
 import Migrate from "./views/Stake/Migrate";
