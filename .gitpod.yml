tasks:
  - name: App
    init: >
      yarn &&
      gp sync-done install
    command: REACT_APP_PROVIDER=$(gp url 8545) yarn start
  - name: Test
    init: gp sync-await install
<<<<<<< HEAD
    command: yarn test:all
=======
    command: yarn test:unit
>>>>>>> 06d70ac6
    openMode: split-right
ports:
  - port: 3000
    onOpen: open-preview
  - port: 8545
    onOpen: ignore
github:
  prebuilds:
    pullRequestsFromForks: true
    addComment: true
vscode:
  extensions:
    - dbaeumer.vscode-eslint
    - esbenp.prettier-vscode
    - juanblanco.solidity<|MERGE_RESOLUTION|>--- conflicted
+++ resolved
@@ -6,11 +6,7 @@
     command: REACT_APP_PROVIDER=$(gp url 8545) yarn start
   - name: Test
     init: gp sync-await install
-<<<<<<< HEAD
-    command: yarn test:all
-=======
     command: yarn test:unit
->>>>>>> 06d70ac6
     openMode: split-right
 ports:
   - port: 3000
